{% from 'helpers.jinja2' import are_values_notequal %}

// Include the generated C interface so it gets compiled
#include "../../Tools/WrapperGenerator/Output/C/generated_wrapper.h"

#include "CSP/Memory/DllAllocator.h"

#include "Memory/Memory.h"

#include <cassert>
#include <cmath>
#include <limits>

#include "generated_exports.h"


namespace csp {
    // Helper function to free allocated memory from wrappers
    CSP_API void Free(void* Pointer) {
        csp::memory::DllFree(Pointer);
    }

    // Helper function to check floats for equality using dynamic tolerance value
    inline bool FloatsAreEqual(double A, double B) {
        auto Tolerance = std::fmax(std::fabs(A), std::fabs(B)) * 1E-8;

        return (std::fabs(A - B) <= Tolerance);
    }


    /********************************/
    /*       Global functions       */
    /********************************/

    /// Return types

    // Primitives

    {% for p in config.primitives %}
        // Return {{ p.type }} min value by value
        {{ p.type }} GlobalFunctions_Primitives_{{ p.type }}_ReturnValue_min() {
            return {{ p.min }};
        }

        // Return {{ p.type }} max value by value
        {{ p.type }} GlobalFunctions_Primitives_{{ p.type }}_ReturnValue_max() {
            return {{ p.max }};
        }

        // Return {{ p.type }} min value by pointer
        {{ p.type }}* GlobalFunctions_Primitives_{{ p.type }}_ReturnPointer_min() {
            static {{ p.type }} Value = {{ p.min }};

            return &Value;
        }

        // Return {{ p.type }} max value by pointer
        {{ p.type }}* GlobalFunctions_Primitives_{{ p.type }}_ReturnPointer_max() {
            static {{ p.type }} Value = {{ p.max }};

            return &Value;
        }

        // Return {{ p.type }} min value by const pointer
        const {{ p.type }}* GlobalFunctions_Primitives_{{ p.type }}_ReturnConstPointer_min() {
            static {{ p.type }} Value = {{ p.min }};

            return &Value;
        }

        // Return {{ p.type }} max value by const pointer
        const {{ p.type }}* GlobalFunctions_Primitives_{{ p.type }}_ReturnConstPointer_max() {
            static {{ p.type }} Value = {{ p.max }};

            return &Value;
        }

        // Return {{ p.type }} min value by reference
        {{ p.type }}& GlobalFunctions_Primitives_{{ p.type }}_ReturnReference_min() {
            static {{ p.type }} Value = {{ p.min }};

            return Value;
        }

        // Return {{ p.type }} max value by reference
        {{ p.type }}& GlobalFunctions_Primitives_{{ p.type }}_ReturnReference_max() {
            static {{ p.type }} Value = {{ p.max }};

            return Value;
        }

        // Return {{ p.type }} min value by const reference
        const {{ p.type }}& GlobalFunctions_Primitives_{{ p.type }}_ReturnConstReference_min() {
            static {{ p.type }} Value = {{ p.min }};

            return Value;
        }

        // Return {{ p.type }} max value by const reference
        const {{ p.type }}& GlobalFunctions_Primitives_{{ p.type }}_ReturnConstReference_max() {
            static {{ p.type }} Value = {{ p.max }};

            return Value;
        }
    {% endfor %}


    // String

    // Return string by value
    csp::common::String GlobalFunctions_String_ReturnValue(){
        return "{{ config.string_value }}";
    }

    // Return string by const reference
    const csp::common::String& GlobalFunctions_String_ReturnConstReference() {
        static csp::common::String Value = "{{ config.string_value }}";

        return Value;
    }


    // Classes

    // Return class by value
    MyClass GlobalFunctions_MyClass_ReturnValue() {
        return MyClass({{ config.class_int_value_first }});
    }
    
    // Return class by pointer
    MyClass* GlobalFunctions_MyClass_ReturnPointer() {
        static MyClass Instance({{ config.class_int_value_first }});

        return &Instance;
    }

    // Return class by const pointer
    const MyClass* GlobalFunctions_MyClass_ReturnConstPointer() {
        static MyClass Instance({{ config.class_int_value_first }});

        return &Instance;
    }

    // Return class by reference
    MyClass& GlobalFunctions_MyClass_ReturnReference() {
        static MyClass Instance({{ config.class_int_value_first }});

        return Instance;
    }

    // Return class by const reference
    const MyClass& GlobalFunctions_MyClass_ReturnConstReference() {
        static MyClass Instance({{ config.class_int_value_first }});

        return Instance;
    }


    /// Parameter types

    // Primitives

    {% for p in config.primitives %}
        // Pass {{ p.type }} min value by value
        void GlobalFunctions_Primitives_{{ p.type }}_PassValue_min({{ p.type }} Value) {
            if ({{ are_values_notequal(p.use_epsilon, "Value", p.min) }}) {
                throw std::invalid_argument("Value");
            }
        }

        // Pass {{ p.type }} max value by value
        void GlobalFunctions_Primitives_{{ p.type }}_PassValue_max({{ p.type }} Value) {
            if ({{ are_values_notequal(p.use_epsilon, "Value", p.max) }}) {
                throw std::invalid_argument("Value");
            }
        }

        // Get {{ p.type }} min value via out parameter
        void GlobalFunctions_Primitives_{{ p.type }}_PassOut_min(CSP_OUT {{ p.type }}& OutValue) {
            OutValue = {{ p.min }};
        }

        // Get {{ p.type }} max value via out parameter
        void GlobalFunctions_Primitives_{{ p.type }}_PassOut_max(CSP_OUT {{ p.type }}& OutValue) {
            OutValue = {{ p.max }};
        }

        // Get {{ p.type }} min and max values via out parameters
        void GlobalFunctions_Primitives_{{ p.type }}_PassOut_minmax(
            CSP_OUT {{ p.type }}& OutMinValue,
            CSP_OUT {{ p.type }}& OutMaxValue
        ) {
            OutMinValue = {{ p.min }};
            OutMaxValue = {{ p.max }};
        }

        // Get {{ p.type }} min value via out parameter and return {{ p.type }} max value by value
        {{ p.type }} GlobalFunctions_Primitives_{{ p.type }}_PassOut_min_ReturnValue_max(
            CSP_OUT {{ p.type }}& OutValue
        ) {
            OutValue = {{ p.min }};

            return {{ p.max }};
        }

        // Get {{ p.type }} min and max values via out parameters and return {{ p.type }} min value by value
        {{ p.type }} GlobalFunctions_Primitives_{{ p.type }}_PassOut_minmax_ReturnValue_min(
            CSP_OUT {{ p.type }}& OutMinValue,
            CSP_OUT {{ p.type }}& OutMaxValue
        ) {
            OutMinValue = {{ p.min }};
            OutMaxValue = {{ p.max }};

            return {{ p.min }};
        }

        // Pass {{ p.type }} min value and get max value via in-out parameter
        void GlobalFunctions_Primitives_{{ p.type }}_PassInOut_minmax(CSP_IN_OUT {{ p.type }}& InOutValue) {
            if ({{ are_values_notequal(p.use_epsilon, "InOutValue", p.min) }}) {
                throw std::invalid_argument("InOutValue");
            }

            InOutValue = {{ p.max }};
        }

        // Pass {{ p.type }} min value and get max value via in-out parameter, and pass {{ p.type }} max value and get
        // min value via another in-out parameter
        void GlobalFunctions_Primitives_{{ p.type }}_PassInOut_minmax_PassInOut_maxmin(
            CSP_IN_OUT {{ p.type }}& InOutValue1,
            CSP_IN_OUT {{ p.type }}& InOutValue2
        ) {
            if ({{ are_values_notequal(p.use_epsilon, "InOutValue1", p.min) }}) {
                throw std::invalid_argument("InOutValue1");
            }

            if ({{ are_values_notequal(p.use_epsilon, "InOutValue2", p.max) }}) {
                throw std::invalid_argument("InOutValue2");
            }

            InOutValue1 = {{ p.max }};
            InOutValue2 = {{ p.min }};
        }

        // Pass {{ p.type }} min value and get max value via in-out-parameter, and return {{ p.type }} max value by
        // value
        {{ p.type }} GlobalFunctions_Primitives_{{ p.type }}_PassInOut_minmax_ReturnValue_max(
            CSP_IN_OUT {{ p.type }}& InOutValue
        ) {
            if ({{ are_values_notequal(p.use_epsilon, "InOutValue", p.min) }}) {
                throw std::invalid_argument("InOutValue");
            }

            InOutValue = {{ p.max }};

            return {{ p.max }};
        }

        // Pass {{ p.type }} min value and get max value via in-out-parameter, pass {{ p.type }} max value and get min
        // value via another in-out parameter, and return {{ p.type }} max value by value
        {{ p.type }} GlobalFunctions_Primitives_{{ p.type }}_PassInOut_minmax_PassInOut_maxmin_ReturnValue_min(
            CSP_IN_OUT {{ p.type }}& InOutValue1,
            CSP_IN_OUT {{ p.type }}& InOutValue2
        ) {
            if ({{ are_values_notequal(p.use_epsilon, "InOutValue1", p.min) }}) {
                throw std::invalid_argument("InOutValue1");
            }

            if ({{ are_values_notequal(p.use_epsilon, "InOutValue2", p.max) }}) {
                throw std::invalid_argument("InOutValue2");
            }

            InOutValue1 = {{ p.max }};
            InOutValue2 = {{ p.min }};

            return {{ p.min }};
        }

        // Get {{ p.type }} min value via out parameter, and pass {{ p.type }} min value and get max value via in-out
        // parameter
        void GlobalFunctions_Primitives_{{ p.type }}_PassOut_min_PassInOut_minmax(
            CSP_OUT {{ p.type }}& OutValue,
            CSP_IN_OUT {{ p.type }}& InOutMinMaxValue
        ) {
            if ({{ are_values_notequal(p.use_epsilon, "InOutMinMaxValue", p.min) }}) {
                throw std::invalid_argument("InOutMinMaxValue");
            }

            InOutMinMaxValue = {{ p.max }};
            OutValue = {{ p.min }};
        }

        // Get {{ p.type }} min value via out parameter, pass {{ p.type }} min value and get max value via in-out
        // parameter, and return {{ p.type }} max value by value
        {{ p.type }} GlobalFunctions_Primitives_{{ p.type }}_PassOut_min_PassInOut_minmax_ReturnValue_max(
            CSP_OUT {{ p.type }}& OutValue,
            CSP_IN_OUT {{ p.type }}& InOutMinMaxValue
        ) {
            if ({{ are_values_notequal(p.use_epsilon, "InOutMinMaxValue", p.min) }}) {
                throw std::invalid_argument("InOutMinMaxValue");
            }

            InOutMinMaxValue = {{ p.max }};
            OutValue = {{ p.min }};

            return {{ p.max }};
        }
    {% endfor %}


    // String

    // Pass string by value
    void GlobalFunctions_String_PassValue(csp::common::String Value) {
        if (Value != "{{ config.string_value }}") {
            throw std::invalid_argument("Value");
        }
    }

    // Pass string by const reference
    void GlobalFunctions_String_PassConstReference(const csp::common::String& Value) {
        if (Value != "{{ config.string_value }}") {
            throw std::invalid_argument("Value");
        }
    }


    // Classes

    // Pass class by value
    void GlobalFunctions_MyClass_PassValue(csp::MyClass Value) {
        if (Value.SomeValue != {{ config.class_int_value_first }}) {
            throw std::invalid_argument("Value");
        }
    }

    // Pass class by pointer
    void GlobalFunctions_MyClass_PassPointer(csp::MyClass* Value) {
        if (Value->SomeValue != {{ config.class_int_value_first }}) {
            throw std::invalid_argument("Value");
        }
    }

    // Pass class by const pointer
    void GlobalFunctions_MyClass_PassConstPointer(const csp::MyClass* Value) {
        if (Value->SomeValue != {{ config.class_int_value_first }}) {
            throw std::invalid_argument("Value");
        }
    }

    // Pass class by reference
    void GlobalFunctions_MyClass_PassReference(csp::MyClass& Value) {
        if (Value.SomeValue != {{ config.class_int_value_first }}) {
            throw std::invalid_argument("Value");
        }
    }

    // Pass class by const reference
    void GlobalFunctions_MyClass_PassConstReference(const csp::MyClass& Value) {
        if (Value.SomeValue != {{ config.class_int_value_first }}) {
            throw std::invalid_argument("Value");
        }
    }


    /********************************/
    /*           Classes            */
    /********************************/

    /// Constructors

    DefaultConstructorClass::DefaultConstructorClass() : SomeValue({{ config.class_int_value_first }}) {

    }

    ParameterConstructorClass::ParameterConstructorClass(int SomeParameter) : SomeValue(SomeParameter) {
        
    }

    ParametersConstructorClass::ParametersConstructorClass(int SomeParameter, bool AnotherParameter)
        : SomeValue(SomeParameter), AnotherValue(AnotherParameter) {
        
    }

    MultipleConstructorsClass::MultipleConstructorsClass() : SomeValue({{ config.class_int_value_first }}) {

    }

    MultipleConstructorsClass::MultipleConstructorsClass(int SomeParameter) : SomeValue(SomeParameter) {

    }


    /// Fields

    // Primitives

    // Pass class and check primitive field values
    void Check_PrimitiveFieldTestClass_Fields(const PrimitiveFieldTestClass& Instance) {
        if (
            {% for p in config.primitives %}
                {%- set field_name -%}
                    Instance.Field{{ loop.index0 }}
                {%- endset -%}

                {{ are_values_notequal(p.use_epsilon, field_name, p.min) }} {{ '||' if not loop.last }}
            {% endfor %}
        ) {
            throw std::invalid_argument("Instance");
        }
    }

    // Pass class and set primitive field values
    void Set_PrimitiveFieldTestClass_Fields(PrimitiveFieldTestClass& Instance) {
        {% for p in config.primitives %}
            Instance.Field{{ loop.index0 }} = {{ p.max }};
        {%- endfor %}
    }


    // String

    // Pass class and check string field values
    void Check_StringFieldTestClass_Field(const StringFieldTestClass& Instance) {
        if (Instance.Field != "{{ config.class_string_value_first }}") {
            throw std::invalid_argument("Instance");
        }
    }

    // Pass class and set string field values
    void Set_StringFieldTestClass_Field(StringFieldTestClass& Instance) {
        Instance.Field = "{{ config.class_string_value_second }}";
    }


    // Classes

    // Pass class and check class field values
    void Check_ClassFieldTestClass_Field(const ClassFieldTestClass& Instance) {
        if (Instance.Field.ACoolInteger != {{ config.class_int_value_first }}) {
            throw std::invalid_argument("Instance");
        }
    }

    // Pass class and set class field values
    void Set_ClassFieldTestClass_Field(ClassFieldTestClass& Instance) {
        Instance.Field.ACoolInteger = {{ config.class_int_value_second }};
    }


    /// Functions

    // Return types

    // Primitives

    {% for p in config.primitives %}
        // Return {{ p.type }} min value by value
<<<<<<< HEAD
        {{ p.type }} PrimitiveReturnTestClass::ClassFunctions_Primitives_{{ p.type }}_ReturnValue_min() {
=======
        {{ p.type }} PrimitiveReturnTestClass::Functions_Primitives_{{ p.type }}_ReturnValue_min() {
>>>>>>> a65d97f9
            return {{ p.min }};
        }

        // Return {{ p.type }} max value by value
<<<<<<< HEAD
        {{ p.type }} PrimitiveReturnTestClass::ClassFunctions_Primitives_{{ p.type }}_ReturnValue_max() {
=======
        {{ p.type }} PrimitiveReturnTestClass::Functions_Primitives_{{ p.type }}_ReturnValue_max() {
>>>>>>> a65d97f9
            return {{ p.max }};
        }

        // Return {{ p.type }} min value by pointer
<<<<<<< HEAD
        {{ p.type }}* PrimitiveReturnTestClass::ClassFunctions_Primitives_{{ p.type }}_ReturnPointer_min() {
=======
        {{ p.type }}* PrimitiveReturnTestClass::Functions_Primitives_{{ p.type }}_ReturnPointer_min() {
>>>>>>> a65d97f9
            Primitive_Field_{{ p.type }} = {{ p.min }};

            return &Primitive_Field_{{ p.type }};
        }

        // Return {{ p.type }} max value by pointer
<<<<<<< HEAD
        {{ p.type }}* PrimitiveReturnTestClass::ClassFunctions_Primitives_{{ p.type }}_ReturnPointer_max() {
=======
        {{ p.type }}* PrimitiveReturnTestClass::Functions_Primitives_{{ p.type }}_ReturnPointer_max() {
>>>>>>> a65d97f9
            Primitive_Field_{{ p.type }} = {{ p.max }};

            return &Primitive_Field_{{ p.type }};
        }

        // Return {{ p.type }} min value by const pointer
<<<<<<< HEAD
        const {{ p.type }}* PrimitiveReturnTestClass::ClassFunctions_Primitives_{{ p.type }}_ReturnConstPointer_min() {
=======
        const {{ p.type }}* PrimitiveReturnTestClass::Functions_Primitives_{{ p.type }}_ReturnConstPointer_min() {
>>>>>>> a65d97f9
            Primitive_Field_{{ p.type }} = {{ p.min }};

            return &Primitive_Field_{{ p.type }};
        }

        // Return {{ p.type }} max value by const pointer
<<<<<<< HEAD
        const {{ p.type }}* PrimitiveReturnTestClass::ClassFunctions_Primitives_{{ p.type }}_ReturnConstPointer_max() {
=======
        const {{ p.type }}* PrimitiveReturnTestClass::Functions_Primitives_{{ p.type }}_ReturnConstPointer_max() {
>>>>>>> a65d97f9
            Primitive_Field_{{ p.type }} = {{ p.max }};

            return &Primitive_Field_{{ p.type }};
        }

        // Return {{ p.type }} min value by reference
<<<<<<< HEAD
        {{ p.type }}& PrimitiveReturnTestClass::ClassFunctions_Primitives_{{ p.type }}_ReturnReference_min() {
=======
        {{ p.type }}& PrimitiveReturnTestClass::Functions_Primitives_{{ p.type }}_ReturnReference_min() {
>>>>>>> a65d97f9
            Primitive_Field_{{ p.type }} = {{ p.min }};

            return Primitive_Field_{{ p.type }};
        }

        // Return {{ p.type }} max value by reference
<<<<<<< HEAD
        {{ p.type }}& PrimitiveReturnTestClass::ClassFunctions_Primitives_{{ p.type }}_ReturnReference_max() {
=======
        {{ p.type }}& PrimitiveReturnTestClass::Functions_Primitives_{{ p.type }}_ReturnReference_max() {
>>>>>>> a65d97f9
            Primitive_Field_{{ p.type }} = {{ p.max }};

            return Primitive_Field_{{ p.type }};
        }

        // Return {{ p.type }} min value by const reference
<<<<<<< HEAD
        const {{ p.type }}& PrimitiveReturnTestClass::ClassFunctions_Primitives_{{ p.type }}_ReturnConstReference_min() {
=======
        const {{ p.type }}& PrimitiveReturnTestClass::Functions_Primitives_{{ p.type }}_ReturnConstReference_min() {
>>>>>>> a65d97f9
            Primitive_Field_{{ p.type }} = {{ p.min }};

            return Primitive_Field_{{ p.type }};
        }

        // Return {{ p.type }} max value by const reference
<<<<<<< HEAD
        const {{ p.type }}& PrimitiveReturnTestClass::ClassFunctions_Primitives_{{ p.type }}_ReturnConstReference_max() {
=======
        const {{ p.type }}& PrimitiveReturnTestClass::Functions_Primitives_{{ p.type }}_ReturnConstReference_max() {
>>>>>>> a65d97f9
            Primitive_Field_{{ p.type }} = {{ p.max }};

            return Primitive_Field_{{ p.type }};
        }
    {% endfor %}
<<<<<<< HEAD


    // String

    // Return string by value
    csp::common::String StringReturnTestClass::ClassFunctions_String_ReturnValue(){
        return "{{ config.string_value }}";
    }

    // Return string by const reference
    const csp::common::String& StringReturnTestClass::ClassFunctions_String_ReturnConstReference() {
        String_Field = "{{ config.string_value }}";

        return String_Field;
    }


    // Classes

    // Return class by value
    MyReallyCoolClass ClassReturnTestClass::ClassFunctions_MyClass_ReturnValue() {
        MyReallyCoolClass Instance;
        Instance.SomeValue = {{ config.class_int_value_first }};

        return Instance;
    }
    
    // Return class by pointer
    MyReallyCoolClass* ClassReturnTestClass::ClassFunctions_MyClass_ReturnPointer() {
        Class_Field.SomeValue = {{ config.class_int_value_first }};

        return &Class_Field;
    }

    // Return class by const pointer
    const MyReallyCoolClass* ClassReturnTestClass::ClassFunctions_MyClass_ReturnConstPointer() {
        Class_Field.SomeValue = {{ config.class_int_value_first }};

        return &Class_Field;
    }

    // Return class by reference
    MyReallyCoolClass& ClassReturnTestClass::ClassFunctions_MyClass_ReturnReference() {
        Class_Field.SomeValue = {{ config.class_int_value_first }};

        return Class_Field;
    }

    // Return class by const reference
    const MyReallyCoolClass& ClassReturnTestClass::ClassFunctions_MyClass_ReturnConstReference() {
        Class_Field.SomeValue = {{ config.class_int_value_first }};

        return Class_Field;
    }

=======
>>>>>>> a65d97f9
} // namespace csp<|MERGE_RESOLUTION|>--- conflicted
+++ resolved
@@ -455,112 +455,71 @@
 
     {% for p in config.primitives %}
         // Return {{ p.type }} min value by value
-<<<<<<< HEAD
         {{ p.type }} PrimitiveReturnTestClass::ClassFunctions_Primitives_{{ p.type }}_ReturnValue_min() {
-=======
-        {{ p.type }} PrimitiveReturnTestClass::Functions_Primitives_{{ p.type }}_ReturnValue_min() {
->>>>>>> a65d97f9
             return {{ p.min }};
         }
 
         // Return {{ p.type }} max value by value
-<<<<<<< HEAD
         {{ p.type }} PrimitiveReturnTestClass::ClassFunctions_Primitives_{{ p.type }}_ReturnValue_max() {
-=======
-        {{ p.type }} PrimitiveReturnTestClass::Functions_Primitives_{{ p.type }}_ReturnValue_max() {
->>>>>>> a65d97f9
             return {{ p.max }};
         }
 
         // Return {{ p.type }} min value by pointer
-<<<<<<< HEAD
         {{ p.type }}* PrimitiveReturnTestClass::ClassFunctions_Primitives_{{ p.type }}_ReturnPointer_min() {
-=======
-        {{ p.type }}* PrimitiveReturnTestClass::Functions_Primitives_{{ p.type }}_ReturnPointer_min() {
->>>>>>> a65d97f9
             Primitive_Field_{{ p.type }} = {{ p.min }};
 
             return &Primitive_Field_{{ p.type }};
         }
 
         // Return {{ p.type }} max value by pointer
-<<<<<<< HEAD
         {{ p.type }}* PrimitiveReturnTestClass::ClassFunctions_Primitives_{{ p.type }}_ReturnPointer_max() {
-=======
-        {{ p.type }}* PrimitiveReturnTestClass::Functions_Primitives_{{ p.type }}_ReturnPointer_max() {
->>>>>>> a65d97f9
             Primitive_Field_{{ p.type }} = {{ p.max }};
 
             return &Primitive_Field_{{ p.type }};
         }
 
         // Return {{ p.type }} min value by const pointer
-<<<<<<< HEAD
         const {{ p.type }}* PrimitiveReturnTestClass::ClassFunctions_Primitives_{{ p.type }}_ReturnConstPointer_min() {
-=======
-        const {{ p.type }}* PrimitiveReturnTestClass::Functions_Primitives_{{ p.type }}_ReturnConstPointer_min() {
->>>>>>> a65d97f9
             Primitive_Field_{{ p.type }} = {{ p.min }};
 
             return &Primitive_Field_{{ p.type }};
         }
 
         // Return {{ p.type }} max value by const pointer
-<<<<<<< HEAD
         const {{ p.type }}* PrimitiveReturnTestClass::ClassFunctions_Primitives_{{ p.type }}_ReturnConstPointer_max() {
-=======
-        const {{ p.type }}* PrimitiveReturnTestClass::Functions_Primitives_{{ p.type }}_ReturnConstPointer_max() {
->>>>>>> a65d97f9
             Primitive_Field_{{ p.type }} = {{ p.max }};
 
             return &Primitive_Field_{{ p.type }};
         }
 
         // Return {{ p.type }} min value by reference
-<<<<<<< HEAD
         {{ p.type }}& PrimitiveReturnTestClass::ClassFunctions_Primitives_{{ p.type }}_ReturnReference_min() {
-=======
-        {{ p.type }}& PrimitiveReturnTestClass::Functions_Primitives_{{ p.type }}_ReturnReference_min() {
->>>>>>> a65d97f9
             Primitive_Field_{{ p.type }} = {{ p.min }};
 
             return Primitive_Field_{{ p.type }};
         }
 
         // Return {{ p.type }} max value by reference
-<<<<<<< HEAD
         {{ p.type }}& PrimitiveReturnTestClass::ClassFunctions_Primitives_{{ p.type }}_ReturnReference_max() {
-=======
-        {{ p.type }}& PrimitiveReturnTestClass::Functions_Primitives_{{ p.type }}_ReturnReference_max() {
->>>>>>> a65d97f9
             Primitive_Field_{{ p.type }} = {{ p.max }};
 
             return Primitive_Field_{{ p.type }};
         }
 
         // Return {{ p.type }} min value by const reference
-<<<<<<< HEAD
         const {{ p.type }}& PrimitiveReturnTestClass::ClassFunctions_Primitives_{{ p.type }}_ReturnConstReference_min() {
-=======
-        const {{ p.type }}& PrimitiveReturnTestClass::Functions_Primitives_{{ p.type }}_ReturnConstReference_min() {
->>>>>>> a65d97f9
             Primitive_Field_{{ p.type }} = {{ p.min }};
 
             return Primitive_Field_{{ p.type }};
         }
 
         // Return {{ p.type }} max value by const reference
-<<<<<<< HEAD
         const {{ p.type }}& PrimitiveReturnTestClass::ClassFunctions_Primitives_{{ p.type }}_ReturnConstReference_max() {
-=======
-        const {{ p.type }}& PrimitiveReturnTestClass::Functions_Primitives_{{ p.type }}_ReturnConstReference_max() {
->>>>>>> a65d97f9
             Primitive_Field_{{ p.type }} = {{ p.max }};
 
             return Primitive_Field_{{ p.type }};
         }
     {% endfor %}
-<<<<<<< HEAD
 
 
     // String
@@ -615,7 +574,4 @@
 
         return Class_Field;
     }
-
-=======
->>>>>>> a65d97f9
 } // namespace csp