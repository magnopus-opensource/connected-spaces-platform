# Changelog

All notable changes to this project will be documented in this file.

## [Unreleased]

<<<<<<< HEAD
### 🐛 🔨 Bug Fixes

- [OB-4761] fix: unreal crashes on oko asset drag and drop without internet connection by MAG-ChristopherAtkinson in https://github.com/magnopus-opensource/connected-spaces-platform/pull/860
  Ensures the correct return path when attempting to create an entity in OnlineRealtimeEngine.
=======
### 🍰 🙌 New Features

- [NT-0] feat: Add non-exported iterators to Map by MAG-ElliotMorris in https://github.com/magnopus-opensource/connected-spaces-platform/pull/859
  Add non-exported iterators in support of the SWIG generated interop API work.
>>>>>>> 8b6975a2

## [6.11.0] - 2025-11-18_11-14-15

### 🍰 🙌 New Features

- [OF-1807] feat: support text asset type to support ai chatbot by MAG-ChristopherAtkinson in https://github.com/magnopus-opensource/connected-spaces-platform/pull/853
  Introduce a new TEXT EAssetType to support storage of prompt and guardrail assets for the AI chatbot component.
- [OF-1784] feat: Multiplayer System by MAG-mv in https://github.com/magnopus-opensource/connected-spaces-platform/pull/842
  Part 1 of the server-side leader election work. Addition of a new Multiplayer System which exposes the necessary functionality for leader election from the mcs MultiplayerServices api.

### 🐛 🔨 Bug Fixes

- [NT-0] fix: List::Insert erasing 0th element by MAG-ElliotMorris in https://github.com/magnopus-opensource/connected-spaces-platform/pull/857
  Inserting elements into a List was always adding them as the 0th index rather than at the position specified.
- [OB-4723] fix: exceptions in continuations return incorrect result by MAG-ChristopherAtkinson in https://github.com/magnopus-opensource/connected-spaces-platform/pull/846
  In the continuation flow, we would return an invalid result and therefore lose the associated result data. This change ensures the result data from the exception is preserved.
- [NT-0] fix: Use const string ref for return type by MAG-AlessioRegalbuto in https://github.com/magnopus-opensource/connected-spaces-platform/pull/856
  As part of ongoing Unity interop API work, we updated the 'MimeTypeHelper' to return a const ref string for the mime type to ensure correct SWIG code generation.

### 🔨 🔨 Chore

- [NT-0] chore: Finish NO_EXPORT heirarchy by MAG-ElliotMorris in https://github.com/magnopus-opensource/connected-spaces-platform/pull/848
  Adds NO_EXPORT blocks to symbols that derive from, or are dependent on, base constructs that also have NO_EXPORT. Done in service of the Unity Interop API SWIG initiative.

## Historical releases

In November 2025 we migrated to continuous nightly deployments. Please see the [releases](https://github.com/magnopus-opensource/connected-spaces-platform/releases) section of the `connected-spaces-platform` repo for changelogs associated with earlier releases.

## Changelog categories

Changelog categories are listed below. Please use the appropriate unicode symbol and heading for your change.

🔥 ❗Breaking Changes

🍰 🙌 New Features

🐛 🔨 Bug Fixes

💫 💥 Code Refactors

🙈 🙉 🙊 Test Changes

📔 📔 Documentation

🔨 🔨 Chore

🔩 🔧 Ci<|MERGE_RESOLUTION|>--- conflicted
+++ resolved
@@ -4,17 +4,15 @@
 
 ## [Unreleased]
 
-<<<<<<< HEAD
+### 🍰 🙌 New Features
+
+- [NT-0] feat: Add non-exported iterators to Map by MAG-ElliotMorris in https://github.com/magnopus-opensource/connected-spaces-platform/pull/859
+  Add non-exported iterators in support of the SWIG generated interop API work.
+  
 ### 🐛 🔨 Bug Fixes
 
 - [OB-4761] fix: unreal crashes on oko asset drag and drop without internet connection by MAG-ChristopherAtkinson in https://github.com/magnopus-opensource/connected-spaces-platform/pull/860
   Ensures the correct return path when attempting to create an entity in OnlineRealtimeEngine.
-=======
-### 🍰 🙌 New Features
-
-- [NT-0] feat: Add non-exported iterators to Map by MAG-ElliotMorris in https://github.com/magnopus-opensource/connected-spaces-platform/pull/859
-  Add non-exported iterators in support of the SWIG generated interop API work.
->>>>>>> 8b6975a2
 
 ## [6.11.0] - 2025-11-18_11-14-15
 
