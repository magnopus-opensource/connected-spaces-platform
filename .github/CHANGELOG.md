# Changelog

All notable changes to this project will be documented in this file.

## [Unreleased]

🐛 🔨 Bug Fixes

<<<<<<< HEAD
- [NT-0] fix: Address rare race condition in legacy leadership election by MAG-ElliotMorris
  It was possible to trigger a memory race using `EnableLeaderElection` or `DisableLeaderElection` after having returned from `EnterSpace` in the OnlineRealtimeEngine.
  This is due to the leader election being performed in the all entities retreived function, which can come back asyncronously to enable asset streaming, giving a chance for threading syncronisation error.
  Solved with a mutex for now, although the best solve is to move leader election elsewhere.
=======
- [OW-2312] fix: Add select_account for authorise URL prompt parameter.
  Google made changes to the way the oauth URL works, so we need to set prompt to select_account rather than none to restore the functionality. This change updates that parameter in the GetThirdPartyProviderAuthoriseURL function.
>>>>>>> 99ef2eb4

## [6.16.0] - 2025-12-09_19-48-30



## [6.15.0] - 2025-12-08_20-00-56

🔥 ❗Breaking Changes

- [OB-4579] fix!: Issues around renaming hotspot groups by MAG-ChristopherAtkinson
  Rename event has been deprecated and removed at the services level. This is a breaking change due to the removal of the csp::common::ESequenceUpdateType::Rename.

🍰 🙌 New Features

- [OF-1758] feat: replace assertion in token expiration with meaningful log to notify users by MAG-ChristopherAtkinson
  RefreshIfExpired invokes a fatal log message in place of the existing assert as asserting on a refresh token failure is too aggressive.
  
🙈 🙉 🙊 Test Changes

- [NT-0] test: Await exiting spaces in certain realtime engine tests by MAG-ElliotMorris.
  Correct usage of the realtime engine requires that the exit space call returns fully before deleting the memory, these tests did not do that.

## [6.14.0] - 2025-12-02_17-43-07

🔥 ❗Breaking Changes

- [OF-1806] refac!: Add a new URL property and deprecate others in the AvatarSpaceComponent in https://github.com/magnopus-opensource/connected-spaces-platform/pull/872
  Simplify the setting and getting of the mesh URL for the avatar component. This is a breaking change due to the removal of the getters and setters for CustomAvatarUrl and AvatarMeshIndex.

## [6.13.0] - 2025-11-28_20-11-35

🔥 ❗Breaking Changes

- [NT-0] feat!: expose refresh token expiry length by MAG-ChristopherAtkinson in https://github.com/magnopus-opensource/connected-spaces-platform/pull/863
  Expose RefreshTokenExpiryLength to the token options to support clients configuring custom durations.

### 🙈 🙉 🙊 Test Changes

- [NT-0] fix: Prevent uvu (wasm test runner) hanging on failed tests, by MAG-ElliotMorris in https://github.com/magnopus-opensource/connected-spaces-platform/pull/871 
  Achieves this by appropriately shutting down CSPFoundation at the end of the test suite run,
  as well as guarding against puppeteer errors via try/finally.

### 🔨 🔨 Chore

- [NT-0] chore: Change 'Dirty components map already contains key' log to very verbose by MAG-ThomasGreenhalgh in https://github.com/magnopus-opensource/connected-spaces-platform/pull/874
  Changed the log level of the _'Dirty components map already contains key'_ message emitted from `SpaceEntityStatePatcher::SetDirtyComponent` to `VeryVerbose`.

## [6.12.0] - 2025-11-21_18-23-39

### 🍰 🙌 New Features

- [NT-0] feat: Add non-exported iterators to Map by MAG-ElliotMorris in https://github.com/magnopus-opensource/connected-spaces-platform/pull/859
  Add non-exported iterators in support of the SWIG generated interop API work.

### 🐛 🔨 Bug Fixes

- [OB-4761] fix: unreal crashes on oko asset drag and drop without internet connection by MAG-ChristopherAtkinson in https://github.com/magnopus-opensource/connected-spaces-platform/pull/860
  Ensures the correct return path when attempting to create an entity in OnlineRealtimeEngine.

### 🙈 🙉 🙊 Test Changes

- [NT-0] test: Update QuotaSystem test by MAG-AdamThorn in https://github.com/magnopus-opensource/connected-spaces-platform/pull/862
  Updated the QuotaSystem `GetTierFeaturesQuota` test to account for the addition of the new `GoogleGenAI` Quota tier feature in MCS.

## [6.11.0] - 2025-11-18_11-14-15

### 🍰 🙌 New Features

- [OF-1807] feat: support text asset type to support ai chatbot by MAG-ChristopherAtkinson in https://github.com/magnopus-opensource/connected-spaces-platform/pull/853
  Introduce a new TEXT EAssetType to support storage of prompt and guardrail assets for the AI chatbot component.
- [OF-1784] feat: Multiplayer System by MAG-mv in https://github.com/magnopus-opensource/connected-spaces-platform/pull/842
  Part 1 of the server-side leader election work. Addition of a new Multiplayer System which exposes the necessary functionality for leader election from the mcs MultiplayerServices api.

- [OF-1784] feat: Added server-side leader election by MAG-mv in https://github.com/magnopus-opensource/connected-spaces-platform/pull/869
  This adds support for server-side leader election that replaces the current internal client side election. 
  The availability of this feature is determined by MCS, and at the time this is merged it will not be turned on.

### 🐛 🔨 Bug Fixes

- [NT-0] fix: List::Insert erasing 0th element by MAG-ElliotMorris in https://github.com/magnopus-opensource/connected-spaces-platform/pull/857
  Inserting elements into a List was always adding them as the 0th index rather than at the position specified.
- [OB-4723] fix: exceptions in continuations return incorrect result by MAG-ChristopherAtkinson in https://github.com/magnopus-opensource/connected-spaces-platform/pull/846
  In the continuation flow, we would return an invalid result and therefore lose the associated result data. This change ensures the result data from the exception is preserved.
- [NT-0] fix: Use const string ref for return type by MAG-AlessioRegalbuto in https://github.com/magnopus-opensource/connected-spaces-platform/pull/856
  As part of ongoing Unity interop API work, we updated the 'MimeTypeHelper' to return a const ref string for the mime type to ensure correct SWIG code generation.
- [OF-1524] fix: Wasm callbacks are now automatically forwarded to the main thread by MAG-mv in https://github.com/magnopus-opensource/connected-spaces-platform/pull/806
  This fixes crashes with the log callback if UserSystem::Login fails, and also the MultiplayerConnection::ConnectionInterrupted callback on wasm builds.
- [OF-1542] fix: Prevent OnlineRealtimeEngine::DestroyEntity callback from firing twice on failure by MAG-mv
  Return has been added to prevent further execution on failure.

### 🔨 🔨 Chore

- [NT-0] chore: Finish NO_EXPORT heirarchy by MAG-ElliotMorris in https://github.com/magnopus-opensource/connected-spaces-platform/pull/848
  Adds NO_EXPORT blocks to symbols that derive from, or are dependent on, base constructs that also have NO_EXPORT. Done in service of the Unity Interop API SWIG initiative.

## Historical releases

In November 2025 we migrated to continuous nightly deployments. Please see the [releases](https://github.com/magnopus-opensource/connected-spaces-platform/releases) section of the `connected-spaces-platform` repo for changelogs associated with earlier releases.

## Changelog categories

Changelog categories are listed below. Please use the appropriate unicode symbol and heading for your change.

🔥 ❗Breaking Changes

🍰 🙌 New Features

🐛 🔨 Bug Fixes

💫 💥 Code Refactors

🙈 🙉 🙊 Test Changes

📔 📔 Documentation

🔨 🔨 Chore

🔩 🔧 Ci<|MERGE_RESOLUTION|>--- conflicted
+++ resolved
@@ -6,15 +6,13 @@
 
 🐛 🔨 Bug Fixes
 
-<<<<<<< HEAD
 - [NT-0] fix: Address rare race condition in legacy leadership election by MAG-ElliotMorris
   It was possible to trigger a memory race using `EnableLeaderElection` or `DisableLeaderElection` after having returned from `EnterSpace` in the OnlineRealtimeEngine.
   This is due to the leader election being performed in the all entities retreived function, which can come back asyncronously to enable asset streaming, giving a chance for threading syncronisation error.
   Solved with a mutex for now, although the best solve is to move leader election elsewhere.
-=======
+
 - [OW-2312] fix: Add select_account for authorise URL prompt parameter.
   Google made changes to the way the oauth URL works, so we need to set prompt to select_account rather than none to restore the functionality. This change updates that parameter in the GetThirdPartyProviderAuthoriseURL function.
->>>>>>> 99ef2eb4
 
 ## [6.16.0] - 2025-12-09_19-48-30
 
