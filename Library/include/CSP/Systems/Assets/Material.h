/*
 * Copyright 2023 Magnopus LLC

 * Licensed under the Apache License, Version 2.0 (the "License");
 * you may not use this file except in compliance with the License.
 * You may obtain a copy of the License at
 *
 *     http://www.apache.org/licenses/LICENSE-2.0
 *
 * Unless required by applicable law or agreed to in writing, software
 * distributed under the License is distributed on an "AS IS" BASIS,
 * WITHOUT WARRANTIES OR CONDITIONS OF ANY KIND, either express or implied.
 * See the License for the specific language governing permissions and
 * limitations under the License.
 */
#pragma once

#include "CSP/CSPCommon.h"
#include "CSP/Common/String.h"
#include "CSP/Common/Vector.h"
#include "CSP/Systems/Assets/TextureInfo.h"

namespace csp::systems
{
/// @brief Enum representing the shader type of a material. Currently not in use.
enum class EShaderType
{
	Standard
};

/// @ingroup Asset System
/// @brief Base class for a material.
class CSP_API Material
{
public:
<<<<<<< HEAD
	/// @brief Sets the user-defined name of the material
	/// @param Name const csp::common::String&
	void SetName(const csp::common::String& Name);

=======
>>>>>>> 4e77d191
	/// @brief Gets the user-defined name of the material
	/// @return csp::common::String&
	const csp::common::String& GetName() const;

	/// @brief Gets the collection id for the material
	/// @return const csp::common::String&
	const csp::common::String& GetMaterialCollectionId() const;

	/// @brief Gets the id for the material
	/// @return const csp::common::String&
	const csp::common::String& GetMaterialId() const;

	/// @brief Constructor which links the material to an asset
	/// @param Name const csp::common::String& : The name of the material.
	/// @param MaterialCollectionId const csp::common::String& : The asset collection where the material info is stored
	/// @param MaterialId const csp::common::String& : The asset where the material info is stored
	Material(const csp::common::String& Name, const csp::common::String& MaterialCollectionId, const csp::common::String& MaterialId);
	Material() = default;

protected:
	csp::common::String Name;
	EShaderType Type;

	csp::common::String CollectionId;
	csp::common::String Id;
};

} // namespace csp::systems<|MERGE_RESOLUTION|>--- conflicted
+++ resolved
@@ -33,13 +33,6 @@
 class CSP_API Material
 {
 public:
-<<<<<<< HEAD
-	/// @brief Sets the user-defined name of the material
-	/// @param Name const csp::common::String&
-	void SetName(const csp::common::String& Name);
-
-=======
->>>>>>> 4e77d191
 	/// @brief Gets the user-defined name of the material
 	/// @return csp::common::String&
 	const csp::common::String& GetName() const;
