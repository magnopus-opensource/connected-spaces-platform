/*
 * Copyright 2023 Magnopus LLC

 * Licensed under the Apache License, Version 2.0 (the "License");
 * you may not use this file except in compliance with the License.
 * You may obtain a copy of the License at
 *
 *     http://www.apache.org/licenses/LICENSE-2.0
 *
 * Unless required by applicable law or agreed to in writing, software
 * distributed under the License is distributed on an "AS IS" BASIS,
 * WITHOUT WARRANTIES OR CONDITIONS OF ANY KIND, either express or implied.
 * See the License for the specific language governing permissions and
 * limitations under the License.
 */

#pragma once

#include "CSP/CSPCommon.h"
#include "CSP/Common/Array.h"
#include "CSP/Common/CancellationToken.h"
#include "CSP/Common/Optional.h"
#include "CSP/Multiplayer/EventBus.h"
#include "CSP/Multiplayer/EventParameters.h"
#include "CSP/Systems/Assets/Asset.h"
#include "CSP/Systems/Assets/AssetCollection.h"
#include "CSP/Systems/Assets/GLTFMaterial.h"
#include "CSP/Systems/Assets/LOD.h"
#include "CSP/Systems/Spaces/Space.h"
#include "CSP/Systems/SystemBase.h"

namespace csp::services
{

class ApiBase;

} // namespace csp::services

namespace csp::web
{

class RemoteFileManager;

} // namespace csp::web

namespace csp::multiplayer
{

class EventBus;

} // namespace csp::multiplayer

namespace csp::memory
{

CSP_START_IGNORE
template <typename T> void Delete(T* Ptr);
CSP_END_IGNORE

} // namespace csp::memory

namespace csp::systems
{

/// @ingroup Asset System
/// @brief Public facing system that allows uploading/downloading and creation of assets.
class CSP_API AssetSystem : public SystemBase
{
    CSP_START_IGNORE
    /** @cond DO_NOT_DOCUMENT */
    friend class SystemsManager;
    friend void csp::memory::Delete<AssetSystem>(AssetSystem* Ptr);
    /** @endcond */
    CSP_END_IGNORE

public:
    /// @brief Creates an asset collection.
    /// @param Space Space : optional space to associate the asset collection with
    /// @param ParentAssetCollectionId csp::common::String : optional parent asset collection Id
    /// @param AssetCollectionName csp::common::String : name of the asset collection
    /// @param Metadata csp::common::StringMap : optional metadata info to be associated with the asset collection
    /// @param Type EAssetCollectionType : type of the new asset collection
    /// @param Tags csp::common::Array<csp::common::String> : optional array of strings to add to the asset collection as tags
    /// @param Callback AssetCollectionResultCallback : callback when asynchronous task finishes
    CSP_ASYNC_RESULT void CreateAssetCollection(const csp::common::Optional<csp::common::String>& SpaceId,
        const csp::common::Optional<csp::common::String>& ParentAssetCollectionId, const csp::common::String& AssetCollectionName,
        const csp::common::Optional<csp::common::Map<csp::common::String, csp::common::String>>& Metadata, const EAssetCollectionType Type,
        const csp::common::Optional<csp::common::Array<csp::common::String>>& Tags, AssetCollectionResultCallback Callback);

    /// @brief Deletes a given asset collection.
    /// @param AssetCollection AssectCollection : asset collection to delete
    /// @param Callback NullResultCallback : callback when asynchronous task finishes
    CSP_ASYNC_RESULT void DeleteAssetCollection(const AssetCollection& AssetCollection, NullResultCallback Callback);

<<<<<<< HEAD
    /// @brief Deletes a given array of asset collections.
    /// @param AssetCollections csp::common::Array<AssetCollection> : The array of asset collections to delete
    /// @param Callback NullResultCallback : callback when asynchronous task finishes
    CSP_ASYNC_RESULT void DeleteMultipleAssetCollections(csp::common::Array<AssetCollection>& AssetCollections, NullResultCallback Callback);

=======
>>>>>>> ef8fa0a0
    /// @brief Copies an array of asset collections to another space. Note that all source asset collections must belong to the same space.
    /// @param SourceAssetCollections csp::common::Array<AssetCollection> : The array of asset collections to copy. They must all belong to the same
    /// space.
    /// @param DestSpaceId  const csp::common::String : The unique identifier of the space to copy these asset collections to.
    /// @param CopyAsync const csp::common::Optional<bool> : Whether to instruct the services to perform the copy of the asset collections
    /// asynchronously.
    /// @param Callback NullResultCallback : callback when asynchronous task finishes
    CSP_ASYNC_RESULT void CopyAssetCollectionsToSpace(csp::common::Array<AssetCollection>& SourceAssetCollections,
        const csp::common::String& DestSpaceId, bool CopyAsync, AssetCollectionsResultCallback Callback);

    /// @brief Finds an asset collection by its Id.
    /// @param AssetCollectionId csp::common::String : asset collection to delete
    /// @param Callback AssetCollectionResultCallback : callback when asynchronous task finishes
    CSP_ASYNC_RESULT void GetAssetCollectionById(const csp::common::String& AssetCollectionId, AssetCollectionResultCallback Callback);

    /// @brief Finds an asset collection by its Name.
    /// @param AssetCollectionName csp::common::String : name of the asset collection to be retrieved
    /// @param Callback AssetCollectionResultCallback : callback when asynchronous task finishes
    CSP_ASYNC_RESULT void GetAssetCollectionByName(const csp::common::String& AssetCollectionName, AssetCollectionResultCallback Callback);

    /// @brief Retrieves asset collections based on the specified search criteria.
    /// Results pagination is supported through the use of ResultsSkipNumber and ResultsMaxNumber.
    /// @param Space Space : optional space to get asset collections associated with it
    /// @param AssetCollectionParentId csp::common::String : optional asset collection parent id to get asset collections associated with it
    /// @param AssetCollectionType EAssetCollectionType : type of the asset collection
    /// @param AssetCollectionTags csp::common::Array<csp::common::String> : optional array of strings representing asset collection tags
    /// @param AssetCollectionNames csp::common::Optional<csp::common::Array<csp::common::String>> : optional array of strings representing asset
    /// collection names
    /// @param ResultsSkipNumber int : optional param representing the number of result entries that will be skipped from the result. For no skip pass
    /// nullptr.
    /// @param ResultsMaxNumber int : optional param representing the maximum number of result entries to be retrieved. For all available result
    /// entries pass nullptr.
    /// @param Callback AssetCollectionsResultCallback : callback when asynchronous task finishes
    CSP_ASYNC_RESULT void FindAssetCollections(const csp::common::Optional<csp::common::Array<csp::common::String>>& Ids,
        const csp::common::Optional<csp::common::String>& ParentId, const csp::common::Optional<csp::common::Array<csp::common::String>>& Names,
        const csp::common::Optional<csp::common::Array<EAssetCollectionType>>& Types,
        const csp::common::Optional<csp::common::Array<csp::common::String>>& Tags,
        const csp::common::Optional<csp::common::Array<csp::common::String>>& SpaceIds, const csp::common::Optional<int>& ResultsSkipNumber,
        const csp::common::Optional<int>& ResultsMaxNumber, AssetCollectionsResultCallback Callback);

    /// @brief Updates the Metadata field of an Asset Collection
    /// @param AssetCollection AssetCollection : asset collection to be updated
    /// @param NewMetadata csp::common::StringMap : the new metadata information that will replace the previous
    /// @param Tags csp::common::Array<csp::common::String : optional array of strings to replace the tags
    /// @param Callback AssetCollectionResultCallback : callback when asynchronous task finishes
    CSP_ASYNC_RESULT void UpdateAssetCollectionMetadata(const AssetCollection& AssetCollection,
        const csp::common::Map<csp::common::String, csp::common::String>& NewMetadata,
        const csp::common::Optional<csp::common::Array<csp::common::String>>& Tags, AssetCollectionResultCallback Callback);

    /// @brief Creates a new asset.
    /// @param AssetCollection AssetCollection : the parent collection for the asset to be associated with
    /// @param Name csp::common::String : name of the asset collection
    /// @param ThirdPartyPackagedAssetIdentifier csp::common::String : optional id to a third party packaged asset identifier
    /// @param ThirdPartyPlatform EThirdPartyPlatform : optional enum class for Third Part Platform
    /// @param Type csp::systems::EAssetType : type of the asset
    /// @param Callback AssetResultCallback : callback when asynchronous task finishes
    CSP_ASYNC_RESULT void CreateAsset(const AssetCollection& AssetCollection, const csp::common::String& Name,
        const csp::common::Optional<csp::common::String>& ThirdPartyPackagedAssetIdentifier,
        const csp::common::Optional<csp::systems::EThirdPartyPlatform>& ThirdPartyPlatform, EAssetType Type, AssetResultCallback Callback);

    /// @brief Update a given asset.
    /// @param Asset Asset : asset to update
    /// @param Callback AssetResultCallback : callback when asynchronous task finishes
    CSP_ASYNC_RESULT void UpdateAsset(const Asset& Asset, AssetResultCallback Callback);

    /// @brief Deletes a given asset.
    /// @param AssetCollection AssetCollection : the parent collection that the asset is associated with
    /// @param Asset Asset : asset to delete
    /// @param Callback NullResultCallback : callback when asynchronous task finishes
    CSP_ASYNC_RESULT void DeleteAsset(const AssetCollection& AssetCollection, const Asset& Asset, NullResultCallback Callback);

    /// @brief Retrieves all assets in a given asset collection.
    /// @param AssetCollection AssetCollection : collection to get all assets from
    /// @param Callback AssetsResultCallback : callback when asynchronous task finishes
    CSP_ASYNC_RESULT void GetAssetsInCollection(const AssetCollection& AssetCollection, AssetsResultCallback Callback);

    /// @brief Retrieves the asset specified by the Id
    /// @param AssetCollectionId csp::common::String : the Id of the asset collection containing the asset
    /// @param AssetId csp::common::String : the Id of the asset to retrieve
    /// @param Callback AssetResultCallback : callback when asynchronous task finishes
    CSP_ASYNC_RESULT void GetAssetById(
        const csp::common::String& AssetCollectionId, const csp::common::String& AssetId, AssetResultCallback Callback);

    /// @brief Retrieves all assets that belong to the asset collections with the give Ids.
    /// @param AssetCollectionIds csp::common::Array<csp::common::String> : collection of asset collection Ids get all assets from
    /// @param Callback AssetsResultCallback : callback when asynchronous task finishes
    CSP_ASYNC_RESULT void GetAssetsByCollectionIds(const csp::common::Array<csp::common::String>& AssetCollectionIds, AssetsResultCallback Callback);

    /// @brief Retrieves assets based on the specified search criteria.
    /// @param AssetCollectionIds csp::common::Array<csp::common::String> : the asset collection Ids that will be used as search criteria. Note that
    /// you have to pass at least one Id.
    /// @param AssetIds csp::common::Array<csp::common::String> : optional array of strings representing asset ids
    /// @param AssetNames csp::common::Array<csp::common::String> : optional array of strings representing asset names
    /// @param AssetTypes csp::common::Array<EAssetType> : optional array of asset types
    /// @param Callback AssetsResultCallback : callback when asynchronous task finishes
    CSP_ASYNC_RESULT void GetAssetsByCriteria(const csp::common::Array<csp::common::String>& AssetCollectionIds,
        const csp::common::Optional<csp::common::Array<csp::common::String>>& AssetIds,
        const csp::common::Optional<csp::common::Array<csp::common::String>>& AssetNames,
        const csp::common::Optional<csp::common::Array<EAssetType>>& AssetTypes, AssetsResultCallback Callback);

    /// @brief Uploads data for the given asset to CHS from the given source.
    /// @param AssetCollection AssetCollection : collection the asset is associated to
    /// @param Asset Asset : asset to upload data for
    /// @param AssetDataSource AssetDataSource : asset data to upload
    /// AssetDataSource is an interface. A derived class must be passed.
    /// @param Callback UriResultCallback : callback when asynchronous task finishes
    CSP_ASYNC_RESULT_WITH_PROGRESS void UploadAssetData(
        const AssetCollection& AssetCollection, const Asset& Asset, const AssetDataSource& AssetDataSource, UriResultCallback Callback);

    /// @brief Uploads data for the given asset to CHS from the given source, taking a CancellationToken to allow cancelling the request.
    /// @param AssetCollection AssetCollection : collection the asset is associated to
    /// @param Asset Asset : asset to upload data for
    /// @param AssetDataSource AssetDataSource : asset data to upload
    /// AssetDataSource is an interface. A derived class must be passed.
    /// @param CancellationToken csp::common::CancellationToken : token for cancelling upload
    /// @param Callback UriResultCallback : callback when asynchronous task finishes
    CSP_ASYNC_RESULT_WITH_PROGRESS void UploadAssetDataEx(const AssetCollection& AssetCollection, const Asset& Asset,
        const AssetDataSource& AssetDataSource, csp::common::CancellationToken& CancellationToken, UriResultCallback Callback);

    /// @brief Downloads data for a given Asset from CHS.
    /// @param Asset Asset : asset to download data for
    /// @param Callback DataResultCallback : callback when asynchronous task finishes
    CSP_ASYNC_RESULT void DownloadAssetData(const Asset& Asset, AssetDataResultCallback Callback);

    /// @brief Downloads data for a given Asset from CHS, taking a CancellationToken to allow cancelling the request.
    /// @param Asset Asset : asset to download data for
    /// @param CancellationToken csp::common::CancellationToken : token for cancelling download
    /// @param Callback AssetDataResultCallback : callback when asynchronous task finishes
    CSP_ASYNC_RESULT void DownloadAssetDataEx(
        const Asset& Asset, csp::common::CancellationToken& CancellationToken, AssetDataResultCallback Callback);

    /// @brief Get the size of the data associated with an Asset.
    /// @param Asset Asset : asset to get data size for
    /// @param Callback UInt64ResultCallback : callback when asynchronous task finishes
    CSP_ASYNC_RESULT void GetAssetDataSize(const Asset& Asset, UInt64ResultCallback Callback);

    /// @brief Gets a LOD chain within the given AssetCollection.
    /// @param AssetCollection AssetCollection : AssetCollection which contains the LOD chain.
    /// @param Callback LODChainResultCallback : callback when asynchronous task finishes
    CSP_ASYNC_RESULT void GetLODChain(const AssetCollection& AssetCollection, LODChainResultCallback Callback);

    /// @brief Registers an asset to the LOD chain
    /// @param AssetCollection AssetCollection : AssetCollection which contains the LOD chain.
    /// @param Asset Asset : Asset to register as LOD
    /// @param Asset int : LOD level for Asset to be registered to
    /// @param Callback AssetResultCallback : callback when asynchronous task finishes
    CSP_ASYNC_RESULT_WITH_PROGRESS void RegisterAssetToLODChain(
        const AssetCollection& AssetCollection, const Asset& Asset, int LODLevel, AssetResultCallback Callback);

<<<<<<< HEAD
    // The callback for receiving asset detail changes, contains an AssetDetailBlobParams with the details.
    typedef std::function<void(const csp::multiplayer::AssetDetailBlobParams&)> AssetDetailBlobChangedCallbackHandler;

=======
    /// @brief Creates a new material backed by an AssetCollection/Asset.
    /// @param Name const csp::common::String& : The name of the new material.
    /// @param SpaceId const csp::common::String& : The space id this material is associated with.
    /// @param Callback GLTFMaterialResultCallback : Callback when asynchronous task finishes.
    CSP_ASYNC_RESULT void CreateMaterial(const csp::common::String& Name, const csp::common::String& SpaceId, GLTFMaterialResultCallback Callback);

    /// @brief Updates an existing material's properties.
    /// The material should be retrieved through GetMaterials or GetMaterial.
    /// If the material doesn't exist, EResultCode::Failed will be returned.
    /// If the material hasn't changed, EResultCode::Success will still be returned.
    /// @param Material const GLTFMaterial& : The material to update
    /// @param Callback NullResultCallback : Callback when asynchronous task finishes.
    CSP_ASYNC_RESULT void UpdateMaterial(const GLTFMaterial& Material, NullResultCallback Callback);

    /// @brief Deletes a given material.
    /// The material should be retrieved through GetMaterials or GetMaterial.
    /// @param Material const GLTFMaterial& : The material to delete
    /// @param Callback NullResultCallback : Callback when asynchronous task finishes.
    CSP_ASYNC_RESULT void DeleteMaterial(const GLTFMaterial& Material, NullResultCallback Callback);

    /// @brief Gets all materials associated with the given space.
    /// @param SpaceId const csp::common::String& : The space id the material is associated with.
    /// @param Callback GLTFMaterialsResultCallback : Callback when asynchronous task finishes.
    CSP_ASYNC_RESULT void GetMaterials(const csp::common::String& SpaceId, GLTFMaterialsResultCallback Callback);

    /// @brief Gets a material using its AssetCollection and Asset Id.
    /// @param AssetCollectionId const csp::common::String& : The asset collection id this material is associated with.
    /// @param AssetId const csp::common::String& : The asset id this material is associated with.
    /// @param Callback GLTFMaterialResultCallback : Callback when asynchronous task finishes.
    CSP_ASYNC_RESULT void GetMaterial(
        const csp::common::String& AssetCollectionId, const csp::common::String& AssetId, GLTFMaterialResultCallback Callback);

    // The callback for receiving asset detail changes, contains an AssetDetailBlobParams with the details.
    typedef std::function<void(const csp::multiplayer::AssetDetailBlobParams&)> AssetDetailBlobChangedCallbackHandler;

    // Callback to receive material changes, contains a MaterialChangedParams with the details.
    typedef std::function<void(const csp::multiplayer::MaterialChangedParams&)> MaterialChangedCallbackHandler;

>>>>>>> ef8fa0a0
    /// @brief Sets a callback for an asset changed event.
    /// @param Callback AssetDetailBlobChangedCallbackHandler: Callback to receive data for the asset that has been changed.
    CSP_EVENT void SetAssetDetailBlobChangedCallback(AssetDetailBlobChangedCallbackHandler Callback);

<<<<<<< HEAD
=======
    /// @brief Sets a callback for a material changed event.
    /// @param Callback MaterialChangedCallbackHandler: Callback to receive data for the material that has been changed.
    CSP_EVENT void SetMaterialChangedCallback(MaterialChangedCallbackHandler Callback);

>>>>>>> ef8fa0a0
    /// @brief Registers the system to listen for the named event.
    void RegisterSystemCallback() override;
    /// @brief Deregisters the system from listening for the named event.
    void DeregisterSystemCallback() override;
    /// @brief Deserialises the event values of the system.
    /// @param EventValues std::vector<signalr::value> : event values to deserialise
    CSP_NO_EXPORT void OnEvent(const std::vector<signalr::value>& EventValues) override;

private:
    AssetSystem(); // This constructor is only provided to appease the wrapper generator and should not be used
    CSP_NO_EXPORT AssetSystem(csp::web::WebClient* InWebClient, csp::multiplayer::EventBus* InEventBus);
    ~AssetSystem();
<<<<<<< HEAD
=======

    CSP_ASYNC_RESULT void DeleteAssetCollectionById(const csp::common::String& AssetCollectionId, NullResultCallback Callback);
    CSP_ASYNC_RESULT void DeleteAssetById(
        const csp::common::String& AsseCollectiontId, const csp::common::String& AssetId, NullResultCallback Callback);
>>>>>>> ef8fa0a0

    csp::services::ApiBase* PrototypeAPI;
    csp::services::ApiBase* AssetDetailAPI;

    csp::web::RemoteFileManager* FileManager;

    AssetDetailBlobChangedCallbackHandler AssetDetailBlobChangedCallback;
<<<<<<< HEAD
=======
    MaterialChangedCallbackHandler MaterialChangedCallback;
>>>>>>> ef8fa0a0
};

} // namespace csp::systems<|MERGE_RESOLUTION|>--- conflicted
+++ resolved
@@ -92,14 +92,11 @@
     /// @param Callback NullResultCallback : callback when asynchronous task finishes
     CSP_ASYNC_RESULT void DeleteAssetCollection(const AssetCollection& AssetCollection, NullResultCallback Callback);
 
-<<<<<<< HEAD
     /// @brief Deletes a given array of asset collections.
     /// @param AssetCollections csp::common::Array<AssetCollection> : The array of asset collections to delete
     /// @param Callback NullResultCallback : callback when asynchronous task finishes
     CSP_ASYNC_RESULT void DeleteMultipleAssetCollections(csp::common::Array<AssetCollection>& AssetCollections, NullResultCallback Callback);
 
-=======
->>>>>>> ef8fa0a0
     /// @brief Copies an array of asset collections to another space. Note that all source asset collections must belong to the same space.
     /// @param SourceAssetCollections csp::common::Array<AssetCollection> : The array of asset collections to copy. They must all belong to the same
     /// space.
@@ -249,11 +246,6 @@
     CSP_ASYNC_RESULT_WITH_PROGRESS void RegisterAssetToLODChain(
         const AssetCollection& AssetCollection, const Asset& Asset, int LODLevel, AssetResultCallback Callback);
 
-<<<<<<< HEAD
-    // The callback for receiving asset detail changes, contains an AssetDetailBlobParams with the details.
-    typedef std::function<void(const csp::multiplayer::AssetDetailBlobParams&)> AssetDetailBlobChangedCallbackHandler;
-
-=======
     /// @brief Creates a new material backed by an AssetCollection/Asset.
     /// @param Name const csp::common::String& : The name of the new material.
     /// @param SpaceId const csp::common::String& : The space id this material is associated with.
@@ -292,18 +284,14 @@
     // Callback to receive material changes, contains a MaterialChangedParams with the details.
     typedef std::function<void(const csp::multiplayer::MaterialChangedParams&)> MaterialChangedCallbackHandler;
 
->>>>>>> ef8fa0a0
     /// @brief Sets a callback for an asset changed event.
     /// @param Callback AssetDetailBlobChangedCallbackHandler: Callback to receive data for the asset that has been changed.
     CSP_EVENT void SetAssetDetailBlobChangedCallback(AssetDetailBlobChangedCallbackHandler Callback);
 
-<<<<<<< HEAD
-=======
     /// @brief Sets a callback for a material changed event.
     /// @param Callback MaterialChangedCallbackHandler: Callback to receive data for the material that has been changed.
     CSP_EVENT void SetMaterialChangedCallback(MaterialChangedCallbackHandler Callback);
 
->>>>>>> ef8fa0a0
     /// @brief Registers the system to listen for the named event.
     void RegisterSystemCallback() override;
     /// @brief Deregisters the system from listening for the named event.
@@ -316,13 +304,10 @@
     AssetSystem(); // This constructor is only provided to appease the wrapper generator and should not be used
     CSP_NO_EXPORT AssetSystem(csp::web::WebClient* InWebClient, csp::multiplayer::EventBus* InEventBus);
     ~AssetSystem();
-<<<<<<< HEAD
-=======
 
     CSP_ASYNC_RESULT void DeleteAssetCollectionById(const csp::common::String& AssetCollectionId, NullResultCallback Callback);
     CSP_ASYNC_RESULT void DeleteAssetById(
         const csp::common::String& AsseCollectiontId, const csp::common::String& AssetId, NullResultCallback Callback);
->>>>>>> ef8fa0a0
 
     csp::services::ApiBase* PrototypeAPI;
     csp::services::ApiBase* AssetDetailAPI;
@@ -330,10 +315,7 @@
     csp::web::RemoteFileManager* FileManager;
 
     AssetDetailBlobChangedCallbackHandler AssetDetailBlobChangedCallback;
-<<<<<<< HEAD
-=======
     MaterialChangedCallbackHandler MaterialChangedCallback;
->>>>>>> ef8fa0a0
 };
 
 } // namespace csp::systems