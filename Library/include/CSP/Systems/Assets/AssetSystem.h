/*
 * Copyright 2023 Magnopus LLC

 * Licensed under the Apache License, Version 2.0 (the "License");
 * you may not use this file except in compliance with the License.
 * You may obtain a copy of the License at
 *
 *     http://www.apache.org/licenses/LICENSE-2.0
 *
 * Unless required by applicable law or agreed to in writing, software
 * distributed under the License is distributed on an "AS IS" BASIS,
 * WITHOUT WARRANTIES OR CONDITIONS OF ANY KIND, either express or implied.
 * See the License for the specific language governing permissions and
 * limitations under the License.
 */

#pragma once

#include "CSP/CSPCommon.h"
#include "CSP/Common/Array.h"
#include "CSP/Common/CancellationToken.h"
#include "CSP/Common/Optional.h"
#include "CSP/Multiplayer/EventBus.h"
#include "CSP/Multiplayer/EventParameters.h"
#include "CSP/Systems/Assets/Asset.h"
#include "CSP/Systems/Assets/AssetCollection.h"
#include "CSP/Systems/Assets/GLTFMaterial.h"
#include "CSP/Systems/Assets/LOD.h"
#include "CSP/Systems/Spaces/Space.h"
#include "CSP/Systems/SystemBase.h"

namespace csp::services
{

class ApiBase;

} // namespace csp::services


namespace csp::web
{

class RemoteFileManager;

} // namespace csp::web

namespace csp::multiplayer
{

class EventBus;

} // namespace csp::multiplayer

namespace csp::memory
{

CSP_START_IGNORE
template <typename T> void Delete(T* Ptr);
CSP_END_IGNORE

} // namespace csp::memory


namespace csp::systems
{

/// @ingroup Asset System
/// @brief Public facing system that allows uploading/downloading and creation of assets.
class CSP_API AssetSystem : public SystemBase
{
	CSP_START_IGNORE
	/** @cond DO_NOT_DOCUMENT */
	friend class SystemsManager;
	friend void csp::memory::Delete<AssetSystem>(AssetSystem* Ptr);
	/** @endcond */
	CSP_END_IGNORE

public:
	/// @brief Creates an asset collection.
	/// @param Space Space : optional space to associate the asset collection with
	/// @param ParentAssetCollectionId csp::common::String : optional parent asset collection Id
	/// @param AssetCollectionName csp::common::String : name of the asset collection
	/// @param Metadata csp::common::StringMap : optional metadata info to be associated with the asset collection
	/// @param Type EAssetCollectionType : type of the new asset collection
	/// @param Tags csp::common::Array<csp::common::String> : optional array of strings to add to the asset collection as tags
	/// @param Callback AssetCollectionResultCallback : callback when asynchronous task finishes
	CSP_ASYNC_RESULT void CreateAssetCollection(const csp::common::Optional<csp::common::String>& SpaceId,
												const csp::common::Optional<csp::common::String>& ParentAssetCollectionId,
												const csp::common::String& AssetCollectionName,
												const csp::common::Optional<csp::common::Map<csp::common::String, csp::common::String>>& Metadata,
												const EAssetCollectionType Type,
												const csp::common::Optional<csp::common::Array<csp::common::String>>& Tags,
												AssetCollectionResultCallback Callback);

	/// @brief Deletes a given asset collection.
	/// @param AssetCollection AssectCollection : asset collection to delete
	/// @param Callback NullResultCallback : callback when asynchronous task finishes
	CSP_ASYNC_RESULT void DeleteAssetCollection(const AssetCollection& AssetCollection, NullResultCallback Callback);

	/// @brief Copies an array of asset collections to another space. Note that all source asset collections must belong to the same space.
	/// @param SourceAssetCollections csp::common::Array<AssetCollection> : The array of asset collections to copy. They must all belong to the same
	/// space.
	/// @param DestSpaceId  const csp::common::String : The unique identifier of the space to copy these asset collections to.
	/// @param CopyAsync const csp::common::Optional<bool> : Whether to instruct the services to perform the copy of the asset collections
	/// asynchronously.
	/// @param Callback NullResultCallback : callback when asynchronous task finishes
	CSP_ASYNC_RESULT void CopyAssetCollectionsToSpace(csp::common::Array<AssetCollection>& SourceAssetCollections,
													  const csp::common::String& DestSpaceId,
													  bool CopyAsync,
													  AssetCollectionsResultCallback Callback);

	/// @brief Finds an asset collection by its Id.
	/// @param AssetCollectionId csp::common::String : asset collection to delete
	/// @param Callback AssetCollectionResultCallback : callback when asynchronous task finishes
	CSP_ASYNC_RESULT void GetAssetCollectionById(const csp::common::String& AssetCollectionId, AssetCollectionResultCallback Callback);

	/// @brief Finds an asset collection by its Name.
	/// @param AssetCollectionName csp::common::String : name of the asset collection to be retrieved
	/// @param Callback AssetCollectionResultCallback : callback when asynchronous task finishes
	CSP_ASYNC_RESULT void GetAssetCollectionByName(const csp::common::String& AssetCollectionName, AssetCollectionResultCallback Callback);

	/// @brief Retrieves asset collections based on the specified search criteria.
	/// Results pagination is supported through the use of ResultsSkipNumber and ResultsMaxNumber.
	/// @param Space Space : optional space to get asset collections associated with it
	/// @param AssetCollectionParentId csp::common::String : optional asset collection parent id to get asset collections associated with it
	/// @param AssetCollectionType EAssetCollectionType : type of the asset collection
	/// @param AssetCollectionTags csp::common::Array<csp::common::String> : optional array of strings representing asset collection tags
	/// @param AssetCollectionNames csp::common::Optional<csp::common::Array<csp::common::String>> : optional array of strings representing asset
	/// collection names
	/// @param ResultsSkipNumber int : optional param representing the number of result entries that will be skipped from the result. For no skip pass
	/// nullptr.
	/// @param ResultsMaxNumber int : optional param representing the maximum number of result entries to be retrieved. For all available result
	/// entries pass nullptr.
	/// @param Callback AssetCollectionsResultCallback : callback when asynchronous task finishes
	CSP_ASYNC_RESULT void FindAssetCollections(const csp::common::Optional<csp::common::Array<csp::common::String>>& Ids,
											   const csp::common::Optional<csp::common::String>& ParentId,
											   const csp::common::Optional<csp::common::Array<csp::common::String>>& Names,
											   const csp::common::Optional<csp::common::Array<EAssetCollectionType>>& Types,
											   const csp::common::Optional<csp::common::Array<csp::common::String>>& Tags,
											   const csp::common::Optional<csp::common::Array<csp::common::String>>& SpaceIds,
											   const csp::common::Optional<int>& ResultsSkipNumber,
											   const csp::common::Optional<int>& ResultsMaxNumber,
											   AssetCollectionsResultCallback Callback);

	/// @brief Updates the Metadata field of an Asset Collection
	/// @param AssetCollection AssetCollection : asset collection to be updated
	/// @param NewMetadata csp::common::StringMap : the new metadata information that will replace the previous
	/// @param Tags csp::common::Array<csp::common::String : optional array of strings to replace the tags
	/// @param Callback AssetCollectionResultCallback : callback when asynchronous task finishes
	CSP_ASYNC_RESULT void UpdateAssetCollectionMetadata(const AssetCollection& AssetCollection,
														const csp::common::Map<csp::common::String, csp::common::String>& NewMetadata,
														const csp::common::Optional<csp::common::Array<csp::common::String>>& Tags,
														AssetCollectionResultCallback Callback);

	/// @brief Creates a new asset.
	/// @param AssetCollection AssetCollection : the parent collection for the asset to be associated with
	/// @param Name csp::common::String : name of the asset collection
	/// @param ThirdPartyPackagedAssetIdentifier csp::common::String : optional id to a third party packaged asset identifier
	/// @param ThirdPartyPlatform EThirdPartyPlatform : optional enum class for Third Part Platform
	/// @param Type csp::systems::EAssetType : type of the asset
	/// @param Callback AssetResultCallback : callback when asynchronous task finishes
	CSP_ASYNC_RESULT void CreateAsset(const AssetCollection& AssetCollection,
									  const csp::common::String& Name,
									  const csp::common::Optional<csp::common::String>& ThirdPartyPackagedAssetIdentifier,
									  const csp::common::Optional<csp::systems::EThirdPartyPlatform>& ThirdPartyPlatform,
									  EAssetType Type,
									  AssetResultCallback Callback);

	/// @brief Update a given asset.
	/// @param Asset Asset : asset to update
	/// @param Callback AssetResultCallback : callback when asynchronous task finishes
	CSP_ASYNC_RESULT void UpdateAsset(const Asset& Asset, AssetResultCallback Callback);

	/// @brief Deletes a given asset.
	/// @param AssetCollection AssetCollection : the parent collection that the asset is associated with
	/// @param Asset Asset : asset to delete
	/// @param Callback NullResultCallback : callback when asynchronous task finishes
	CSP_ASYNC_RESULT void DeleteAsset(const AssetCollection& AssetCollection, const Asset& Asset, NullResultCallback Callback);

	/// @brief Retrieves all assets in a given asset collection.
	/// @param AssetCollection AssetCollection : collection to get all assets from
	/// @param Callback AssetsResultCallback : callback when asynchronous task finishes
	CSP_ASYNC_RESULT void GetAssetsInCollection(const AssetCollection& AssetCollection, AssetsResultCallback Callback);

	/// @brief Retrieves the asset specified by the Id
	/// @param AssetCollectionId csp::common::String : the Id of the asset collection containing the asset
	/// @param AssetId csp::common::String : the Id of the asset to retrieve
	/// @param Callback AssetResultCallback : callback when asynchronous task finishes
	CSP_ASYNC_RESULT void
		GetAssetById(const csp::common::String& AssetCollectionId, const csp::common::String& AssetId, AssetResultCallback Callback);

	/// @brief Retrieves all assets that belong to the asset collections with the give Ids.
	/// @param AssetCollectionIds csp::common::Array<csp::common::String> : collection of asset collection Ids get all assets from
	/// @param Callback AssetsResultCallback : callback when asynchronous task finishes
	CSP_ASYNC_RESULT void GetAssetsByCollectionIds(const csp::common::Array<csp::common::String>& AssetCollectionIds, AssetsResultCallback Callback);

	/// @brief Retrieves assets based on the specified search criteria.
	/// @param AssetCollectionIds csp::common::Array<csp::common::String> : the asset collection Ids that will be used as search criteria. Note that
	/// you have to pass at least one Id.
	/// @param AssetIds csp::common::Array<csp::common::String> : optional array of strings representing asset ids
	/// @param AssetNames csp::common::Array<csp::common::String> : optional array of strings representing asset names
	/// @param AssetTypes csp::common::Array<EAssetType> : optional array of asset types
	/// @param Callback AssetsResultCallback : callback when asynchronous task finishes
	CSP_ASYNC_RESULT void GetAssetsByCriteria(const csp::common::Array<csp::common::String>& AssetCollectionIds,
											  const csp::common::Optional<csp::common::Array<csp::common::String>>& AssetIds,
											  const csp::common::Optional<csp::common::Array<csp::common::String>>& AssetNames,
											  const csp::common::Optional<csp::common::Array<EAssetType>>& AssetTypes,
											  AssetsResultCallback Callback);

	/// @brief Uploads data for the given asset to CHS from the given source.
	/// @param AssetCollection AssetCollection : collection the asset is associated to
	/// @param Asset Asset : asset to upload data for
	/// @param AssetDataSource AssetDataSource : asset data to upload
	/// AssetDataSource is an interface. A derived class must be passed.
	/// @param Callback UriResultCallback : callback when asynchronous task finishes
	CSP_ASYNC_RESULT_WITH_PROGRESS void UploadAssetData(const AssetCollection& AssetCollection,
														const Asset& Asset,
														const AssetDataSource& AssetDataSource,
														UriResultCallback Callback);

	/// @brief Uploads data for the given asset to CHS from the given source, taking a CancellationToken to allow cancelling the request.
	/// @param AssetCollection AssetCollection : collection the asset is associated to
	/// @param Asset Asset : asset to upload data for
	/// @param AssetDataSource AssetDataSource : asset data to upload
	/// AssetDataSource is an interface. A derived class must be passed.
	/// @param CancellationToken csp::common::CancellationToken : token for cancelling upload
	/// @param Callback UriResultCallback : callback when asynchronous task finishes
	CSP_ASYNC_RESULT_WITH_PROGRESS void UploadAssetDataEx(const AssetCollection& AssetCollection,
														  const Asset& Asset,
														  const AssetDataSource& AssetDataSource,
														  csp::common::CancellationToken& CancellationToken,
														  UriResultCallback Callback);

	/// @brief Downloads data for a given Asset from CHS.
	/// @param Asset Asset : asset to download data for
	/// @param Callback DataResultCallback : callback when asynchronous task finishes
	CSP_ASYNC_RESULT void DownloadAssetData(const Asset& Asset, AssetDataResultCallback Callback);

	/// @brief Downloads data for a given Asset from CHS, taking a CancellationToken to allow cancelling the request.
	/// @param Asset Asset : asset to download data for
	/// @param CancellationToken csp::common::CancellationToken : token for cancelling download
	/// @param Callback AssetDataResultCallback : callback when asynchronous task finishes
	CSP_ASYNC_RESULT void
		DownloadAssetDataEx(const Asset& Asset, csp::common::CancellationToken& CancellationToken, AssetDataResultCallback Callback);

	/// @brief Get the size of the data associated with an Asset.
	/// @param Asset Asset : asset to get data size for
	/// @param Callback UInt64ResultCallback : callback when asynchronous task finishes
	CSP_ASYNC_RESULT void GetAssetDataSize(const Asset& Asset, UInt64ResultCallback Callback);

	/// @brief Gets a LOD chain within the given AssetCollection.
	/// @param AssetCollection AssetCollection : AssetCollection which contains the LOD chain.
	/// @param Callback LODChainResultCallback : callback when asynchronous task finishes
	CSP_ASYNC_RESULT void GetLODChain(const AssetCollection& AssetCollection, LODChainResultCallback Callback);

	/// @brief Registers an asset to the LOD chain
	/// @param AssetCollection AssetCollection : AssetCollection which contains the LOD chain.
	/// @param Asset Asset : Asset to register as LOD
	/// @param Asset int : LOD level for Asset to be registered to
	/// @param Callback AssetResultCallback : callback when asynchronous task finishes
	CSP_ASYNC_RESULT_WITH_PROGRESS void
		RegisterAssetToLODChain(const AssetCollection& AssetCollection, const Asset& Asset, int LODLevel, AssetResultCallback Callback);

<<<<<<< HEAD
	/// @brief Creates a new material backed by an AssetCollection/Asset.
	/// @param Name const csp::common::String& : The name of the new material.
	/// @param SpaceId const csp::common::String& : The space id this material is associated with.
	/// @param Callback GLTFMaterialResultCallback : Callback when asynchronous task finishes.
	CSP_ASYNC_RESULT void CreateMaterial(const csp::common::String& Name, const csp::common::String& SpaceId, GLTFMaterialResultCallback Callback);

	/// @brief Updates an existing material's properties.
	/// The material should be retrieved through GetMaterials or GetMaterial.
	/// If the material doesn't exist, EResultCode::Failed will be returned.
	/// If the material hasn't changed, EResultCode::Success will still be returned.
	/// @param Material const GLTFMaterial& : The material to update
	/// @param Callback NullResultCallback : Callback when asynchronous task finishes.
	CSP_ASYNC_RESULT void UpdateMaterial(const GLTFMaterial& Material, NullResultCallback Callback);

	/// @brief Deletes a given material.
	/// The material should be retrieved through GetMaterials or GetMaterial.
	/// @param Material const GLTFMaterial& : The material to delete
	/// @param Callback NullResultCallback : Callback when asynchronous task finishes.
	CSP_ASYNC_RESULT void DeleteMaterial(const GLTFMaterial& Material, NullResultCallback Callback);

	/// @brief Gets all materials associated with the given space.
	/// @param SpaceId const csp::common::String& : The space id the material is associated with.
	/// @param Callback GLTFMaterialsResultCallback : Callback when asynchronous task finishes.
	CSP_ASYNC_RESULT void GetMaterials(const csp::common::String& SpaceId, GLTFMaterialsResultCallback Callback);

	/// @brief Gets a material using its AssetCollection and Asset Id.
	/// @param AssetCollectionId const csp::common::String& : The asset collection id this material is associated with.
	/// @param AssetId const csp::common::String& : The asset id this material is associated with.
	/// @param Callback GLTFMaterialResultCallback : Callback when asynchronous task finishes.
	CSP_ASYNC_RESULT void
		GetMaterial(const csp::common::String& AssetCollectionId, const csp::common::String& AssetId, GLTFMaterialResultCallback Callback);
=======
	// The callback for receiving asset detail changes, contains an AssetDetailBlobParams with the details.
	typedef std::function<void(const csp::multiplayer::AssetDetailBlobParams&)> AssetDetailBlobChangedCallbackHandler;

	/// @brief Sets a callback for an asset changed event.
	/// @param Callback AssetDetailBlobChangedCallbackHandler: Callback to receive data for the asset that has been changed.
	CSP_EVENT void SetAssetDetailBlobChangedCallback(AssetDetailBlobChangedCallbackHandler Callback);

	/// @brief Registers the system to listen for the named event.
	void RegisterSystemCallback() override;
	/// @brief Deregisters the system from listening for the named event.
	void DeregisterSystemCallback() override;
	/// @brief Deserialises the event values of the system.
	/// @param EventValues std::vector<signalr::value> : event values to deserialise
	CSP_NO_EXPORT void OnEvent(const std::vector<signalr::value>& EventValues) override;
>>>>>>> 077049f9

private:
	AssetSystem(); // This constructor is only provided to appease the wrapper generator and should not be used
	CSP_NO_EXPORT AssetSystem(csp::web::WebClient* InWebClient, csp::multiplayer::EventBus* InEventBus);
	~AssetSystem();

	CSP_ASYNC_RESULT void DeleteAssetCollectionById(const csp::common::String& AssetCollectionId, NullResultCallback Callback);
	CSP_ASYNC_RESULT void
		DeleteAssetById(const csp::common::String& AsseCollectiontId, const csp::common::String& AssetId, NullResultCallback Callback);

	csp::services::ApiBase* PrototypeAPI;
	csp::services::ApiBase* AssetDetailAPI;

	csp::web::RemoteFileManager* FileManager;

	AssetDetailBlobChangedCallbackHandler AssetDetailBlobChangedCallback;
};

} // namespace csp::systems<|MERGE_RESOLUTION|>--- conflicted
+++ resolved
@@ -261,7 +261,6 @@
 	CSP_ASYNC_RESULT_WITH_PROGRESS void
 		RegisterAssetToLODChain(const AssetCollection& AssetCollection, const Asset& Asset, int LODLevel, AssetResultCallback Callback);
 
-<<<<<<< HEAD
 	/// @brief Creates a new material backed by an AssetCollection/Asset.
 	/// @param Name const csp::common::String& : The name of the new material.
 	/// @param SpaceId const csp::common::String& : The space id this material is associated with.
@@ -293,13 +292,20 @@
 	/// @param Callback GLTFMaterialResultCallback : Callback when asynchronous task finishes.
 	CSP_ASYNC_RESULT void
 		GetMaterial(const csp::common::String& AssetCollectionId, const csp::common::String& AssetId, GLTFMaterialResultCallback Callback);
-=======
+
 	// The callback for receiving asset detail changes, contains an AssetDetailBlobParams with the details.
 	typedef std::function<void(const csp::multiplayer::AssetDetailBlobParams&)> AssetDetailBlobChangedCallbackHandler;
+
+	// Callback to receive material changes, contains a MaterialChangedParams with the details.
+	typedef std::function<void(const csp::multiplayer::MaterialChangedParams&)> MaterialChangedCallbackHandler;
 
 	/// @brief Sets a callback for an asset changed event.
 	/// @param Callback AssetDetailBlobChangedCallbackHandler: Callback to receive data for the asset that has been changed.
 	CSP_EVENT void SetAssetDetailBlobChangedCallback(AssetDetailBlobChangedCallbackHandler Callback);
+
+	/// @brief Sets a callback for a material changed event.
+	/// @param Callback MaterialChangedCallbackHandler: Callback to receive data for the material that has been changed.
+	CSP_EVENT void SetMaterialChangedCallback(MaterialChangedCallbackHandler Callback);
 
 	/// @brief Registers the system to listen for the named event.
 	void RegisterSystemCallback() override;
@@ -308,7 +314,6 @@
 	/// @brief Deserialises the event values of the system.
 	/// @param EventValues std::vector<signalr::value> : event values to deserialise
 	CSP_NO_EXPORT void OnEvent(const std::vector<signalr::value>& EventValues) override;
->>>>>>> 077049f9
 
 private:
 	AssetSystem(); // This constructor is only provided to appease the wrapper generator and should not be used
@@ -325,6 +330,7 @@
 	csp::web::RemoteFileManager* FileManager;
 
 	AssetDetailBlobChangedCallbackHandler AssetDetailBlobChangedCallback;
+	MaterialChangedCallbackHandler MaterialChangedCallback;
 };
 
 } // namespace csp::systems