/*
 * Copyright 2023 Magnopus LLC

 * Licensed under the Apache License, Version 2.0 (the "License");
 * you may not use this file except in compliance with the License.
 * You may obtain a copy of the License at
 *
 *     http://www.apache.org/licenses/LICENSE-2.0
 *
 * Unless required by applicable law or agreed to in writing, software
 * distributed under the License is distributed on an "AS IS" BASIS,
 * WITHOUT WARRANTIES OR CONDITIONS OF ANY KIND, either express or implied.
 * See the License for the specific language governing permissions and
 * limitations under the License.
 */
#pragma once

#include "CSP/CSPCommon.h"
#include "CSP/Common/Array.h"
#include "CSP/Common/String.h"
#include "CSP/Systems/WebService.h"
#include "CSP/ThirdPartyPlatforms.h"

#include <functional>

namespace csp::web
{

struct IWebClient;
class HttpPayload;
class WebClient;

} // namespace csp::web

namespace csp::services
{

class ApiResponseBase;

CSP_START_IGNORE
template <typename T, typename U, typename V, typename W> class ApiResponseHandler;
CSP_END_IGNORE

} // namespace csp::services

namespace csp::systems
{

/// @brief Asset type enum, defines the allowed and implemented types of assets.
enum class EAssetType
{
<<<<<<< HEAD
	IMAGE,
	THUMBNAIL,
	SIMULATION,
	MODEL,
	VIDEO,
	SCRIPT_LIBRARY,
	HOLOCAP_VIDEO,
	HOLOCAP_AUDIO,
	AUDIO,
	GAUSSIAN_SPLAT,
	MATERIAL
=======
    IMAGE,
    THUMBNAIL,
    SIMULATION,
    MODEL,
    VIDEO,
    SCRIPT_LIBRARY,
    HOLOCAP_VIDEO,
    HOLOCAP_AUDIO,
    AUDIO,
    GAUSSIAN_SPLAT
>>>>>>> 148ece63
};

enum class EAssetPlatform
{
    DEFAULT
};

/// @brief Converts a received DTO type into a Connected Spaces Platform enum EAssetType.
/// @param DTOAssetDetailType : The string defining the asset type given via the DTO.
/// @returns the converted EAssetType value.
EAssetType ConvertDTOAssetDetailType(const csp::common::String& DTOAssetDetailType);

/// @brief Converts a string platform definition to an EAssetPlatform value.
EAssetPlatform ConvertStringToAssetPlatform(const csp::common::String& Platform);

/// @brief Converts the EAssetPlatform enum into a string value.
csp::common::String ConvertAssetPlatformToString(EAssetPlatform Platform);

/// @ingroup Asset System
/// @brief Data representation of an asset which maps to a PrototypeService::AssetDetail.
class CSP_API Asset
{
public:
    Asset();
    Asset(const Asset& Other) = default;
    csp::common::String AssetCollectionId;
    csp::common::String Id;
    csp::common::String FileName;
    csp::common::String Name;
    csp::common::String LanguageCode;
    EAssetType Type;
    csp::common::Array<EAssetPlatform> Platforms;
    csp::common::Array<csp::common::String> Styles;
    csp::common::String ExternalUri;
    /// @brief S3 blob URI for Download
    csp::common::String Uri;
    csp::common::String Checksum;
    int Version;
    csp::common::String MimeType;
    csp::common::String ExternalMimeType;
    csp::common::String ThirdPartyPackagedAssetIdentifier;
    EThirdPartyPlatform ThirdPartyPlatformType;
};

/// @brief Defines a base data source for an Asset, attributing a mime type and providing functionality for uploading the data.
CSP_INTERFACE class CSP_API AssetDataSource
{
public:
    /// @brief Gets the mime type of this data source
    /// @return returns a string representing the mime type set for this data source.
    virtual const csp::common::String& GetMimeType() const = 0;

    /// @brief Sets the mime type for this data source
    /// @param InMimeType The mime type to set.
    virtual void SetMimeType(const csp::common::String& InMimeType) = 0;

    CSP_NO_EXPORT virtual void SetUploadContent(
        csp::web::WebClient* InWebClient, csp::web::HttpPayload* InPayload, const csp::systems::Asset& InAsset) const
        = 0;

protected:
    virtual ~AssetDataSource() = default;
};

/// @ingroup Asset System
/// @brief A file based data source for Assets, handles uploading a file based on a file path.
class CSP_API FileAssetDataSource : public AssetDataSource
{
public:
    /** @name Data Values
     *
     *   @{ */
    csp::common::String FilePath;
    /** @} */

    /// @brief Gets the mime type of this data source
    /// @return returns a string representing the mime type set for this data source.
    const csp::common::String& GetMimeType() const override;

    /// @brief Sets the mime type for this data source
    /// @param InMimeType The mime type to set.
    void SetMimeType(const csp::common::String& InMimeType) override;

private:
    void SetUploadContent(csp::web::WebClient* InWebClient, csp::web::HttpPayload* InPayload, const csp::systems::Asset& InAsset) const override;

    csp::common::String MimeType = "application/octet-stream";
};

/// @ingroup Asset System
/// @brief A buffer based data source for Assets, handles uploading a file based on a given buffer.
class CSP_API BufferAssetDataSource : public AssetDataSource
{
public:
    BufferAssetDataSource();

    /** @name Data Values
     *
     *   @{ */
    void* Buffer;
    size_t BufferLength;
    /** @} */

    /// @brief Gets the mime type of this data source
    /// @return returns a string representing the mime type set for this data source.
    const csp::common::String& GetMimeType() const override;

    /// @brief Sets the mime type for this data source
    /// @param InMimeType The mime type to set.
    void SetMimeType(const csp::common::String& InMimeType) override;

private:
    void SetUploadContent(csp::web::WebClient* InWebClient, csp::web::HttpPayload* InPayload, const csp::systems::Asset& InAsset) const override;
    csp::common::String MimeType = "application/octet-stream";
};

/// @ingroup Asset System
/// @brief Data class used to contain information when creating an asset.
class CSP_API AssetResult : public csp::systems::ResultBase
{
    /** @cond DO_NOT_DOCUMENT */
    friend class AssetSystem;

    CSP_START_IGNORE
    template <typename T, typename U, typename V, typename W> friend class csp::services::ApiResponseHandler;
    CSP_END_IGNORE
    /** @endcond */

public:
    /// @brief Retrieves the asset result.
    /// @return Asset : const ref of asset class.
    Asset& GetAsset();

    /// @brief Retrieves the asset result.
    /// @return Asset : const ref of asset class.
    const Asset& GetAsset() const;

protected:
    AssetResult() = delete;
    AssetResult(void*) {};

private:
    void OnResponse(const csp::services::ApiResponseBase* ApiResponse) override;

    CSP_NO_EXPORT AssetResult(const csp::systems::ResultBase& InResult)
        : csp::systems::ResultBase(InResult.GetResultCode(), InResult.GetHttpResultCode()) {};

    Asset Asset;
};

/// @ingroup Asset System
/// @brief Data class used to contain information when attempting to get an array of assets.
class CSP_API AssetsResult : public csp::systems::ResultBase
{
    /** @cond DO_NOT_DOCUMENT */
    CSP_START_IGNORE
    template <typename T, typename U, typename V, typename W> friend class csp::services::ApiResponseHandler;
    CSP_END_IGNORE
    /** @endcond */

public:
    /// @brief Retrieves the asset array being stored as a pointer.
    /// @return csp::common::Array<Asset> : pointer to asset array being stored.
    csp::common::Array<Asset>& GetAssets();

    /// @brief Retrieves the asset array being stored as a pointer.
    /// @return csp::common::Array<Asset> : pointer to asset array being stored.
    const csp::common::Array<Asset>& GetAssets() const;

    CSP_NO_EXPORT AssetsResult(csp::systems::EResultCode ResCode, uint16_t HttpResCode)
        : csp::systems::ResultBase(ResCode, HttpResCode) {};

protected:
    AssetsResult() = delete;
    AssetsResult(void*) {};

private:
    void OnResponse(const csp::services::ApiResponseBase* ApiResponse) override;

    csp::common::Array<Asset> Assets;
};

/// @ingroup Asset System
/// @brief Data class used to contain information when attempting to upload an asset.
class CSP_API UriResult : public csp::systems::ResultBase
{
    /** @cond DO_NOT_DOCUMENT */
    CSP_START_IGNORE
    friend class SpaceSystem;
    friend class SettingsSystem;
    template <typename T, typename U, typename V, typename W> friend class csp::services::ApiResponseHandler;
    CSP_END_IGNORE
    /** @endcond */

public:
    /// @brief Retrieves the uri for the asset uploaded.
    /// @return csp::common::String : uri of the uploaded asset.
    csp::common::String& GetUri();

    /// @brief Retrieves the uri for the asset uploaded.
    /// @return csp::common::String : uri of the uploaded asset.
    const csp::common::String& GetUri() const;

    void SetUri(const csp::common::String& Value);

    CSP_NO_EXPORT UriResult(csp::systems::EResultCode ResCode, uint16_t HttpResCode)
        : csp::systems::ResultBase(ResCode, HttpResCode) {};

protected:
    UriResult() = delete;
    UriResult(void*) {};

private:
    UriResult(const csp::common::String Uri);
    void OnResponse(const csp::services::ApiResponseBase* ApiResponse) override;

    void SetResponseBody(const csp::common::String& Contents);

    csp::common::String Uri;
};

/// @ingroup Asset System
/// @brief Data class used to contain information when attempting to download asset data.
class CSP_API AssetDataResult : public csp::systems::ResultBase
{
    /** @cond DO_NOT_DOCUMENT */
    CSP_START_IGNORE
    template <typename T, typename U, typename V, typename W> friend class csp::services::ApiResponseHandler;
    CSP_END_IGNORE
    /** @endcond */

public:
    AssetDataResult(const AssetDataResult& Other);
    ~AssetDataResult();

    /// @brief Retrieves the data from the result.
    const void* GetData() const;

    /// @brief Gets the length of data returned.
    size_t GetDataLength() const;

protected:
    AssetDataResult() = delete;
    AssetDataResult(void*);

private:
    void OnResponse(const csp::services::ApiResponseBase* ApiResponse) override;
};

/// @brief Callback containing asset.
/// @param Result CreateAssetResult : result class
typedef std::function<void(const AssetResult& Result)> AssetResultCallback;

/// @brief Callback containing array of assets.
/// @param Result DeleteAssetResult : result class
typedef std::function<void(const AssetsResult& Result)> AssetsResultCallback;

/// @brief Callback containing asset data uri.
/// @param Result GetAssetsResult : result class
typedef std::function<void(const UriResult& Result)> UriResultCallback;

/// @brief Callback containing asset data.
/// @param Result GetAssetsResult : result class
typedef std::function<void(const AssetDataResult& Result)> AssetDataResultCallback;

} // namespace csp::systems<|MERGE_RESOLUTION|>--- conflicted
+++ resolved
@@ -49,19 +49,6 @@
 /// @brief Asset type enum, defines the allowed and implemented types of assets.
 enum class EAssetType
 {
-<<<<<<< HEAD
-	IMAGE,
-	THUMBNAIL,
-	SIMULATION,
-	MODEL,
-	VIDEO,
-	SCRIPT_LIBRARY,
-	HOLOCAP_VIDEO,
-	HOLOCAP_AUDIO,
-	AUDIO,
-	GAUSSIAN_SPLAT,
-	MATERIAL
-=======
     IMAGE,
     THUMBNAIL,
     SIMULATION,
@@ -71,8 +58,8 @@
     HOLOCAP_VIDEO,
     HOLOCAP_AUDIO,
     AUDIO,
-    GAUSSIAN_SPLAT
->>>>>>> 148ece63
+    GAUSSIAN_SPLAT,
+    MATERIAL
 };
 
 enum class EAssetPlatform
