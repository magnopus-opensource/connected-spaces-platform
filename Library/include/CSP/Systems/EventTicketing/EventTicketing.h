--- conflicted
+++ resolved
@@ -136,37 +136,43 @@
 };
 
 /// @ingroup Event Ticketing System
-<<<<<<< HEAD
 /// @brief Result class holding a ticket for an event.
 class CSP_API EventTicketResult : public csp::services::ResultBase
-=======
+{
+	/** @cond DO_NOT_DOCUMENT */
+	CSP_START_IGNORE
+	template <typename T, typename U, typename V, typename W> friend class csp::services::ApiResponseHandler;
+	CSP_END_IGNORE
+	/** @endcond */
+
+public:
+	/// @brief Get the ticketed event from the result.
+	/// @return The ticketed event.
+	EventTicket& GetEventTicket();
+
+	/// @brief Get the ticketed event from the result.
+	/// @return The ticketed event.
+	const EventTicket& GetEventTicket() const;
+
+private:
+	EventTicketResult(void*) {};
+
+	void OnResponse(const csp::services::ApiResponseBase* ApiResponse) override;
+
+	EventTicket Ticket;
+};
+
+  /// @ingroup Event Ticketing System
 /// @brief Result class holding a collection (array) of TicketedEvents.
 class CSP_API SpaceIsTicketedResult : public csp::services::ResultBase
->>>>>>> 1af86191
-{
-	/** @cond DO_NOT_DOCUMENT */
-	CSP_START_IGNORE
-	template <typename T, typename U, typename V, typename W> friend class csp::services::ApiResponseHandler;
-	CSP_END_IGNORE
-	/** @endcond */
-
-public:
-<<<<<<< HEAD
-	/// @brief Get the ticketed event from the result.
-	/// @return The ticketed event.
-	EventTicket& GetEventTicket();
-
-	/// @brief Get the ticketed event from the result.
-	/// @return The ticketed event.
-	const EventTicket& GetEventTicket() const;
-
-private:
-	EventTicketResult(void*) {};
-
-	void OnResponse(const csp::services::ApiResponseBase* ApiResponse) override;
-
-	EventTicket Ticket;
-=======
+{
+	/** @cond DO_NOT_DOCUMENT */
+	CSP_START_IGNORE
+	template <typename T, typename U, typename V, typename W> friend class csp::services::ApiResponseHandler;
+	CSP_END_IGNORE
+	/** @endcond */
+
+public:
 	/// @brief Gets the ticketed status of the space from the result.
 	/// @return A bool describing if the space is ticketed.
 	bool GetIsTicketedEvent();
@@ -181,9 +187,8 @@
 	void OnResponse(const csp::services::ApiResponseBase* ApiResponse) override;
 
 	bool SpaceIsTicketed;
->>>>>>> 1af86191
-};
-
+};
+  
 /// @ingroup Event Ticketing System
 /// @brief Result class providing the oauth2 information required to start authenticating with a ticketed event vendor.
 class CSP_API TicketedEventVendorAuthInfoResult : public csp::services::ResultBase
@@ -214,14 +219,11 @@
 // @brief Callback providing a ticketed event collection result.
 typedef std::function<void(const TicketedEventCollectionResult& Result)> TicketedEventCollectionResultCallback;
 
-<<<<<<< HEAD
 // @brief Callback providing a ticketed event result.
 typedef std::function<void(const EventTicketResult& Result)> EventTicketResultCallback;
 
-=======
 // @brief Callback providing a ticket event status for a space, from an endpoint result.
 typedef std::function<void(const SpaceIsTicketedResult& Result)> SpaceIsTicketedResultCallback;
->>>>>>> 1af86191
 
 // @brief Callback providing the ticketed event vendor information necessary for authenticating with the vendor's platform.
 typedef std::function<void(const TicketedEventVendorAuthInfoResult& Result)> TicketedEventVendorAuthorizeInfoCallback;
