--- conflicted
+++ resolved
@@ -95,11 +95,7 @@
 {
 	Create,
 	Update,
-<<<<<<< HEAD
-	Rename,
-=======
     Rename,
->>>>>>> 0cb8e008
 	Delete
 };
 
