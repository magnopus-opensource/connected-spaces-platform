/*
 * Copyright 2023 Magnopus LLC

 * Licensed under the Apache License, Version 2.0 (the "License");
 * you may not use this file except in compliance with the License.
 * You may obtain a copy of the License at
 *
 *     http://www.apache.org/licenses/LICENSE-2.0
 *
 * Unless required by applicable law or agreed to in writing, software
 * distributed under the License is distributed on an "AS IS" BASIS,
 * WITHOUT WARRANTIES OR CONDITIONS OF ANY KIND, either express or implied.
 * See the License for the specific language governing permissions and
 * limitations under the License.
 */
#pragma once

#include "CSP/CSPCommon.h"
#include "CSP/Common/Array.h"
#include "CSP/Common/Map.h"
#include "CSP/Common/String.h"
#include "CSP/Common/Vector.h"

#include <functional>

namespace csp::multiplayer
{

/// @brief Enum representing the type of a replicated value.
/// These values are serialized and stored as integers.
/// When adding new values, always add to the end
enum class ReplicatedValueType
{
<<<<<<< HEAD
	InvalidType = 0,
	Boolean		= 1,
	Integer		= 2,
	Float		= 3,
	String		= 4,
	Vector3		= 5,
	Vector4		= 6,
	Vector2		= 7,
	StringMap	= 8
=======
    InvalidType = 0,
    Boolean = 1,
    Integer = 2,
    Float = 3,
    String = 4,
    Vector3 = 5,
    Vector4 = 6,
    Vector2 = 7,
    Map = 8
>>>>>>> 148ece63
};

/// @brief ReplicatedValue is an intermediate class that enables clients to pack data into types that are supported by Connected Spaces Platform
/// replication systems.
class CSP_API ReplicatedValue
{
public:
<<<<<<< HEAD
	/// @brief A default ReplicatedValue will not have a valid type ("ReplicatedValueType::InvalidType"), and will have no internal value associated.
	///
	/// Do not use this constructor unless you know what you are doing!
	ReplicatedValue();

	/// @brief Construct a ReplicatedValue based on a bool type.
	/// @param InBoolValue bool : Initial value.
	ReplicatedValue(bool InBoolValue);

	/// @brief Construct a ReplicatedValue based on a float type.
	/// @param InFloatValue float : Initial value.
	ReplicatedValue(float InFloatValue);

	/// @brief Construct a ReplicatedValue based on a Long (uint64_t) type.
	/// @param InLongValue int64_t : Initial value.
	ReplicatedValue(int64_t InLongValue);

	/// @brief Construct a ReplicatedValue based on a csp::common::String type derived from the given char*.
	/// @param InLongValue int64_t : Initial value.
	CSP_NO_EXPORT ReplicatedValue(const char* InStringValue);

	/// @brief Construct a ReplicatedValue based on an csp::common::String type.
	/// @param InStringValue csp::common::String : Initial value.
	ReplicatedValue(const csp::common::String& InStringValue);

	/// @brief Construct a ReplicatedValue based on a csp::common::Vector2 type.
	/// @param InVector2Value csp::common::Vector2 : Initial value.
	ReplicatedValue(const csp::common::Vector2& InVector2Value);

	/// @brief Construct a ReplicatedValue based on a csp::common::Vector3 type.
	/// @param InVector3Value csp::common::Vector3 : Initial value.
	ReplicatedValue(const csp::common::Vector3& InVector3Value);

	/// @brief Construct a ReplicatedValue based on an csp::common::Vector4 type.
	/// @param InVector4Value csp::common::Vector4 : Initial value.
	ReplicatedValue(const csp::common::Vector4& InVector4Value);

	/// @brief Construct a ReplicatedValue based on an csp::common::Map type with a string value as the key.
	/// @param InMapValue csp::common::Map : Initial value.
	ReplicatedValue(const csp::common::Map<csp::common::String, ReplicatedValue>& InMapValue);

	/// @brief Copy constructor
	/// @param Other csp::multiplayer::ReplicatedValue& : The value to copy.
	ReplicatedValue(const ReplicatedValue& Other);

	/// @brief Destroys the replicated value instance.
	~ReplicatedValue();

	/// @brief Assignment operator overload.
	/// @param InValue ReplicatedValue : Other replicated value to set this one to.
	ReplicatedValue& operator=(const ReplicatedValue& InValue);

	/// @brief Equality operator overload.
	/// @param ReplicatedValue : Other value to compare to.
	bool operator==(const ReplicatedValue& OtherValue) const;

	/// @brief Non equality operator overload.
	/// @param ReplicatedValue : Other value to compare to.
	bool operator!=(const ReplicatedValue& OtherValue) const;

	/// @brief Less than operator overload.
	/// @param ReplicatedValue : Other value to compare to.
	bool operator<(const ReplicatedValue& OtherValue) const;

	/// @brief Greater than operator overload.
	/// @param ReplicatedValue : Other value to compare to.
	bool operator>(const ReplicatedValue& OtherValue) const;

	/// @brief Gets the type of replicated value.
	/// @return ReplicatedValueType: Enum representing all supported replication base types.
	ReplicatedValueType GetReplicatedValueType() const
	{
		return ReplicatedType;
	}

	/// @brief Sets a bool value for this replicated value, will overwrite any previous value.
	/// @param InValue
	void SetBool(bool InValue);

	/// @brief Get a bool value from this replicated value, will assert if not a bool type.
	///
	/// Use ReplicatedValue::GetReplicatedValueType to ensure type before accessing.
	///
	/// @return bool
	bool GetBool() const;

	/// @brief Sets a float value for this replicated value, will overwrite any previous value.
	/// @param InValue
	void SetFloat(float InValue);

	/// @brief Get a float value from this replicated value, will assert if not a float type.
	///
	/// Use ReplicatedValue::GetReplicatedValueType to ensure type before accessing.
	///
	/// @return float value
	float GetFloat() const;

	/// @brief Sets a int64 value for this replicated value, will overwrite any previous value.
	/// @param InValue
	void SetInt(int64_t InValue);

	/// @brief Get a int64 value from this replicated value, will assert if not a int64 type.
	///
	/// Use ReplicatedValue::GetReplicatedValueType to ensure type before accessing.
	///
	/// @return int64 value
	int64_t GetInt() const;

	/// @brief Set a string value for this replicated value from a const char*, will overwrite and previous value.
	CSP_NO_EXPORT void SetString(const char* InValue);

	///@brief Set a string value for this replicated value from a csp::common::String&, will overwrite and previous value.
	void SetString(const csp::common::String& InValue);

	/// @brief Get a csp::common::String& value from this replicated value, will assert if not a csp::common::String type.
	///
	/// Use ReplicatedValue::GetReplicatedValueType to ensure type before accessing.
	///
	/// @return csp::common::String&
	const csp::common::String& GetString() const;

	/// @brief Get a generic default string.
	/// @return The default string.
	CSP_NO_EXPORT static const csp::common::String& GetDefaultString();

	/// @brief Set a Vector2 value for this replicated value from a csp::common::Vector2, will overwrite and previous value.
	void SetVector2(const csp::common::Vector2& InValue);

	/// @brief Get a csp::common::Vector2 value from this replicated value, will assert if not a csp::common::Vector2 type.
	///
	/// Use ReplicatedValue::GetReplicatedValueType to ensure type before accessing.
	///
	/// @return csp::common::Vector2
	const csp::common::Vector2& GetVector2() const;

	/// @brief Get a generic default Vector2.
	/// @return The default Vector2.
	CSP_NO_EXPORT static const csp::common::Vector2& GetDefaultVector2();

	/// @brief Set a Vector3 value for this replicated value from a csp::common::Vector3, will overwrite and previous value.
	void SetVector3(const csp::common::Vector3& InValue);

	/// @brief Get a csp::common::Vector3 value from this replicated value, will assert if not a csp::common::Vector3 type.
	///
	/// Use ReplicatedValue::GetReplicatedValueType to ensure type before accessing.
	///
	/// @return csp::common::Vector3
	const csp::common::Vector3& GetVector3() const;

	/// @brief Get a generic default Vector3.
	/// @return The default Vector3.
	CSP_NO_EXPORT static const csp::common::Vector3& GetDefaultVector3();

	/// @brief Set a Vector4 value for this replicated value from a csp::common::Vector4, will overwrite and previous value.
	void SetVector4(const csp::common::Vector4& InValue);

	/// @brief Get a csp::common::Vector4 value from this replicated value, will assert if not a csp::common::Vector4 type.
	///
	/// Use ReplicatedValue::GetReplicatedValueType to ensure type before accessing.
	///
	/// @return csp::common::Vector4
	const csp::common::Vector4& GetVector4() const;

	/// @brief Get a generic default Vector4.
	/// @return The default Vector4.
	CSP_NO_EXPORT static const csp::common::Vector4& GetDefaultVector4();


	/// @brief Get a csp::common::Map value with a string value as the key.
	/// This will assert if not a csp::common::Map type with a string value as the key.
	///
	/// Use ReplicatedValue::GetReplicatedValueType to ensure type before accessing.
	///
	/// @return csp::common::Map
	const csp::common::Map<csp::common::String, ReplicatedValue>& GetStringMap() const;

	/// @brief Set a string Map value for this replicated value from a csp::common::Map, will overwrite any previous value.
	void SetStringMap(const csp::common::Map<csp::common::String, ReplicatedValue>& InValue);

	/// @brief Get a generic default StringMap.
	/// @return The default StringMap.
	CSP_NO_EXPORT static const csp::common::Map<csp::common::String, ReplicatedValue>& GetDefaultStringMap();

	/// @brief returns the size of the stored internal value.
	/// @return size_t size of the internal value.
	CSP_NO_EXPORT static size_t GetSizeOfInternalValue();

private:
	ReplicatedValueType ReplicatedType;

	CSP_START_IGNORE
	union InternalValue
	{
		InternalValue();
		~InternalValue();

		bool Bool;
		float Float;
		int64_t Int;
		csp::common::String String;
		csp::common::Vector2 Vector2;
		csp::common::Vector3 Vector3;
		csp::common::Vector4 Vector4;
		csp::common::Map<csp::common::String, ReplicatedValue> StringMap;
	};

	InternalValue Value;
	CSP_END_IGNORE
=======
    /// @brief A default ReplicatedValue will not have a valid type ("ReplicatedValueType::InvalidType"), and will have no internal value associated.
    ///
    /// Do not use this constructor unless you know what you are doing!
    ReplicatedValue();

    /// @brief Construct a ReplicatedValue based on a bool type.
    /// @param InBoolValue bool : Initial value.
    ReplicatedValue(bool InBoolValue);

    /// @brief Construct a ReplicatedValue based on a float type.
    /// @param InFloatValue float : Initial value.
    ReplicatedValue(float InFloatValue);

    /// @brief Construct a ReplicatedValue based on a Long (uint64_t) type.
    /// @param InLongValue int64_t : Initial value.
    ReplicatedValue(int64_t InLongValue);

    /// @brief Construct a ReplicatedValue based on a csp::common::String type derived from the given char*.
    /// @param InLongValue int64_t : Initial value.
    CSP_NO_EXPORT ReplicatedValue(const char* InStringValue);

    /// @brief Construct a ReplicatedValue based on an csp::common::String type.
    /// @param InStringValue csp::common::String : Initial value.
    ReplicatedValue(const csp::common::String& InStringValue);

    /// @brief Construct a ReplicatedValue based on a csp::common::Vector2 type.
    /// @param InVector2Value csp::common::Vector2 : Initial value.
    ReplicatedValue(const csp::common::Vector2& InVector2Value);

    /// @brief Construct a ReplicatedValue based on a csp::common::Vector3 type.
    /// @param InVector3Value csp::common::Vector3 : Initial value.
    ReplicatedValue(const csp::common::Vector3& InVector3Value);

    /// @brief Construct a ReplicatedValue based on an csp::common::Vector4 type.
    /// @param InVector4Value csp::common::Vector4 : Initial value.
    ReplicatedValue(const csp::common::Vector4& InVector4Value);

    /// @brief Construct a ReplicatedValue based on an csp::common::Map type.
    /// @param InMapValue csp::common::Map : Initial value.
    ReplicatedValue(const csp::common::Map<ReplicatedValue, ReplicatedValue>& InMapValue);

    /// @brief Copy constructor
    /// @param Other csp::multiplayer::ReplicatedValue& : The value to copy.
    ReplicatedValue(const ReplicatedValue& Other);

    /// @brief Destroys the replicated value instance.
    ~ReplicatedValue();

    /// @brief Assignment operator overload.
    /// @param InValue ReplicatedValue : Other replicated value to set this one to.
    ReplicatedValue& operator=(const ReplicatedValue& InValue);

    /// @brief Equality operator overload.
    /// @param ReplicatedValue : Other value to compare to.
    bool operator==(const ReplicatedValue& OtherValue) const;

    /// @brief Non equality operator overload.
    /// @param ReplicatedValue : Other value to compare to.
    bool operator!=(const ReplicatedValue& OtherValue) const;

    /// @brief Less than operator overload.
    /// @param ReplicatedValue : Other value to compare to.
    bool operator<(const ReplicatedValue& OtherValue) const;

    /// @brief Greater than operator overload.
    /// @param ReplicatedValue : Other value to compare to.
    bool operator>(const ReplicatedValue& OtherValue) const;

    /// @brief Gets the type of replicated value.
    /// @return ReplicatedValueType: Enum representing all supported replication base types.
    ReplicatedValueType GetReplicatedValueType() const { return ReplicatedType; }

    /// @brief Sets a bool value for this replicated value, will overwrite any previous value.
    /// @param InValue
    void SetBool(bool InValue);

    /// @brief Get a bool value from this replicated value, will assert if not a bool type.
    ///
    /// Use ReplicatedValue::GetReplicatedValueType to ensure type before accessing.
    ///
    /// @return bool
    bool GetBool() const;

    /// @brief Sets a float value for this replicated value, will overwrite any previous value.
    /// @param InValue
    void SetFloat(float InValue);

    /// @brief Get a float value from this replicated value, will assert if not a float type.
    ///
    /// Use ReplicatedValue::GetReplicatedValueType to ensure type before accessing.
    ///
    /// @return float value
    float GetFloat() const;

    /// @brief Sets a int64 value for this replicated value, will overwrite any previous value.
    /// @param InValue
    void SetInt(int64_t InValue);

    /// @brief Get a int64 value from this replicated value, will assert if not a int64 type.
    ///
    /// Use ReplicatedValue::GetReplicatedValueType to ensure type before accessing.
    ///
    /// @return int64 value
    int64_t GetInt() const;

    /// @brief Set a string value for this replicated value from a const char*, will overwrite and previous value.
    CSP_NO_EXPORT void SetString(const char* InValue);

    ///@brief Set a string value for this replicated value from a csp::common::String&, will overwrite and previous value.
    void SetString(const csp::common::String& InValue);

    /// @brief Get a csp::common::String& value from this replicated value, will assert if not a csp::common::String type.
    ///
    /// Use ReplicatedValue::GetReplicatedValueType to ensure type before accessing.
    ///
    /// @return csp::common::String&
    const csp::common::String& GetString() const;

    /// @brief Get a generic default string.
    /// @return The default string.
    CSP_NO_EXPORT static const csp::common::String& GetDefaultString();

    /// @brief Set a Vector2 value for this replicated value from a csp::common::Vector2, will overwrite and previous value.
    void SetVector2(const csp::common::Vector2& InValue);

    /// @brief Get a csp::common::Vector2 value from this replicated value, will assert if not a csp::common::Vector2 type.
    ///
    /// Use ReplicatedValue::GetReplicatedValueType to ensure type before accessing.
    ///
    /// @return csp::common::Vector2
    const csp::common::Vector2& GetVector2() const;

    /// @brief Get a generic default Vector2.
    /// @return The default Vector2.
    CSP_NO_EXPORT static const csp::common::Vector2& GetDefaultVector2();

    /// @brief Set a Vector3 value for this replicated value from a csp::common::Vector3, will overwrite and previous value.
    void SetVector3(const csp::common::Vector3& InValue);

    /// @brief Get a csp::common::Vector3 value from this replicated value, will assert if not a csp::common::Vector3 type.
    ///
    /// Use ReplicatedValue::GetReplicatedValueType to ensure type before accessing.
    ///
    /// @return csp::common::Vector3
    const csp::common::Vector3& GetVector3() const;

    /// @brief Get a generic default Vector3.
    /// @return The default Vector3.
    CSP_NO_EXPORT static const csp::common::Vector3& GetDefaultVector3();

    /// @brief Set a Vector4 value for this replicated value from a csp::common::Vector4, will overwrite and previous value.
    void SetVector4(const csp::common::Vector4& InValue);

    /// @brief Get a csp::common::Vector4 value from this replicated value, will assert if not a csp::common::Vector4 type.
    ///
    /// Use ReplicatedValue::GetReplicatedValueType to ensure type before accessing.
    ///
    /// @return csp::common::Vector4
    const csp::common::Vector4& GetVector4() const;

    /// @brief Get a generic default Vector4.
    /// @return The default Vector4.
    CSP_NO_EXPORT static const csp::common::Vector4& GetDefaultVector4();

    /// @brief Get a csp::common::Map value from this replicated value, will assert if not a csp::common::Map type.
    ///
    /// Use ReplicatedValue::GetReplicatedValueType to ensure type before accessing.
    ///
    /// @return csp::common::Map
    const csp::common::Map<ReplicatedValue, ReplicatedValue>& GetMap() const;

    /// @brief Set a Map value for this replicated value from a csp::common::Map, will overwrite and previous value.
    void SetMap(const csp::common::Map<ReplicatedValue, ReplicatedValue>& InValue);

    /// @brief Get a generic default Map.
    /// @return The default Map.
    CSP_NO_EXPORT static const csp::common::Map<ReplicatedValue, ReplicatedValue>& GetDefaultMap();

    /// @brief returns the size of the stored internal value.
    /// @return size_t size of the internal value.
    CSP_NO_EXPORT static size_t GetSizeOfInternalValue();

private:
    ReplicatedValueType ReplicatedType;

    CSP_START_IGNORE
    union InternalValue
    {
        InternalValue();
        ~InternalValue();

        bool Bool;
        float Float;
        int64_t Int;
        csp::common::String String;
        csp::common::Vector2 Vector2;
        csp::common::Vector3 Vector3;
        csp::common::Vector4 Vector4;
        csp::common::Map<ReplicatedValue, ReplicatedValue> Map;
    };

    InternalValue Value;
    CSP_END_IGNORE
>>>>>>> 148ece63
};

} // namespace csp::multiplayer<|MERGE_RESOLUTION|>--- conflicted
+++ resolved
@@ -31,17 +31,6 @@
 /// When adding new values, always add to the end
 enum class ReplicatedValueType
 {
-<<<<<<< HEAD
-	InvalidType = 0,
-	Boolean		= 1,
-	Integer		= 2,
-	Float		= 3,
-	String		= 4,
-	Vector3		= 5,
-	Vector4		= 6,
-	Vector2		= 7,
-	StringMap	= 8
-=======
     InvalidType = 0,
     Boolean = 1,
     Integer = 2,
@@ -50,8 +39,7 @@
     Vector3 = 5,
     Vector4 = 6,
     Vector2 = 7,
-    Map = 8
->>>>>>> 148ece63
+    StringMap = 8
 };
 
 /// @brief ReplicatedValue is an intermediate class that enables clients to pack data into types that are supported by Connected Spaces Platform
@@ -59,216 +47,6 @@
 class CSP_API ReplicatedValue
 {
 public:
-<<<<<<< HEAD
-	/// @brief A default ReplicatedValue will not have a valid type ("ReplicatedValueType::InvalidType"), and will have no internal value associated.
-	///
-	/// Do not use this constructor unless you know what you are doing!
-	ReplicatedValue();
-
-	/// @brief Construct a ReplicatedValue based on a bool type.
-	/// @param InBoolValue bool : Initial value.
-	ReplicatedValue(bool InBoolValue);
-
-	/// @brief Construct a ReplicatedValue based on a float type.
-	/// @param InFloatValue float : Initial value.
-	ReplicatedValue(float InFloatValue);
-
-	/// @brief Construct a ReplicatedValue based on a Long (uint64_t) type.
-	/// @param InLongValue int64_t : Initial value.
-	ReplicatedValue(int64_t InLongValue);
-
-	/// @brief Construct a ReplicatedValue based on a csp::common::String type derived from the given char*.
-	/// @param InLongValue int64_t : Initial value.
-	CSP_NO_EXPORT ReplicatedValue(const char* InStringValue);
-
-	/// @brief Construct a ReplicatedValue based on an csp::common::String type.
-	/// @param InStringValue csp::common::String : Initial value.
-	ReplicatedValue(const csp::common::String& InStringValue);
-
-	/// @brief Construct a ReplicatedValue based on a csp::common::Vector2 type.
-	/// @param InVector2Value csp::common::Vector2 : Initial value.
-	ReplicatedValue(const csp::common::Vector2& InVector2Value);
-
-	/// @brief Construct a ReplicatedValue based on a csp::common::Vector3 type.
-	/// @param InVector3Value csp::common::Vector3 : Initial value.
-	ReplicatedValue(const csp::common::Vector3& InVector3Value);
-
-	/// @brief Construct a ReplicatedValue based on an csp::common::Vector4 type.
-	/// @param InVector4Value csp::common::Vector4 : Initial value.
-	ReplicatedValue(const csp::common::Vector4& InVector4Value);
-
-	/// @brief Construct a ReplicatedValue based on an csp::common::Map type with a string value as the key.
-	/// @param InMapValue csp::common::Map : Initial value.
-	ReplicatedValue(const csp::common::Map<csp::common::String, ReplicatedValue>& InMapValue);
-
-	/// @brief Copy constructor
-	/// @param Other csp::multiplayer::ReplicatedValue& : The value to copy.
-	ReplicatedValue(const ReplicatedValue& Other);
-
-	/// @brief Destroys the replicated value instance.
-	~ReplicatedValue();
-
-	/// @brief Assignment operator overload.
-	/// @param InValue ReplicatedValue : Other replicated value to set this one to.
-	ReplicatedValue& operator=(const ReplicatedValue& InValue);
-
-	/// @brief Equality operator overload.
-	/// @param ReplicatedValue : Other value to compare to.
-	bool operator==(const ReplicatedValue& OtherValue) const;
-
-	/// @brief Non equality operator overload.
-	/// @param ReplicatedValue : Other value to compare to.
-	bool operator!=(const ReplicatedValue& OtherValue) const;
-
-	/// @brief Less than operator overload.
-	/// @param ReplicatedValue : Other value to compare to.
-	bool operator<(const ReplicatedValue& OtherValue) const;
-
-	/// @brief Greater than operator overload.
-	/// @param ReplicatedValue : Other value to compare to.
-	bool operator>(const ReplicatedValue& OtherValue) const;
-
-	/// @brief Gets the type of replicated value.
-	/// @return ReplicatedValueType: Enum representing all supported replication base types.
-	ReplicatedValueType GetReplicatedValueType() const
-	{
-		return ReplicatedType;
-	}
-
-	/// @brief Sets a bool value for this replicated value, will overwrite any previous value.
-	/// @param InValue
-	void SetBool(bool InValue);
-
-	/// @brief Get a bool value from this replicated value, will assert if not a bool type.
-	///
-	/// Use ReplicatedValue::GetReplicatedValueType to ensure type before accessing.
-	///
-	/// @return bool
-	bool GetBool() const;
-
-	/// @brief Sets a float value for this replicated value, will overwrite any previous value.
-	/// @param InValue
-	void SetFloat(float InValue);
-
-	/// @brief Get a float value from this replicated value, will assert if not a float type.
-	///
-	/// Use ReplicatedValue::GetReplicatedValueType to ensure type before accessing.
-	///
-	/// @return float value
-	float GetFloat() const;
-
-	/// @brief Sets a int64 value for this replicated value, will overwrite any previous value.
-	/// @param InValue
-	void SetInt(int64_t InValue);
-
-	/// @brief Get a int64 value from this replicated value, will assert if not a int64 type.
-	///
-	/// Use ReplicatedValue::GetReplicatedValueType to ensure type before accessing.
-	///
-	/// @return int64 value
-	int64_t GetInt() const;
-
-	/// @brief Set a string value for this replicated value from a const char*, will overwrite and previous value.
-	CSP_NO_EXPORT void SetString(const char* InValue);
-
-	///@brief Set a string value for this replicated value from a csp::common::String&, will overwrite and previous value.
-	void SetString(const csp::common::String& InValue);
-
-	/// @brief Get a csp::common::String& value from this replicated value, will assert if not a csp::common::String type.
-	///
-	/// Use ReplicatedValue::GetReplicatedValueType to ensure type before accessing.
-	///
-	/// @return csp::common::String&
-	const csp::common::String& GetString() const;
-
-	/// @brief Get a generic default string.
-	/// @return The default string.
-	CSP_NO_EXPORT static const csp::common::String& GetDefaultString();
-
-	/// @brief Set a Vector2 value for this replicated value from a csp::common::Vector2, will overwrite and previous value.
-	void SetVector2(const csp::common::Vector2& InValue);
-
-	/// @brief Get a csp::common::Vector2 value from this replicated value, will assert if not a csp::common::Vector2 type.
-	///
-	/// Use ReplicatedValue::GetReplicatedValueType to ensure type before accessing.
-	///
-	/// @return csp::common::Vector2
-	const csp::common::Vector2& GetVector2() const;
-
-	/// @brief Get a generic default Vector2.
-	/// @return The default Vector2.
-	CSP_NO_EXPORT static const csp::common::Vector2& GetDefaultVector2();
-
-	/// @brief Set a Vector3 value for this replicated value from a csp::common::Vector3, will overwrite and previous value.
-	void SetVector3(const csp::common::Vector3& InValue);
-
-	/// @brief Get a csp::common::Vector3 value from this replicated value, will assert if not a csp::common::Vector3 type.
-	///
-	/// Use ReplicatedValue::GetReplicatedValueType to ensure type before accessing.
-	///
-	/// @return csp::common::Vector3
-	const csp::common::Vector3& GetVector3() const;
-
-	/// @brief Get a generic default Vector3.
-	/// @return The default Vector3.
-	CSP_NO_EXPORT static const csp::common::Vector3& GetDefaultVector3();
-
-	/// @brief Set a Vector4 value for this replicated value from a csp::common::Vector4, will overwrite and previous value.
-	void SetVector4(const csp::common::Vector4& InValue);
-
-	/// @brief Get a csp::common::Vector4 value from this replicated value, will assert if not a csp::common::Vector4 type.
-	///
-	/// Use ReplicatedValue::GetReplicatedValueType to ensure type before accessing.
-	///
-	/// @return csp::common::Vector4
-	const csp::common::Vector4& GetVector4() const;
-
-	/// @brief Get a generic default Vector4.
-	/// @return The default Vector4.
-	CSP_NO_EXPORT static const csp::common::Vector4& GetDefaultVector4();
-
-
-	/// @brief Get a csp::common::Map value with a string value as the key.
-	/// This will assert if not a csp::common::Map type with a string value as the key.
-	///
-	/// Use ReplicatedValue::GetReplicatedValueType to ensure type before accessing.
-	///
-	/// @return csp::common::Map
-	const csp::common::Map<csp::common::String, ReplicatedValue>& GetStringMap() const;
-
-	/// @brief Set a string Map value for this replicated value from a csp::common::Map, will overwrite any previous value.
-	void SetStringMap(const csp::common::Map<csp::common::String, ReplicatedValue>& InValue);
-
-	/// @brief Get a generic default StringMap.
-	/// @return The default StringMap.
-	CSP_NO_EXPORT static const csp::common::Map<csp::common::String, ReplicatedValue>& GetDefaultStringMap();
-
-	/// @brief returns the size of the stored internal value.
-	/// @return size_t size of the internal value.
-	CSP_NO_EXPORT static size_t GetSizeOfInternalValue();
-
-private:
-	ReplicatedValueType ReplicatedType;
-
-	CSP_START_IGNORE
-	union InternalValue
-	{
-		InternalValue();
-		~InternalValue();
-
-		bool Bool;
-		float Float;
-		int64_t Int;
-		csp::common::String String;
-		csp::common::Vector2 Vector2;
-		csp::common::Vector3 Vector3;
-		csp::common::Vector4 Vector4;
-		csp::common::Map<csp::common::String, ReplicatedValue> StringMap;
-	};
-
-	InternalValue Value;
-	CSP_END_IGNORE
-=======
     /// @brief A default ReplicatedValue will not have a valid type ("ReplicatedValueType::InvalidType"), and will have no internal value associated.
     ///
     /// Do not use this constructor unless you know what you are doing!
@@ -306,9 +84,9 @@
     /// @param InVector4Value csp::common::Vector4 : Initial value.
     ReplicatedValue(const csp::common::Vector4& InVector4Value);
 
-    /// @brief Construct a ReplicatedValue based on an csp::common::Map type.
+    /// @brief Construct a ReplicatedValue based on an csp::common::Map type with a string value as the key.
     /// @param InMapValue csp::common::Map : Initial value.
-    ReplicatedValue(const csp::common::Map<ReplicatedValue, ReplicatedValue>& InMapValue);
+    ReplicatedValue(const csp::common::Map<csp::common::String, ReplicatedValue>& InMapValue);
 
     /// @brief Copy constructor
     /// @param Other csp::multiplayer::ReplicatedValue& : The value to copy.
@@ -433,19 +211,20 @@
     /// @return The default Vector4.
     CSP_NO_EXPORT static const csp::common::Vector4& GetDefaultVector4();
 
-    /// @brief Get a csp::common::Map value from this replicated value, will assert if not a csp::common::Map type.
+    /// @brief Get a csp::common::Map value with a string value as the key.
+    /// This will assert if not a csp::common::Map type with a string value as the key.
     ///
     /// Use ReplicatedValue::GetReplicatedValueType to ensure type before accessing.
     ///
     /// @return csp::common::Map
-    const csp::common::Map<ReplicatedValue, ReplicatedValue>& GetMap() const;
-
-    /// @brief Set a Map value for this replicated value from a csp::common::Map, will overwrite and previous value.
-    void SetMap(const csp::common::Map<ReplicatedValue, ReplicatedValue>& InValue);
-
-    /// @brief Get a generic default Map.
-    /// @return The default Map.
-    CSP_NO_EXPORT static const csp::common::Map<ReplicatedValue, ReplicatedValue>& GetDefaultMap();
+    const csp::common::Map<csp::common::String, ReplicatedValue>& GetStringMap() const;
+
+    /// @brief Set a string Map value for this replicated value from a csp::common::Map, will overwrite any previous value.
+    void SetStringMap(const csp::common::Map<csp::common::String, ReplicatedValue>& InValue);
+
+    /// @brief Get a generic default StringMap.
+    /// @return The default StringMap.
+    CSP_NO_EXPORT static const csp::common::Map<csp::common::String, ReplicatedValue>& GetDefaultStringMap();
 
     /// @brief returns the size of the stored internal value.
     /// @return size_t size of the internal value.
@@ -467,12 +246,11 @@
         csp::common::Vector2 Vector2;
         csp::common::Vector3 Vector3;
         csp::common::Vector4 Vector4;
-        csp::common::Map<ReplicatedValue, ReplicatedValue> Map;
+        csp::common::Map<csp::common::String, ReplicatedValue> StringMap;
     };
 
     InternalValue Value;
     CSP_END_IGNORE
->>>>>>> 148ece63
 };
 
 } // namespace csp::multiplayer