--- conflicted
+++ resolved
@@ -34,20 +34,6 @@
 /// @brief Enumerates the list of properties that can be replicated for a static model component.
 enum class StaticModelPropertyKeys
 {
-<<<<<<< HEAD
-	Name_DEPRECATED = 0,
-	ExternalResourceAssetId,
-	ExternalResourceAssetCollectionId,
-	Position,
-	Rotation,
-	Scale,
-	IsVisible,
-	IsARVisible,
-	ThirdPartyComponentRef,
-	IsShadowCaster,
-	MaterialOverrides,
-	Num
-=======
     Name_DEPRECATED = 0,
     ExternalResourceAssetId,
     ExternalResourceAssetCollectionId,
@@ -58,8 +44,8 @@
     IsARVisible,
     ThirdPartyComponentRef,
     IsShadowCaster,
+    MaterialOverrides,
     Num
->>>>>>> 148ece63
 };
 
 /// @ingroup StaticModelSpaceComponent
@@ -86,83 +72,6 @@
 
 	[[deprecated("Due to the introduction of LODs it doesn't make sense to set a specific asset anymore")]]
     void SetExternalResourceAssetId(const csp::common::String& Value) override;
-<<<<<<< HEAD
-	/* clang-format on */
-
-	/// @brief Gets the ID of the asset collection associated with this component.
-	/// @note To retrieve this component's static asset, both the Asset ID and the Asset Collection ID are required.
-	/// @return The ID of the asset collection associated with this component.
-	const csp::common::String& GetExternalResourceAssetCollectionId() const override;
-
-	/// @brief Sets the ID of the asset collection associated with this component.
-	/// @note To retrieve this component's static asset, both the Asset ID and the Asset Collection ID are required.
-	/// @param Value The ID of the asset collection associated with this component.
-	void SetExternalResourceAssetCollectionId(const csp::common::String& Value) override;
-
-	/// @brief Gets the material overrides of this component.
-	/// Should be in the format:
-	/// Key = Path to the model
-	/// Value = The material id
-	/// @return The material overrides on this component.
-	csp::common::Map<csp::common::String, csp::common::String> GetMaterialOverrides() const;
-
-	/// @brief Adds a new material override to this component.
-	/// @param The path to the models material to override.
-	/// @param The id of the material to override with.
-	void AddMaterialOverride(const csp::common::String& ModelPath, const csp::common::String& MaterialAssetId);
-
-	/// @brief Removes a material override from this component.
-	/// @param The path to the models material to override to be removed.
-	void RemoveMaterialOverride(const csp::common::String& ModelPath);
-
-	/// \addtogroup ITransformComponent
-	/// @{
-	/// @copydoc IPositionComponent::GetPosition()
-	const csp::common::Vector3& GetPosition() const override;
-	/// @copydoc IPositionComponent::SetPosition()
-	void SetPosition(const csp::common::Vector3& InValue) override;
-	/// @copydoc IRotationComponent::GetRotation()
-	const csp::common::Vector4& GetRotation() const override;
-	/// @copydoc IRotationComponent::SetRotation()
-	void SetRotation(const csp::common::Vector4& InValue) override;
-	/// @copydoc IScaleComponent::GetScale()
-	const csp::common::Vector3& GetScale() const override;
-	/// @copydoc IScaleComponent::SetScale()
-	void SetScale(const csp::common::Vector3& InValue) override;
-	/// @copydoc ITransformComponent::GetTransform()
-	SpaceTransform GetTransform() const override;
-	/// @copydoc ITransformComonent::SetTransform()
-	void SetTransform(const SpaceTransform& InValue) override;
-	/// @}
-
-	/// \addtogroup IVisibleComponent
-	/// @{
-	/// @copydoc IVisibleComponent::GetIsVisible()
-	bool GetIsVisible() const override;
-	/// @copydoc IVisibleComponent::SetIsVisible()
-	void SetIsVisible(bool InValue) override;
-	/// @copydoc IVisibleComponent::GetIsARVisible()
-	bool GetIsARVisible() const override;
-	/// @copydoc IVisibleComponent::SetIsARVisible()
-	void SetIsARVisible(bool InValue) override;
-	/// @}
-
-	/// \addtogroup IThirdPartyComponentRef
-	/// @{
-	/// @copydoc IThirdPartyComponentRef::GetThirdPartyComponentRef()
-	const csp::common::String& GetThirdPartyComponentRef() const override;
-	/// @copydoc IThirdPartyComponentRef::SetThirdPartyComponentRef()
-	void SetThirdPartyComponentRef(const csp::common::String& InValue) override;
-	/// @}
-
-	/// \addtogroup IShadowCasterComponent
-	/// @{
-	/// @copydoc IShadowCasterComponent::GetIsShadowCaster()
-	bool GetIsShadowCaster() const override;
-	/// @copydoc IShadowCasterComponent::SetIsShadowCaster()
-	void SetIsShadowCaster(bool Value) override;
-	/// @}
-=======
     /* clang-format on */
 
     /// @brief Gets the ID of the asset collection associated with this component.
@@ -174,6 +83,22 @@
     /// @note To retrieve this component's static asset, both the Asset ID and the Asset Collection ID are required.
     /// @param Value The ID of the asset collection associated with this component.
     void SetExternalResourceAssetCollectionId(const csp::common::String& Value) override;
+
+    /// @brief Gets the material overrides of this component.
+    /// Should be in the format:
+    /// Key = Path to the model
+    /// Value = The material id
+    /// @return The material overrides on this component.
+    csp::common::Map<csp::common::String, csp::common::String> GetMaterialOverrides() const;
+
+    /// @brief Adds a new material override to this component.
+    /// @param The path to the models material to override.
+    /// @param The id of the material to override with.
+    void AddMaterialOverride(const csp::common::String& ModelPath, const csp::common::String& MaterialAssetId);
+
+    /// @brief Removes a material override from this component.
+    /// @param The path to the models material to override to be removed.
+    void RemoveMaterialOverride(const csp::common::String& ModelPath);
 
     /// \addtogroup ITransformComponent
     /// @{
@@ -222,7 +147,6 @@
     /// @copydoc IShadowCasterComponent::SetIsShadowCaster()
     void SetIsShadowCaster(bool Value) override;
     /// @}
->>>>>>> 148ece63
 };
 
 } // namespace csp::multiplayer