/*
 * Copyright 2023 Magnopus LLC

 * Licensed under the Apache License, Version 2.0 (the "License");
 * you may not use this file except in compliance with the License.
 * You may obtain a copy of the License at
 *
 *     http://www.apache.org/licenses/LICENSE-2.0
 *
 * Unless required by applicable law or agreed to in writing, software
 * distributed under the License is distributed on an "AS IS" BASIS,
 * WITHOUT WARRANTIES OR CONDITIONS OF ANY KIND, either express or implied.
 * See the License for the specific language governing permissions and
 * limitations under the License.
 */
#pragma once

#include "CSP/CSPCommon.h"
#include "CSP/Common/Array.h"
#include "CSP/Common/Map.h"
#include "CSP/Common/String.h"
#include "CSP/Multiplayer/ComponentBase.h"
#include "CSP/Multiplayer/IEntitySerialiser.h"
#include "CSP/Multiplayer/Script/EntityScript.h"
#include "CSP/Multiplayer/SpaceTransform.h"
#include "CSP/ThirdPartyPlatforms.h"
#include "SpaceEntitySystem.h"

#include <atomic>
#include <chrono>
#include <functional>
#include <memory>
#include <mutex>

CSP_START_IGNORE
#ifdef CSP_TESTS
class CSPEngine_SerialisationTests_SpaceEntityUserSignalRSerialisationTest_Test;
class CSPEngine_SerialisationTests_SpaceEntityUserSignalRSerialisationTest_Test;
class CSPEngine_SerialisationTests_SpaceEntityObjectSignalRDeserialisationTest_Test;
class CSPEngine_SerialisationTests_SpaceEntityObjectSignalRDeserialisationTest_Test;
class CSPEngine_SerialisationTests_MapDeserialisationTest_Test;
class CSPEngine_MultiplayerTests_LockPrerequisitesTest_Test;

class CSPEngine_MCSTests_ObjectMessageSerializationComparisonTest_Test;
class CSPEngine_MCSTests_ObjectMessageSerializationComponentsComparisonTest_Test;
class CSPEngine_MCSTests_ObjectMessageSerializationUnsetParentComparisonTest_Test;
class CSPEngine_MCSTests_ObjectPatchSerializationComparisonTest_Test;
class CSPEngine_MCSTests_ObjectPatchSerializationNoParentUpdateComparisonTest_Test;
class CSPEngine_MCSTests_ObjectPatchSerializationComponentsComparisonTest_Test;
#endif
CSP_END_IGNORE

namespace csp::multiplayer
{
class SpaceEntitySystem;
class EntityScriptInterface;

CSP_START_IGNORE
namespace mcs
{
    class ItemComponentData;
    class ObjectMessage;
    class ObjectPatch;
}
CSP_END_IGNORE

/// @brief Enum used to specify the the type of a space entity
///
/// Note that this specifically starts from 1 as 0 is reserved for internal purposes.
/// Any additions should not use 0.
enum class SpaceEntityType
{
    Avatar = 1,
    Object,
};

/// @brief This Enum should be used to determine what kind of operation the component update represents.
/// Update means properties on the component have updated, all need to be checked as we do not provide reference of specific property updates.
/// Add means the component is newly added, clients should ensure that this triggers appropriate instantiation of wrapping objects.
/// All properties for the component should be included.
/// Delete means the component has been marked for deletion. It is likely that some other clients will not have the component at the point this is
/// recieved. Any wrapping data objects should be deleted when this is recieved, and clients should cease updating this component as any call would
/// fail. The CSP representation of the component has been removed at this point.
enum class ComponentUpdateType
{
    Update,
    Add,
    Delete,
};

/// @brief Info class that specifies a type of update and the ID of a component the update is applied to.
class CSP_API ComponentUpdateInfo
{
public:
    uint16_t ComponentId;
    ComponentUpdateType UpdateType;
};

/// @brief Enum used to specify what part of a SpaceEntity was updated when deserialising.
/// Use this to determine which parts of an entity to copy values from when an update occurs.
/// It is a bitwise flag enum, so values are additive, the value may represent several flags.
enum SpaceEntityUpdateFlags
{
    UPDATE_FLAGS_NAME = 1,
    UPDATE_FLAGS_POSITION = 2,
    UPDATE_FLAGS_ROTATION = 4,
    UPDATE_FLAGS_SCALE = 8,
    UPDATE_FLAGS_COMPONENTS = 16,
    UPDATE_FLAGS_SELECTION_ID = 32,
    UPDATE_FLAGS_THIRD_PARTY_REF = 64,
    UPDATE_FLAGS_THIRD_PARTY_PLATFORM = 128,
    UPDATE_FLAGS_PARENT = 256,
    UPDATE_FLAGS_LOCK_TYPE = 512,
};

/// @brief Enum used to specify a lock type that has been added to an entity.
/// Upon creation, entities have the 'None' lock type.
enum class LockType
{
    /// @brief The entity doesn't have a lock.
    None,
    /// @brief The Entity cannot be mutated by anyone. Anyone can remove the lock.
    UserAgnostic
};

/// @brief Primary multiplayer object that can have associated scripts and many multiplayer components created within it.
class CSP_API SpaceEntity
{
    CSP_START_IGNORE
    /** @cond DO_NOT_DOCUMENT */
    friend class SpaceEntitySystem;
    friend class EntityScript;
    friend class EntityScriptInterface;
    friend class EntitySystemScriptInterface;
    friend class ComponentBase;
    friend class ComponentScriptInterface;
#ifdef CSP_TESTS
    friend class ::CSPEngine_SerialisationTests_SpaceEntityUserSignalRSerialisationTest_Test;
    friend class ::CSPEngine_SerialisationTests_SpaceEntityUserSignalRDeserialisationTest_Test;
    friend class ::CSPEngine_SerialisationTests_SpaceEntityObjectSignalRSerialisationTest_Test;
    friend class ::CSPEngine_SerialisationTests_SpaceEntityObjectSignalRDeserialisationTest_Test;
    friend class ::CSPEngine_SerialisationTests_MapDeserialisationTest_Test;
    friend class ::CSPEngine_MultiplayerTests_LockPrerequisitesTest_Test;

    friend class ::CSPEngine_MCSTests_ObjectMessageSerializationComparisonTest_Test;
    friend class ::CSPEngine_MCSTests_ObjectMessageSerializationComponentsComparisonTest_Test;
    friend class ::CSPEngine_MCSTests_ObjectMessageSerializationUnsetParentComparisonTest_Test;
    friend class ::CSPEngine_MCSTests_ObjectPatchSerializationComparisonTest_Test;
    friend class ::CSPEngine_MCSTests_ObjectPatchSerializationNoParentUpdateComparisonTest_Test;
    friend class ::CSPEngine_MCSTests_ObjectPatchSerializationComponentsComparisonTest_Test;
#endif
    /** @endcond */
    CSP_END_IGNORE

public:
    // Callback used when patch messages are received.
    typedef std::function<void(SpaceEntity*, SpaceEntityUpdateFlags, csp::common::Array<ComponentUpdateInfo>&)> UpdateCallback;

    // Callback used when entity is destroyed.
    typedef std::function<void(bool)> DestroyCallback;

    // General callback providing success/fail boolean.
    typedef std::function<void(bool)> CallbackHandler;

    // Callback that will provide a pointer to a SpaceEntity object.
    typedef std::function<void(SpaceEntity*)> EntityCreatedCallback;

    /// @brief Creates a default instance of a SpaceEntity.
    SpaceEntity();

    /// @brief Creates a SpaceEntity instance using the space entity system provided.
    SpaceEntity(SpaceEntitySystem* InEntitySystem);

    /// Internal constructor to explicitly create a SpaceEntity in a specified state.
    /// Initially implemented for use in SpaceEntitySystem::CreateAvatar
    CSP_NO_EXPORT SpaceEntity(SpaceEntitySystem* EntitySystem, uint64_t Id, const csp::common::String& Name, const SpaceTransform& Transform,
        uint64_t OwnerId, bool IsTransferable, bool IsPersistant);

    /// @brief Destroys the SpaceEntity instance.
    ~SpaceEntity();

    /// @brief Get the ID of this SpaceEntity, this is generated by the endpoints and should be unique to each Entity.
    /// @return The uint64_t ID of the SpaceEntity.
    uint64_t GetId() const;

    /// @brief Get the ClientID of the owner of the SpaceEntity.
    ///
    /// This starts as the user that creates the Entity but can change if another user patches the Entity.
    ///
    /// @return the uint64_t ClientID of the owner of the SpaceEntity.
    uint64_t GetOwnerId() const;

    /// @brief Get the name set for this SpaceEntity.
    /// @return Name.
    const csp::common::String& GetName() const;

    /// @brief Set the name of the SpaceEntity.
    /// @param Value csp::common::String : The name to set.
    void SetName(const csp::common::String& Value);

    /// @brief Get the SpaceTransform of the SpaceEntity.
    /// @return SpaceTransform.
    const SpaceTransform& GetTransform() const;

    /// @brief Get the Global SpaceTransform of the SpaceEntity, derived from it's parent.
    /// @return SpaceTransform.
    SpaceTransform GetGlobalTransform() const;

    /// @brief Get the position of the SpaceEntity, in world space.
    /// @return Position.
    const csp::common::Vector3& GetPosition() const;

    /// @brief Get the Global position of the SpaceEntity, in world space, derived from it's parent.
    /// @return Position.
    csp::common::Vector3 GetGlobalPosition() const;

    /// @brief Set the position of the SpaceEntity, in world space.
    /// @param Value csp::common::Vector3 : The position to set.
    void SetPosition(const csp::common::Vector3& Value);

    /// @brief Get the rotation of the SpaceEntity.
    /// @return Rotation.
    const csp::common::Vector4& GetRotation() const;

    /// @brief Get the Global rotation of the SpaceEntity, derived from it's parent.
    /// @return Rotation.
    csp::common::Vector4 GetGlobalRotation() const;

    /// @brief Set the rotation of the SpaceEntity.
    /// @param Value csp::common::Vector4 : The rotation to set.
    void SetRotation(const csp::common::Vector4& Value);

    /// @brief Get the scale of the SpaceEntity.
    /// @return Scale.
    const csp::common::Vector3& GetScale() const;

    /// @brief Get the Global scale of the SpaceEntity, derived from it's parent.
    /// @return Scale.
    csp::common::Vector3 GetGlobalScale() const;

    /// @brief Set the scale of the SpaceEntity.
    /// @param Value csp::common::Vector3 : The scale to set.
    void SetScale(const csp::common::Vector3& Value);

    /// @brief Get whether the space is transient or persistant.
    /// @return returns True if the space is transient and false if it is marked as persistant.
    bool GetIsTransient() const;

    /// @brief Get the third party reference of this entity.
    /// @return A string representing the third party reference set for this entity.
    const csp::common::String& GetThirdPartyRef() const;

    /// @brief Set the third party reference for this entity
    /// @param InThirdPartyRef csp::common::String : The third party reference to set.
    void SetThirdPartyRef(const csp::common::String& InThirdPartyRef);

    /// @brief Get the third party platform type of this entity.
    /// @return A string representing third party platform type set for this entity.
    csp::systems::EThirdPartyPlatform GetThirdPartyPlatformType() const;

    /// @brief Set third party platform type for this entity.
    /// @param InThirdPartyPlatformType csp::systems::EThirdPartyPlatform : The third party platform type to set.
    void SetThirdPartyPlatformType(const csp::systems::EThirdPartyPlatform InThirdPartyPlatformType);

    /// @brief Get the type of the Entity.
    /// @return The SpaceEntityType enum value.
    SpaceEntityType GetEntityType() const;

    /// @brief Get SpaceEntitySystem Object
    /// @return SpaceEntitySystem
    SpaceEntitySystem* GetSpaceEntitySystem();

    /// @brief Sets the parent for this entity
    /// QueueUpdate() should be called afterwards to enable changes to the parent.
    /// @param ParentId uint64_t The new parent id of this entity.
    void SetParentId(uint64_t ParentId);

    /// @brief Removes the parent entity
    /// QueueUpdate() should be called afterwards to enable changes to the parent.
    void RemoveParentEntity();

    /// @brief Gets the parent of this entity
    /// @return SpaceEntity
    SpaceEntity* GetParentEntity() const;

    /// @brief Create a new entity with this entity as it's parent
    /// @param InName csp::common::String : The name to give the new SpaceEntity.
    /// @param InSpaceTransform SpaceTransform : The initial transform to set the SpaceEntity to.
    /// @param Callback EntityCreatedCallback : A callback that executes when the creation is complete,
    /// which contains a pointer to the new SpaceEntity so that it can be used on the local client.
    CSP_ASYNC_RESULT void CreateChildEntity(
        const csp::common::String& InName, const SpaceTransform& InSpaceTransform, EntityCreatedCallback Callback);

    /// @brief Gets the children of this entity
    /// @return csp::common::List<SpaceEntity>
    const csp::common::List<SpaceEntity*>* GetChildEntities() const;

    /// @brief Queues an update which will be executed on next Tick() or ProcessPendingEntityOperations(). Not a blocking or async function.
    void QueueUpdate();

    /// @brief Sends a patch message with a flag to destroy the entity.
    ///
    /// Will remove the entity from endpoints and signal remote clients to delete the entity.
    /// Note this will trigger local deletion of the SpaceEntity immediately, without considering if remotes were able to also delete.
    /// If the endpoint fails to process this message, the client that called this function will be out of sync.
    /// It is advised to handle this situation by dropping the client out of a space if the callback comes back as failed.
    ///
    /// @param Callback CallbackHandler : The callback triggers when the patch message completes, either successfully or unsuccessfully.
    CSP_ASYNC_RESULT void Destroy(CallbackHandler Callback);

    /// @brief Set a callback to be executed when a patch message is received for this Entity. Only one callback can be set.
    /// @param Callback UpdateCallback : Contains the SpaceEntity that updated, a set of flags to tell which parts updated
    /// and an array of information to tell which components updated.
    /// When this callback is recieved, the flags and arrays should be used to determine which properties have updated data.
    CSP_EVENT void SetUpdateCallback(UpdateCallback Callback);

    /// @brief Set a callback to be executed when a patch message with a destroy flag is received for this Entity. Only one callback can be set.
    /// @param Callback DestroyCallback : Contains a bool that is true if the Entity is being deleted.
    CSP_EVENT void SetDestroyCallback(DestroyCallback Callback);

    /// @brief Set a callback to be executed when a patch message queued for the entity is sent. Only one callback can be set.
    /// @param Callback CallbackHandler : Contains a bool that is true when the patch message is sent.
    CSP_EVENT void SetPatchSentCallback(CallbackHandler Callback);

    /// @brief Get the map of components on this SpaceEntity.
    /// @return A map of components indexed with the component ID.
    const csp::common::Map<uint16_t, ComponentBase*>* GetComponents() const;

    /// @brief Get a component on this SpaceEntity by the specified key.
    /// @param Key uint16_t : The component ID for the desired component.
    /// @return The component if found or nullptr if not found.
    ComponentBase* GetComponent(uint16_t Key);

    /// @brief Add a component of the given type.
    /// @param Type ComponentType : The type of component to add.
    /// @return The newly created component.
    ComponentBase* AddComponent(ComponentType Type);

    /// @brief Remove a component of the given key.
    ///
    /// Note that the component cannot currently truly be removed from the server data,
    /// the best we can do is add a blank component in its place, which clients decide to
    /// ignore when retrieving data.
    ///
    /// @param Key uint16_t : The component ID of the component to remove.
    void RemoveComponent(uint16_t Key);

    /// @brief Serialise local changes into patch message format into the given serialiser. Does not send a patch.
    /// @param Serialiser IEntitySerialiser : The serialiser to use.
    void SerialisePatch(IEntitySerialiser& Serialiser) const;

    /// @brief Serialise the entire SpaceEntity into object message format into the given serialiser. Does not send a message.
    /// @param Serialiser IEntitySerialiser : The serialiser to use.
    void Serialise(IEntitySerialiser& Serialiser) const;

    /// @brief Serialises a given component into a consistent format for the given serialiser.
    /// @param Serialiser IEntitySerialiser : The serialiser to use.
    /// @param Component ComponentBase : The component to be serialised.
    void SerialiseComponent(IEntitySerialiser& Serialiser, ComponentBase* Component) const;

    /// @brief Using the given deserialiser, populate the SpaceEntity with the data in the deserialiser.
    /// @param Deserialiser IEntityDeserialiser : The deserialiser to use.
    void Deserialise(IEntityDeserialiser& Deserialiser);

    /// @brief Gets the script associated with the space entity.
    /// @return The EntityScript instance set on the entity.
    EntityScript& GetScript();

    /// @brief Returns the selection state of the entity.
    /// @return Selection state of the entity, Selected = True, Deselected = False.
    [[nodiscard]] bool IsSelected() const;

    /// @brief Retrieve the ClientID for the Selecting Client.
    /// @return The client ID of the selecting client. Deselected Entity = 0.
    [[nodiscard]] uint64_t GetSelectingClientID() const;

    /// @brief Select the Entity. Only works if the Entity is currently deselected.
    /// @return True if selection occurred. False if not.
    bool Select();

    /// @brief Deselect the Entity.
    ///
    /// Only works if:
    /// - The Entity is currently selected
    /// - The Client attempting to deselect has the same ClientID as the one who selected it
    ///
    /// @return True if deselection occurred. False if not.
    bool Deselect();

    /// @brief Checks if the entity can be modified.
    /// Specifically whether the local client already owns the entity or can take ownership of the entity.
    /// @return True if the entity can be modified, False if not.
    bool IsModifiable() const;

    /// @brief Locks the entity if it hasn't been locked already.
    /// @pre The entity must not already be locked.
    /// A CSP error will be sent to the LogSystem if this condition is not met.
    /// @post This internally sets the lock type as a dirty property.
    /// This entity should now be replicated, to process the change.
    void Lock();

    /// @brief Unlocks the entity if the entity is locked
    /// @pre The entity must be locked.
    /// A CSP error will be sent to the LogSystem if this condition is not met.
    /// @post This internally sets the lock type as a dirty property.
    /// This entity should now be replicated, to process the change.
    void Unlock();

    /// @brief Checks if the entity has a lock type other than LockType::None, set by calling SpaceEntity::Lock.
    /// @return bool
    bool IsLocked() const;

private:
    class DirtyComponent
    {
    public:
        ComponentBase* Component;
        ComponentUpdateType UpdateType;
    };

    void DeserialiseFromPatch(IEntityDeserialiser& Deserialiser);
    void ApplyLocalPatch(bool InvokeUpdateCallback = true);
    uint16_t GenerateComponentId();
    ComponentBase* InstantiateComponent(uint16_t Id, ComponentType Type);
    void AddDirtyComponent(ComponentBase* DirtyComponent);

    void OnPropertyChanged(ComponentBase* DirtyComponent, int32_t PropertyKey);
    EntityScriptInterface* GetScriptInterface();

    void ClaimScriptOwnership();
    void MarkForUpdate();

    // Do NOT call directly, always call either Select() Deselect() or SpaceEntitySystem::InternalSetSelectionStateOfEntity()
    bool InternalSetSelectionStateOfEntity(const bool SelectedState, uint64_t ClientID);

    void DestroyComponent(uint16_t Key);

    ComponentBase* FindFirstComponentOfType(ComponentType Type, bool SearchDirtyComponents = false) const;

    void AddChildEntitiy(SpaceEntity* ChildEntity);

    void ResolveParentChildRelationship();

<<<<<<< HEAD
    CSP_START_IGNORE
    csp::multiplayer::mcs::ObjectMessage CreateObjectMessage();
    csp::multiplayer::mcs::ObjectPatch CreateObjectPatch();

    void FromObjectMessage(const mcs::ObjectMessage& Message);
    void FromObjectPatch(const mcs::ObjectPatch& Patch);
    void ComponentFromItemComponentData(uint16_t ComponentId, const mcs::ItemComponentData& ComponentData);
    ComponentUpdateInfo ComponentFromItemComponentDataPatch(uint16_t ComponentId, const mcs::ItemComponentData& ComponentData);
    CSP_END_IGNORE
=======
    csp::multiplayer::mcs::ObjectMessage CreateObjectMessage();
    csp::multiplayer::mcs::ObjectPatch CreateObjectPatch();
    csp::multiplayer::mcs::ItemComponentData CreateItemComponentData(const ComponentBase* Component);
    csp::multiplayer::mcs::ItemComponentData CreateItemComponentData(const ReplicatedValue& Value);
>>>>>>> 021dffc5

    SpaceEntitySystem* EntitySystem;

    SpaceEntityType Type;
    uint64_t Id;
    bool IsTransferable;
    bool IsPersistant;
    uint64_t OwnerId;
    csp::common::Optional<uint64_t> ParentId;
    bool ShouldUpdateParent;

    csp::common::String Name;
    SpaceTransform Transform;
    csp::systems::EThirdPartyPlatform ThirdPartyPlatform;
    csp::common::String ThirdPartyRef;
    uint64_t SelectedId;

    SpaceEntity* Parent;
    csp::common::List<SpaceEntity*> ChildEntities;

    LockType EntityLock;

    UpdateCallback EntityUpdateCallback;
    DestroyCallback EntityDestroyCallback;
    CallbackHandler EntityPatchSentCallback;

    csp::common::Map<uint16_t, ComponentBase*> Components;
    csp::common::Map<uint16_t, ReplicatedValue> DirtyProperties;
    csp::common::Map<uint16_t, DirtyComponent> DirtyComponents;
    uint16_t NextComponentId;

    EntityScript Script;
    std::unique_ptr<EntityScriptInterface> ScriptInterface;

    CSP_START_IGNORE
    mutable std::mutex EntityMutexLock;
    mutable std::mutex ComponentsLock;
    mutable std::mutex PropertiesLock;
    CSP_END_IGNORE

    csp::common::List<uint16_t> TransientDeletionComponentIds;

    std::chrono::milliseconds TimeOfLastPatch;
};

} // namespace csp::multiplayer<|MERGE_RESOLUTION|>--- conflicted
+++ resolved
@@ -441,7 +441,6 @@
 
     void ResolveParentChildRelationship();
 
-<<<<<<< HEAD
     CSP_START_IGNORE
     csp::multiplayer::mcs::ObjectMessage CreateObjectMessage();
     csp::multiplayer::mcs::ObjectPatch CreateObjectPatch();
@@ -451,12 +450,6 @@
     void ComponentFromItemComponentData(uint16_t ComponentId, const mcs::ItemComponentData& ComponentData);
     ComponentUpdateInfo ComponentFromItemComponentDataPatch(uint16_t ComponentId, const mcs::ItemComponentData& ComponentData);
     CSP_END_IGNORE
-=======
-    csp::multiplayer::mcs::ObjectMessage CreateObjectMessage();
-    csp::multiplayer::mcs::ObjectPatch CreateObjectPatch();
-    csp::multiplayer::mcs::ItemComponentData CreateItemComponentData(const ComponentBase* Component);
-    csp::multiplayer::mcs::ItemComponentData CreateItemComponentData(const ReplicatedValue& Value);
->>>>>>> 021dffc5
 
     SpaceEntitySystem* EntitySystem;
 
