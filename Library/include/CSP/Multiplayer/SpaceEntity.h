/*
 * Copyright 2023 Magnopus LLC

 * Licensed under the Apache License, Version 2.0 (the "License");
 * you may not use this file except in compliance with the License.
 * You may obtain a copy of the License at
 *
 *     http://www.apache.org/licenses/LICENSE-2.0
 *
 * Unless required by applicable law or agreed to in writing, software
 * distributed under the License is distributed on an "AS IS" BASIS,
 * WITHOUT WARRANTIES OR CONDITIONS OF ANY KIND, either express or implied.
 * See the License for the specific language governing permissions and
 * limitations under the License.
 */
#pragma once

#include "CSP/CSPCommon.h"
#include "CSP/Common/Array.h"
#include "CSP/Common/Map.h"
#include "CSP/Common/String.h"
#include "CSP/Multiplayer/ComponentBase.h"
#include "CSP/Multiplayer/IEntitySerialiser.h"
#include "CSP/Multiplayer/Script/EntityScript.h"
#include "CSP/Multiplayer/SpaceTransform.h"
#include "CSP/ThirdPartyPlatforms.h"
#include "SpaceEntitySystem.h"

#include <atomic>
#include <chrono>
#include <functional>
#include <memory>
#include <mutex>

CSP_START_IGNORE
#ifdef CSP_TESTS
class CSPEngine_SerialisationTests_SpaceEntityUserSignalRSerialisationTest_Test;
class CSPEngine_SerialisationTests_SpaceEntityUserSignalRSerialisationTest_Test;
class CSPEngine_SerialisationTests_SpaceEntityObjectSignalRDeserialisationTest_Test;
class CSPEngine_SerialisationTests_SpaceEntityObjectSignalRDeserialisationTest_Test;
class CSPEngine_SerialisationTests_MapDeserialisationTest_Test;
class CSPEngine_MultiplayerTests_LockPrerequisitesTest_Test;

class CSPEngine_MCSTests_ObjectMessageSerializationComparisonTest_Test;
class CSPEngine_MCSTests_ObjectMessageSerializationComponentsComparisonTest_Test;
class CSPEngine_MCSTests_ObjectMessageSerializationUnsetParentComparisonTest_Test;
class CSPEngine_MCSTests_ObjectPatchSerializationComparisonTest_Test;
class CSPEngine_MCSTests_ObjectPatchSerializationNoParentUpdateComparisonTest_Test;
class CSPEngine_MCSTests_ObjectPatchSerializationComponentsComparisonTest_Test;
#endif
CSP_END_IGNORE

namespace csp::multiplayer
{
class SpaceEntitySystem;
class EntityScriptInterface;

CSP_START_IGNORE
namespace mcs
{
    class ItemComponentData;
    class ObjectMessage;
    class ObjectPatch;
}
CSP_END_IGNORE

/// @brief Enum used to specify the the type of a space entity
///
/// Note that this specifically starts from 1 as 0 is reserved for internal purposes.
/// Any additions should not use 0.
enum class SpaceEntityType
{
    Avatar = 1,
    Object,
};

/// @brief This Enum should be used to determine what kind of operation the component update represents.
/// Update means properties on the component have updated, all need to be checked as we do not provide reference of specific property updates.
/// Add means the component is newly added, clients should ensure that this triggers appropriate instantiation of wrapping objects.
/// All properties for the component should be included.
/// Delete means the component has been marked for deletion. It is likely that some other clients will not have the component at the point this is
/// recieved. Any wrapping data objects should be deleted when this is recieved, and clients should cease updating this component as any call would
/// fail. The CSP representation of the component has been removed at this point.
enum class ComponentUpdateType
{
    Update,
    Add,
    Delete,
};

/// @brief Info class that specifies a type of update and the ID of a component the update is applied to.
class CSP_API ComponentUpdateInfo
{
public:
    uint16_t ComponentId;
    ComponentUpdateType UpdateType;
};

/// @brief Enum used to specify what part of a SpaceEntity was updated when deserialising.
/// Use this to determine which parts of an entity to copy values from when an update occurs.
/// It is a bitwise flag enum, so values are additive, the value may represent several flags.
enum SpaceEntityUpdateFlags
{
    UPDATE_FLAGS_NAME = 1,
    UPDATE_FLAGS_POSITION = 2,
    UPDATE_FLAGS_ROTATION = 4,
    UPDATE_FLAGS_SCALE = 8,
    UPDATE_FLAGS_COMPONENTS = 16,
    UPDATE_FLAGS_SELECTION_ID = 32,
    UPDATE_FLAGS_THIRD_PARTY_REF = 64,
    UPDATE_FLAGS_THIRD_PARTY_PLATFORM = 128,
    UPDATE_FLAGS_PARENT = 256,
    UPDATE_FLAGS_LOCK_TYPE = 512,
};

/// @brief Enum used to specify a lock type that has been added to an entity.
/// Upon creation, entities have the 'None' lock type.
enum class LockType
{
    /// @brief The entity doesn't have a lock.
    None,
    /// @brief The Entity cannot be mutated by anyone. Anyone can remove the lock.
    UserAgnostic
};

/// @brief Primary multiplayer object that can have associated scripts and many multiplayer components created within it.
class CSP_API SpaceEntity
{
    CSP_START_IGNORE
    /** @cond DO_NOT_DOCUMENT */
    friend class SpaceEntitySystem;
    friend class EntityScript;
    friend class EntityScriptInterface;
    friend class EntitySystemScriptInterface;
    friend class ComponentBase;
    friend class ComponentScriptInterface;
#ifdef CSP_TESTS
    friend class ::CSPEngine_SerialisationTests_SpaceEntityUserSignalRSerialisationTest_Test;
    friend class ::CSPEngine_SerialisationTests_SpaceEntityUserSignalRDeserialisationTest_Test;
    friend class ::CSPEngine_SerialisationTests_SpaceEntityObjectSignalRSerialisationTest_Test;
    friend class ::CSPEngine_SerialisationTests_SpaceEntityObjectSignalRDeserialisationTest_Test;
    friend class ::CSPEngine_SerialisationTests_MapDeserialisationTest_Test;
    friend class ::CSPEngine_MultiplayerTests_LockPrerequisitesTest_Test;

    friend class ::CSPEngine_MCSTests_ObjectMessageSerializationComparisonTest_Test;
    friend class ::CSPEngine_MCSTests_ObjectMessageSerializationComponentsComparisonTest_Test;
    friend class ::CSPEngine_MCSTests_ObjectMessageSerializationUnsetParentComparisonTest_Test;
    friend class ::CSPEngine_MCSTests_ObjectPatchSerializationComparisonTest_Test;
    friend class ::CSPEngine_MCSTests_ObjectPatchSerializationNoParentUpdateComparisonTest_Test;
    friend class ::CSPEngine_MCSTests_ObjectPatchSerializationComponentsComparisonTest_Test;
#endif
    /** @endcond */
    CSP_END_IGNORE

public:
    // Callback used when patch messages are received.
    typedef std::function<void(SpaceEntity*, SpaceEntityUpdateFlags, csp::common::Array<ComponentUpdateInfo>&)> UpdateCallback;

    // Callback used when entity is destroyed.
    typedef std::function<void(bool)> DestroyCallback;

    // General callback providing success/fail boolean.
    typedef std::function<void(bool)> CallbackHandler;

    // Callback that will provide a pointer to a SpaceEntity object.
    typedef std::function<void(SpaceEntity*)> EntityCreatedCallback;

    /// @brief Creates a default instance of a SpaceEntity.
    SpaceEntity();

    /// @brief Creates a SpaceEntity instance using the space entity system provided.
    SpaceEntity(SpaceEntitySystem* InEntitySystem);

    /// Internal constructor to explicitly create a SpaceEntity in a specified state.
    /// Initially implemented for use in SpaceEntitySystem::CreateAvatar
    CSP_NO_EXPORT SpaceEntity(SpaceEntitySystem* EntitySystem, uint64_t Id, const csp::common::String& Name, const SpaceTransform& Transform,
        uint64_t OwnerId, bool IsTransferable, bool IsPersistant);

    /// @brief Destroys the SpaceEntity instance.
    ~SpaceEntity();

    /// @brief Get the ID of this SpaceEntity, this is generated by the endpoints and should be unique to each Entity.
    /// @return The uint64_t ID of the SpaceEntity.
    uint64_t GetId() const;

    /// @brief Get the ClientID of the owner of the SpaceEntity.
    ///
    /// This starts as the user that creates the Entity but can change if another user patches the Entity.
    ///
    /// @return the uint64_t ClientID of the owner of the SpaceEntity.
    uint64_t GetOwnerId() const;

    /// @brief Get the name set for this SpaceEntity.
    /// @return Name.
    const csp::common::String& GetName() const;

    /// @brief Set the name of the SpaceEntity.
    /// @param Value csp::common::String : The name to set.
    void SetName(const csp::common::String& Value);

    /// @brief Get the SpaceTransform of the SpaceEntity.
    /// @return SpaceTransform.
    const SpaceTransform& GetTransform() const;

    /// @brief Get the Global SpaceTransform of the SpaceEntity, derived from it's parent.
    /// @return SpaceTransform.
    SpaceTransform GetGlobalTransform() const;

    /// @brief Get the position of the SpaceEntity, in world space.
    /// @return Position.
    const csp::common::Vector3& GetPosition() const;

    /// @brief Get the Global position of the SpaceEntity, in world space, derived from it's parent.
    /// @return Position.
    csp::common::Vector3 GetGlobalPosition() const;

    /// @brief Set the position of the SpaceEntity, in world space.
    /// @param Value csp::common::Vector3 : The position to set.
    void SetPosition(const csp::common::Vector3& Value);

    /// @brief Get the rotation of the SpaceEntity.
    /// @return Rotation.
    const csp::common::Vector4& GetRotation() const;

    /// @brief Get the Global rotation of the SpaceEntity, derived from it's parent.
    /// @return Rotation.
    csp::common::Vector4 GetGlobalRotation() const;

    /// @brief Set the rotation of the SpaceEntity.
    /// @param Value csp::common::Vector4 : The rotation to set.
    void SetRotation(const csp::common::Vector4& Value);

    /// @brief Get the scale of the SpaceEntity.
    /// @return Scale.
    const csp::common::Vector3& GetScale() const;

    /// @brief Get the Global scale of the SpaceEntity, derived from it's parent.
    /// @return Scale.
    csp::common::Vector3 GetGlobalScale() const;

    /// @brief Set the scale of the SpaceEntity.
    /// @param Value csp::common::Vector3 : The scale to set.
    void SetScale(const csp::common::Vector3& Value);

    /// @brief Get whether the space is transient or persistant.
    /// @return returns True if the space is transient and false if it is marked as persistant.
    bool GetIsTransient() const;

    /// @brief Get the third party reference of this entity.
    /// @return A string representing the third party reference set for this entity.
    const csp::common::String& GetThirdPartyRef() const;

    /// @brief Set the third party reference for this entity
    /// @param InThirdPartyRef csp::common::String : The third party reference to set.
    void SetThirdPartyRef(const csp::common::String& InThirdPartyRef);

    /// @brief Get the third party platform type of this entity.
    /// @return A string representing third party platform type set for this entity.
    csp::systems::EThirdPartyPlatform GetThirdPartyPlatformType() const;

    /// @brief Set third party platform type for this entity.
    /// @param InThirdPartyPlatformType csp::systems::EThirdPartyPlatform : The third party platform type to set.
    void SetThirdPartyPlatformType(const csp::systems::EThirdPartyPlatform InThirdPartyPlatformType);

    /// @brief Get the type of the Entity.
    /// @return The SpaceEntityType enum value.
    SpaceEntityType GetEntityType() const;

    /// @brief Get SpaceEntitySystem Object
    /// @return SpaceEntitySystem
    SpaceEntitySystem* GetSpaceEntitySystem();

    /// @brief Sets the parent for this entity
    /// QueueUpdate() should be called afterwards to enable changes to the parent.
    /// @param ParentId uint64_t The new parent id of this entity.
    void SetParentId(uint64_t ParentId);

    /// @brief Removes the parent entity
    /// QueueUpdate() should be called afterwards to enable changes to the parent.
    void RemoveParentEntity();

    /// @brief Gets the parent of this entity
    /// @return SpaceEntity
    SpaceEntity* GetParentEntity() const;

    /// @brief Create a new entity with this entity as it's parent
    /// @param InName csp::common::String : The name to give the new SpaceEntity.
    /// @param InSpaceTransform SpaceTransform : The initial transform to set the SpaceEntity to.
    /// @param Callback EntityCreatedCallback : A callback that executes when the creation is complete,
    /// which contains a pointer to the new SpaceEntity so that it can be used on the local client.
    CSP_ASYNC_RESULT void CreateChildEntity(
        const csp::common::String& InName, const SpaceTransform& InSpaceTransform, EntityCreatedCallback Callback);

    /// @brief Gets the children of this entity
    /// @return csp::common::List<SpaceEntity>
    const csp::common::List<SpaceEntity*>* GetChildEntities() const;

    /// @brief Queues an update which will be executed on next Tick() or ProcessPendingEntityOperations(). Not a blocking or async function.
    void QueueUpdate();

    /// @brief Sends a patch message with a flag to destroy the entity.
    ///
    /// Will remove the entity from endpoints and signal remote clients to delete the entity.
    /// Note this will trigger local deletion of the SpaceEntity immediately, without considering if remotes were able to also delete.
    /// If the endpoint fails to process this message, the client that called this function will be out of sync.
    /// It is advised to handle this situation by dropping the client out of a space if the callback comes back as failed.
    ///
    /// @param Callback CallbackHandler : The callback triggers when the patch message completes, either successfully or unsuccessfully.
    CSP_ASYNC_RESULT void Destroy(CallbackHandler Callback);

    /// @brief Set a callback to be executed when a patch message is received for this Entity. Only one callback can be set.
    /// @param Callback UpdateCallback : Contains the SpaceEntity that updated, a set of flags to tell which parts updated
    /// and an array of information to tell which components updated.
    /// When this callback is recieved, the flags and arrays should be used to determine which properties have updated data.
    CSP_EVENT void SetUpdateCallback(UpdateCallback Callback);

    /// @brief Set a callback to be executed when a patch message with a destroy flag is received for this Entity. Only one callback can be set.
    /// @param Callback DestroyCallback : Contains a bool that is true if the Entity is being deleted.
    CSP_EVENT void SetDestroyCallback(DestroyCallback Callback);

    /// @brief Set a callback to be executed when a patch message queued for the entity is sent. Only one callback can be set.
    /// @param Callback CallbackHandler : Contains a bool that is true when the patch message is sent.
    CSP_EVENT void SetPatchSentCallback(CallbackHandler Callback);

    /// @brief Get the map of components on this SpaceEntity.
    /// @return A map of components indexed with the component ID.
    const csp::common::Map<uint16_t, ComponentBase*>* GetComponents() const;

    /// @brief Get a component on this SpaceEntity by the specified key.
    /// @param Key uint16_t : The component ID for the desired component.
    /// @return The component if found or nullptr if not found.
    ComponentBase* GetComponent(uint16_t Key);

    /// @brief Add a component of the given type.
    /// @param Type ComponentType : The type of component to add.
    /// @return The newly created component.
    ComponentBase* AddComponent(ComponentType Type);

    /// @brief Remove a component of the given key.
    ///
    /// Note that the component cannot currently truly be removed from the server data,
    /// the best we can do is add a blank component in its place, which clients decide to
    /// ignore when retrieving data.
    ///
    /// @param Key uint16_t : The component ID of the component to remove.
    void RemoveComponent(uint16_t Key);

    /// @brief Serialise local changes into patch message format into the given serialiser. Does not send a patch.
    /// @param Serialiser IEntitySerialiser : The serialiser to use.
    void SerialisePatch(IEntitySerialiser& Serialiser) const;

    /// @brief Serialise the entire SpaceEntity into object message format into the given serialiser. Does not send a message.
    /// @param Serialiser IEntitySerialiser : The serialiser to use.
    void Serialise(IEntitySerialiser& Serialiser) const;

    /// @brief Serialises a given component into a consistent format for the given serialiser.
    /// @param Serialiser IEntitySerialiser : The serialiser to use.
    /// @param Component ComponentBase : The component to be serialised.
    void SerialiseComponent(IEntitySerialiser& Serialiser, ComponentBase* Component) const;

    /// @brief Using the given deserialiser, populate the SpaceEntity with the data in the deserialiser.
    /// @param Deserialiser IEntityDeserialiser : The deserialiser to use.
    void Deserialise(IEntityDeserialiser& Deserialiser);

    /// @brief Gets the script associated with the space entity.
    /// @return The EntityScript instance set on the entity.
    EntityScript& GetScript();

    /// @brief Returns the selection state of the entity.
    /// @return Selection state of the entity, Selected = True, Deselected = False.
    [[nodiscard]] bool IsSelected() const;

    /// @brief Retrieve the ClientID for the Selecting Client.
    /// @return The client ID of the selecting client. Deselected Entity = 0.
    [[nodiscard]] uint64_t GetSelectingClientID() const;

    /// @brief Select the Entity. Only works if the Entity is currently deselected.
    /// @return True if selection occurred. False if not.
    bool Select();

    /// @brief Deselect the Entity.
    ///
    /// Only works if:
    /// - The Entity is currently selected
    /// - The Client attempting to deselect has the same ClientID as the one who selected it
    ///
    /// @return True if deselection occurred. False if not.
    bool Deselect();

    /// @brief Checks if the entity can be modified.
    /// Specifically whether the local client already owns the entity or can take ownership of the entity.
    /// @return True if the entity can be modified, False if not.
<<<<<<< HEAD
    bool IsModifiable();
    void MarkForUpdate();
=======
    bool IsModifiable() const;

    /// @brief Locks the entity if it hasn't been locked already.
    /// @pre The entity must not already be locked.
    /// A CSP error will be sent to the LogSystem if this condition is not met.
    /// @post This internally sets the lock type as a dirty property.
    /// This entity should now be replicated, to process the change.
    void Lock();

    /// @brief Unlocks the entity if the entity is locked
    /// @pre The entity must be locked.
    /// A CSP error will be sent to the LogSystem if this condition is not met.
    /// @post This internally sets the lock type as a dirty property.
    /// This entity should now be replicated, to process the change.
    void Unlock();

    /// @brief Checks if the entity has a lock type other than LockType::None, set by calling SpaceEntity::Lock.
    /// @return bool
    bool IsLocked() const;
>>>>>>> 22079ab7

private:
    class DirtyComponent
    {
    public:
        ComponentBase* Component;
        ComponentUpdateType UpdateType;
    };

    void DeserialiseFromPatch(IEntityDeserialiser& Deserialiser);
    void ApplyLocalPatch(bool InvokeUpdateCallback = true);
    uint16_t GenerateComponentId();
    ComponentBase* InstantiateComponent(uint16_t Id, ComponentType Type);
    void AddDirtyComponent(ComponentBase* DirtyComponent);

    void OnPropertyChanged(ComponentBase* DirtyComponent, int32_t PropertyKey);
    EntityScriptInterface* GetScriptInterface();


    // Do NOT call directly, always call either Select() Deselect() or SpaceEntitySystem::InternalSetSelectionStateOfEntity()
    bool InternalSetSelectionStateOfEntity(const bool SelectedState, uint64_t ClientID);

    void DestroyComponent(uint16_t Key);

    ComponentBase* FindFirstComponentOfType(ComponentType Type, bool SearchDirtyComponents = false) const;

    void AddChildEntitiy(SpaceEntity* ChildEntity);

    void ResolveParentChildRelationship();

    csp::multiplayer::mcs::ObjectMessage CreateObjectMessage();
    csp::multiplayer::mcs::ObjectPatch CreateObjectPatch();
    csp::multiplayer::mcs::ItemComponentData CreateItemComponentData(const ComponentBase* Component);
    csp::multiplayer::mcs::ItemComponentData CreateItemComponentData(const ReplicatedValue& Value);

    SpaceEntitySystem* EntitySystem;

    SpaceEntityType Type;
    uint64_t Id;
    bool IsTransferable;
    bool IsPersistant;
    uint64_t OwnerId;
    csp::common::Optional<uint64_t> ParentId;
    bool ShouldUpdateParent;

    csp::common::String Name;
    SpaceTransform Transform;
    csp::systems::EThirdPartyPlatform ThirdPartyPlatform;
    csp::common::String ThirdPartyRef;
    uint64_t SelectedId;

    SpaceEntity* Parent;
    csp::common::List<SpaceEntity*> ChildEntities;

    LockType EntityLock;

    UpdateCallback EntityUpdateCallback;
    DestroyCallback EntityDestroyCallback;
    CallbackHandler EntityPatchSentCallback;

    csp::common::Map<uint16_t, ComponentBase*> Components;
    csp::common::Map<uint16_t, ReplicatedValue> DirtyProperties;
    csp::common::Map<uint16_t, DirtyComponent> DirtyComponents;
    uint16_t NextComponentId;

    EntityScript Script;
    std::unique_ptr<EntityScriptInterface> ScriptInterface;

    CSP_START_IGNORE
    mutable std::mutex EntityMutexLock;
    mutable std::mutex ComponentsLock;
    mutable std::mutex PropertiesLock;
    CSP_END_IGNORE

    csp::common::List<uint16_t> TransientDeletionComponentIds;

    std::chrono::milliseconds TimeOfLastPatch;
};

} // namespace csp::multiplayer<|MERGE_RESOLUTION|>--- conflicted
+++ resolved
@@ -390,10 +390,6 @@
     /// @brief Checks if the entity can be modified.
     /// Specifically whether the local client already owns the entity or can take ownership of the entity.
     /// @return True if the entity can be modified, False if not.
-<<<<<<< HEAD
-    bool IsModifiable();
-    void MarkForUpdate();
-=======
     bool IsModifiable() const;
 
     /// @brief Locks the entity if it hasn't been locked already.
@@ -413,7 +409,6 @@
     /// @brief Checks if the entity has a lock type other than LockType::None, set by calling SpaceEntity::Lock.
     /// @return bool
     bool IsLocked() const;
->>>>>>> 22079ab7
 
 private:
     class DirtyComponent
