/*
 * Copyright 2025 Magnopus LLC

 * Licensed under the Apache License, Version 2.0 (the "License");
 * you may not use this file except in compliance with the License.
 * You may obtain a copy of the License at
 *
 *     http://www.apache.org/licenses/LICENSE-2.0
 *
 * Unless required by applicable law or agreed to in writing, software
 * distributed under the License is distributed on an "AS IS" BASIS,
 * WITHOUT WARRANTIES OR CONDITIONS OF ANY KIND, either express or implied.
 * See the License for the specific language governing permissions and
 * limitations under the License.
 */

/*
 * General purpose utility continuations for use in async++ based task chaining.
 * These exist for a couple of reasons:
 *  - Raw nested callbacks were becoming unreadable and causing bugs
 *  - Via using common continuations, we can move towards standardised error handling
 * If you're wondering why we go to the effort of integrate an async lib rather than
 * simply using a standard blocking future/promise approach, it's because of WASM.
 * WASM in browsers does not allow you to block the main thread, ever.
 *
 * For more info on the specifics of continuations : https://github.com/Amanieu/asyncplusplus/wiki/Tasks
 *
 * You may be wondering why these are defined in a header file, it's an annoying
 * set of tradeoffs
 * - We want a shared location to enable common error management
 * - Continuations must be callables, so we need to return an invokable object, obvious choice is a lambda.
 * - Lambdas require auto return types, which require the definition to be known at point of call
 * - We _could_ explicitly define continuation types with specific member variables to mimic capture,
 *   but I worry that losing the flexibility of capture lists will disincentivise future utilities.
 *   (Capture is the reason we can't use std::function or equivilants, we require state.)
 *
 * If you can figure out a good way to get these in a .cpp file, it'd help build times a little :)
 */

#pragma once

#define LIBASYNC_CUSTOM_DEFAULT_SCHEDULER 1;

// Declare async::default_scheduler with csp_scheduler
class csp_scheduler;

namespace async
{
csp_scheduler& default_scheduler();
}

#include "CSP/Systems/Log/LogSystem.h"
#include "CSP/Systems/SystemsResult.h"
#include "CSP/Systems/WebService.h"
#include "CallHelpers.h"
#include "Debug/Logging.h"
#include "Multiplayer/ErrorCodeStrings.h"
#include <async++.h>
#include <memory>
#include <optional>
#include <string>
#include <type_traits>

// Custom version of the async::inline_scheduler.
class csp_scheduler
{
public:
    static void schedule(async::task_run_handle t) { t.run(); }
};

// Set our custom scheduler as the default,
// so we dont have to repeat async::inline_scheduler() in each .then() call.
namespace async
{
inline csp_scheduler& default_scheduler()
{
    static csp_scheduler s;
    return s;
}
}

namespace csp::common::continuations
{

using namespace csp::systems;

/*
 * Print an error with provided error context objects and HTTP request status information, and throw a cancellation error.
 * Calls the main callback as an error before throwing.
 */
template <typename ErrorResultT>
<<<<<<< HEAD
inline void LogErrorAndCancelContinuation(std::function<void(const ErrorResultT&)> Callback, std::string ErrorMsg, EResultCode ResultCode,
=======
inline void LogHTTPErrorAndCancelContinuation(std::function<void(const ErrorResultT&)> Callback, std::string ErrorMsg, EResultCode ResultCode,
>>>>>>> 7286e477
    csp::web::EResponseCodes HttpResultCode, ERequestFailureReason FailureReason, csp::systems::LogLevel LogLevel = csp::systems::LogLevel::Log)
{
    CSP_LOG_MSG(LogLevel, ErrorMsg.c_str());
    ErrorResultT FailureResult(ResultCode, HttpResultCode, FailureReason);
    INVOKE_IF_NOT_NULL(Callback, FailureResult);
    throw std::runtime_error("Continuation cancelled"); // Cancels the continuation chain.
}

/*
 * Print an error with provided string, and throw a cancellation error.
 */
inline void LogErrorAndCancelContinuation(std::string ErrorMsg, csp::systems::LogLevel LogLevel = csp::systems::LogLevel::Log)
{
    CSP_LOG_MSG(LogLevel, ErrorMsg.c_str());
    throw std::runtime_error("Continuation cancelled"); // Cancels the continuation chain.
}

/*
 * Checks the result code of a (passed by continuation) result object.
 * If not a success, logs an error and aborts continuation.
 * Otherwise, logs a success message and continues, forwarding the result to the next continuation.
 * Error context objects are optional, if unset, the values from the result object will be used.
 */
template <typename ResultT, typename ErrorResultT>
inline auto AssertRequestSuccessOrErrorFromResult(std::function<void(const ErrorResultT&)> Callback, std::string SuccessMsg, std::string ErrorMsg,
    std::optional<EResultCode> ResultCode, std::optional<csp::web::EResponseCodes> HttpResultCode, std::optional<ERequestFailureReason> FailureReason,
    csp::systems::LogLevel LogLevel = csp::systems::LogLevel::Log)
{
    return [Callback, SuccessMsg = std::move(SuccessMsg), ErrorMsg = std::move(ErrorMsg), ResultCode, HttpResultCode, FailureReason, LogLevel](
               const ResultT& Result)
    {
        if (Result.GetResultCode() != EResultCode::Success)
        {
            // Error Case
            auto ResultCodeToUse = ResultCode.value_or(Result.GetResultCode());
            auto HTTPResultCodeToUse = HttpResultCode.value_or(static_cast<csp::web::EResponseCodes>(Result.GetHttpResultCode()));
            auto FailureReasonToUse = FailureReason.value_or(Result.GetFailureReason());
<<<<<<< HEAD
            LogErrorAndCancelContinuation<ErrorResultT>(
=======
            LogHTTPErrorAndCancelContinuation<ErrorResultT>(
>>>>>>> 7286e477
                Callback, std::move(ErrorMsg), ResultCodeToUse, HTTPResultCodeToUse, FailureReasonToUse, LogLevel);
        }
        else
        {
            // Success Case
            CSP_LOG_MSG(csp::systems::LogLevel::Log, SuccessMsg.c_str());
        }
        return Result;
    };
}

/*
 * Checks the multiplayer::Errorcode of a (passed by continuation) code.
 * If not a success, logs an error and aborts continuation.
 * Otherwise, logs a success message and continues. Does not pass anything to the next continuation.
 * Error context objects are optional, if unset, default values Failed, 500, and Unknown are used
 */
template <typename ErrorResultT>
inline auto AssertRequestSuccessOrErrorFromErrorCode(std::function<void(const ErrorResultT&)> Callback, std::string SuccessMsg,
    std::optional<EResultCode> ResultCode, std::optional<csp::web::EResponseCodes> HttpResultCode, std::optional<ERequestFailureReason> FailureReason,
    csp::systems::LogLevel LogLevel = csp::systems::LogLevel::Log)
{
    return [Callback, SuccessMsg = std::move(SuccessMsg), ResultCode, HttpResultCode, FailureReason, LogLevel](
               const std::optional<csp::multiplayer::ErrorCode>& ErrorCode)
    {
        if (ErrorCode.has_value())
        {
            // Error Case. We have an error message, abort
            std::string ErrorMsg = std::string("Operation errored with error code: ") + csp::multiplayer::ErrorCodeToString(ErrorCode.value());
            LogHTTPErrorAndCancelContinuation<ErrorResultT>(Callback, std::move(ErrorMsg), ResultCode.value_or(EResultCode::Failed),
                HttpResultCode.value_or(csp::web::EResponseCodes::ResponseInternalServerError),
                FailureReason.value_or(ERequestFailureReason::Unknown), LogLevel);
        }
        else
        {
            // Success Case
            CSP_LOG_MSG(csp::systems::LogLevel::Log, SuccessMsg.c_str());
        }
    };
}

/* Print a success message and report a successfull result via the callback */
template <typename ResultT> inline auto ReportSuccess(std::function<void(const ResultT&)> Callback, std::string SuccessMsg)
{
    return [Callback, SuccessMsg = std::move(SuccessMsg)]()
    {
        /* Continuation was a success. We're done! */
        CSP_LOG_MSG(LogLevel::Log, SuccessMsg.c_str());
        ResultT SuccessResult(EResultCode::Success, csp::web::EResponseCodes::ResponseOK, ERequestFailureReason::None);
        INVOKE_IF_NOT_NULL(Callback, SuccessResult);
    };
}

/* Print a success message and report and send a result via the callback */
template <typename ResultT> inline auto SendResult(std::function<void(const ResultT&)> Callback, std::string SuccessMsg)
{
    return [Callback, SuccessMsg = std::move(SuccessMsg)](const ResultT& Result)
    {
        /* Continuation was a success. We're done! */
        CSP_LOG_MSG(LogLevel::Log, SuccessMsg.c_str());
        INVOKE_IF_NOT_NULL(Callback, Result);
    };
}

/*
 * Intended to be placed at the end of an async++ continuation chain.
 * If the chain throws an unhandled exception, this will attempt to unwrap it,
 * and call a passed in callable, (probably a state-reset or cleanup function of some sort).
 * The callable is perfectly forwarded.
 */
template <typename Callable> inline auto InvokeIfExceptionInChain(Callable&& InvokeIfExceptionCallable)
{
    static_assert(std::is_invocable_v<Callable, const std::exception&>,
        "InvokeIfExceptionCallable must be invocable with a single const std::exception& arg, if you need other state, try passing a capturing "
        "lambda.");

    return [InvokeIfExceptionCallable = std::forward<Callable>(InvokeIfExceptionCallable)](async::task<void> ExceptionTask)
    {
        try
        {
            ExceptionTask.get();
        }
        catch (const std::exception& exception)
        {
            CSP_LOG_MSG(csp::systems::LogLevel::Verbose, "Caught exception during async++ chain. Invoking callable from InvokeIfExceptionInChain");
            InvokeIfExceptionCallable(exception);
        }
    };
}

<<<<<<< HEAD
=======
/* Stores the result in a shared pointer for access outside of continuation */
template <typename ResultT> inline auto GetResultFromContinuation(std::shared_ptr<ResultT>& Ptr)
{
    return [Ptr](const ResultT& Result)
    {
        *Ptr = Result;
        return Result;
    };
}

>>>>>>> 7286e477
//"Private" namespace for testing, to allow us not to link async++ in tests,
// for the few tests where we want to stricly test mechanisms.
namespace detail
{
    namespace testing
    {
        /* These chains spawned to be able to test InvokeIfExceptionIsInChain
         * Normally, I might make the argument that this is testing our dependencies, but
         * this seems like it might become so essential to our foundational structuring
         * that you'll forgive me for being a little paranoid.
         */
        template <typename ExceptionHandlerCallable>
        inline void SpawnChainThatThrowsNoExceptionWithHandlerAtEnd(ExceptionHandlerCallable&& ExceptionHandler)
        {
            async::spawn([]() { return; }).then(InvokeIfExceptionInChain(std::forward<ExceptionHandlerCallable>(ExceptionHandler)));
        }

        template <typename ExceptionHandlerCallable>
        inline void SpawnChainThatThrowsGeneralExceptionWithHandlerAtEnd(ExceptionHandlerCallable&& ExceptionHandler)
        {
            async::spawn([]() { throw std::runtime_error(""); })
                .then(InvokeIfExceptionInChain(std::forward<ExceptionHandlerCallable>(ExceptionHandler)));
        }

        template <typename ExceptionHandlerCallable>
        inline void SpawnChainThatCallsLogHTTPErrorAndCancelContinuationWithHandlerAtEnd(
            ExceptionHandlerCallable&& ExceptionHandler, NullResultCallback ResultCallback)
        {
<<<<<<< HEAD
            async::spawn(
                [ResultCallback]() {
                    LogErrorAndCancelContinuation(
=======
            async::spawn(async::inline_scheduler(),
                [ResultCallback]()
                {
                    LogHTTPErrorAndCancelContinuation(
>>>>>>> 7286e477
                        ResultCallback, "", EResultCode::Failed, csp::web::EResponseCodes::ResponseInit, ERequestFailureReason::Unknown);
                })
                .then(InvokeIfExceptionInChain(std::forward<ExceptionHandlerCallable>(ExceptionHandler)));
        }

        template <typename IntermediateStepCallable, typename ExceptionHandlerCallable>
        inline void SpawnChainThatCallsLogHTTPErrorAndCancelContinuationWithIntermediateStepAndHandlerAtEnd(
            IntermediateStepCallable&& IntermediateStep, ExceptionHandlerCallable&& ExceptionHandler, NullResultCallback ResultCallback)
        {
<<<<<<< HEAD
            async::spawn(
                [ResultCallback]() {
                    LogErrorAndCancelContinuation(
=======
            async::spawn(async::inline_scheduler(),
                [ResultCallback]()
                {
                    LogHTTPErrorAndCancelContinuation(
>>>>>>> 7286e477
                        ResultCallback, "", EResultCode::Failed, csp::web::EResponseCodes::ResponseInit, ERequestFailureReason::Unknown);
                })
                .then(std::forward<IntermediateStepCallable>(IntermediateStep))
                .then(InvokeIfExceptionInChain(std::forward<ExceptionHandlerCallable>(ExceptionHandler)));
        }
    }
}
} // namespace csp::common::continuations<|MERGE_RESOLUTION|>--- conflicted
+++ resolved
@@ -89,11 +89,7 @@
  * Calls the main callback as an error before throwing.
  */
 template <typename ErrorResultT>
-<<<<<<< HEAD
-inline void LogErrorAndCancelContinuation(std::function<void(const ErrorResultT&)> Callback, std::string ErrorMsg, EResultCode ResultCode,
-=======
 inline void LogHTTPErrorAndCancelContinuation(std::function<void(const ErrorResultT&)> Callback, std::string ErrorMsg, EResultCode ResultCode,
->>>>>>> 7286e477
     csp::web::EResponseCodes HttpResultCode, ERequestFailureReason FailureReason, csp::systems::LogLevel LogLevel = csp::systems::LogLevel::Log)
 {
     CSP_LOG_MSG(LogLevel, ErrorMsg.c_str());
@@ -131,11 +127,7 @@
             auto ResultCodeToUse = ResultCode.value_or(Result.GetResultCode());
             auto HTTPResultCodeToUse = HttpResultCode.value_or(static_cast<csp::web::EResponseCodes>(Result.GetHttpResultCode()));
             auto FailureReasonToUse = FailureReason.value_or(Result.GetFailureReason());
-<<<<<<< HEAD
-            LogErrorAndCancelContinuation<ErrorResultT>(
-=======
             LogHTTPErrorAndCancelContinuation<ErrorResultT>(
->>>>>>> 7286e477
                 Callback, std::move(ErrorMsg), ResultCodeToUse, HTTPResultCodeToUse, FailureReasonToUse, LogLevel);
         }
         else
@@ -226,8 +218,6 @@
     };
 }
 
-<<<<<<< HEAD
-=======
 /* Stores the result in a shared pointer for access outside of continuation */
 template <typename ResultT> inline auto GetResultFromContinuation(std::shared_ptr<ResultT>& Ptr)
 {
@@ -238,7 +228,6 @@
     };
 }
 
->>>>>>> 7286e477
 //"Private" namespace for testing, to allow us not to link async++ in tests,
 // for the few tests where we want to stricly test mechanisms.
 namespace detail
@@ -267,16 +256,10 @@
         inline void SpawnChainThatCallsLogHTTPErrorAndCancelContinuationWithHandlerAtEnd(
             ExceptionHandlerCallable&& ExceptionHandler, NullResultCallback ResultCallback)
         {
-<<<<<<< HEAD
             async::spawn(
-                [ResultCallback]() {
-                    LogErrorAndCancelContinuation(
-=======
-            async::spawn(async::inline_scheduler(),
                 [ResultCallback]()
                 {
                     LogHTTPErrorAndCancelContinuation(
->>>>>>> 7286e477
                         ResultCallback, "", EResultCode::Failed, csp::web::EResponseCodes::ResponseInit, ERequestFailureReason::Unknown);
                 })
                 .then(InvokeIfExceptionInChain(std::forward<ExceptionHandlerCallable>(ExceptionHandler)));
@@ -286,16 +269,10 @@
         inline void SpawnChainThatCallsLogHTTPErrorAndCancelContinuationWithIntermediateStepAndHandlerAtEnd(
             IntermediateStepCallable&& IntermediateStep, ExceptionHandlerCallable&& ExceptionHandler, NullResultCallback ResultCallback)
         {
-<<<<<<< HEAD
             async::spawn(
-                [ResultCallback]() {
-                    LogErrorAndCancelContinuation(
-=======
-            async::spawn(async::inline_scheduler(),
                 [ResultCallback]()
                 {
                     LogHTTPErrorAndCancelContinuation(
->>>>>>> 7286e477
                         ResultCallback, "", EResultCode::Failed, csp::web::EResponseCodes::ResponseInit, ERequestFailureReason::Unknown);
                 })
                 .then(std::forward<IntermediateStepCallable>(IntermediateStep))
