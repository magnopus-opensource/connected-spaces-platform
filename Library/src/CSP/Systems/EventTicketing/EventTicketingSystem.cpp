/*
 * Copyright 2023 Magnopus LLC

 * Licensed under the Apache License, Version 2.0 (the "License");
 * you may not use this file except in compliance with the License.
 * You may obtain a copy of the License at
 *
 *     http://www.apache.org/licenses/LICENSE-2.0
 *
 * Unless required by applicable law or agreed to in writing, software
 * distributed under the License is distributed on an "AS IS" BASIS,
 * WITHOUT WARRANTIES OR CONDITIONS OF ANY KIND, either express or implied.
 * See the License for the specific language governing permissions and
 * limitations under the License.
 */
#include "CSP/Systems/EventTicketing/EventTicketingSystem.h"

#include "CSP/Systems/Users/UserSystem.h"
#include "Services/AggregationService/Api.h"
#include "Services/AggregationService/Dto.h"


namespace chs = csp::services::generated::aggregationservice;

csp::common::String GetVendorNameString(const csp::systems::EventTicketingVendor& Vendor)
{
	switch (Vendor)
	{
		case csp::systems::EventTicketingVendor::Eventbrite:
			return "eventbrite";
		default:
			FOUNDATION_LOG_WARN_MSG("Unknown ticketed event vendor");
			return "Unknown";
	}
}

namespace csp::systems
{

EventTicketingSystem::EventTicketingSystem(csp::web::WebClient* InWebClient) : SystemBase(InWebClient)
{
	EventTicketingAPI = CSP_NEW chs::TicketedSpaceApi(InWebClient);
}

EventTicketingSystem::~EventTicketingSystem()
{
	CSP_DELETE(EventTicketingAPI);
}

void EventTicketingSystem::CreateTicketedEvent(const csp::common::String& SpaceId,
											   EventTicketingVendor Vendor,
											   const csp::common::String& VendorEventId,
											   const csp::common::String& VendorEventUri,
											   bool IsTicketingActive,
											   TicketedEventResultCallback Callback)
{
	auto Request = std::make_shared<chs::SpaceEventDto>();

	Request->SetSpaceId(SpaceId);
	Request->SetVendorName(GetVendorNameString(Vendor));
	Request->SetVendorEventId(VendorEventId);
	Request->SetVendorEventUri(VendorEventUri);
	Request->SetIsTicketingActive(IsTicketingActive);

	csp::services::ResponseHandlerPtr ResponseHandler
		= EventTicketingAPI->CreateHandler<TicketedEventResultCallback, TicketedEventResult, void, chs::SpaceEventDto>(
			Callback,
			nullptr,
			csp::web::EResponseCodes::ResponseCreated);

	static_cast<chs::TicketedSpaceApi*>(EventTicketingAPI)->apiV1SpacesSpaceIdEventsPost(SpaceId, Request, ResponseHandler);
}

void EventTicketingSystem::UpdateTicketedEvent(const csp::common::String& SpaceId,
											   const csp::common::String& EventId,
											   EventTicketingVendor Vendor,
											   const csp::common::String& VendorEventId,
											   const csp::common::String& VendorEventUri,
											   bool IsTicketingActive,
											   TicketedEventResultCallback Callback)
{
	auto Request = std::make_shared<chs::SpaceEventDto>();

	Request->SetVendorName(GetVendorNameString(Vendor));
	Request->SetVendorEventId(VendorEventId);
	Request->SetVendorEventUri(VendorEventUri);
	Request->SetIsTicketingActive(IsTicketingActive);

	csp::services::ResponseHandlerPtr ResponseHandler
		= EventTicketingAPI->CreateHandler<TicketedEventResultCallback, TicketedEventResult, void, chs::SpaceEventDto>(
			Callback,
			nullptr,
			csp::web::EResponseCodes::ResponseCreated);

	static_cast<chs::TicketedSpaceApi*>(EventTicketingAPI)->apiV1SpacesSpaceIdEventsEventIdPut(SpaceId, EventId, Request, ResponseHandler);
}

void EventTicketingSystem::GetTicketedEvents(const csp::common::Array<csp::common::String>& SpaceIds,
											 const csp::common::Optional<int>& Skip,
											 const csp::common::Optional<int>& Limit,
											 TicketedEventCollectionResultCallback Callback)
{
	std::vector<csp::common::String> RequestSpaceIds;
	RequestSpaceIds.reserve(SpaceIds.Size());

	for (auto i = 0; i < SpaceIds.Size(); ++i)
	{
		RequestSpaceIds.push_back(SpaceIds[i]);
	}

	csp::services::ResponseHandlerPtr ResponseHandler
		= EventTicketingAPI->CreateHandler<TicketedEventCollectionResultCallback,
										   TicketedEventCollectionResult,
										   void,
										   csp::services::DtoArray<chs::SpaceEventDto>>(Callback, nullptr, csp::web::EResponseCodes::ResponseCreated);

	const auto RequestSkip	= Skip.HasValue() ? *Skip : std::optional<int>(std::nullopt);
	const auto RequestLimit = Limit.HasValue() ? *Limit : std::optional<int>(std::nullopt);

	static_cast<chs::TicketedSpaceApi*>(EventTicketingAPI)
		->apiV1SpacesEventsGet(std::nullopt, std::nullopt, RequestSpaceIds, RequestSkip, RequestLimit, ResponseHandler);
}

<<<<<<< HEAD
void EventTicketingSystem::SubmitEventTicket(const csp::common::String& SpaceId,
											 EventTicketingVendor Vendor,
											 const csp::common::String& VendorEventId,
											 const csp::common::String& VendorTicketId,
											 const csp::common::Optional<csp::common::String>& OnBehalfOfUserId,
											 EventTicketResultCallback Callback)
{
	csp::services::ResponseHandlerPtr ResponseHandler
		= EventTicketingAPI->CreateHandler<EventTicketResultCallback, EventTicketResult, void, chs::SpaceTicketDto>(
			Callback,
			nullptr,
			csp::web::EResponseCodes::ResponseCreated);

	std::optional<csp::common::String> RequestOnBehalfOfUserId = std::nullopt;
	if (OnBehalfOfUserId.HasValue())
	{
		RequestOnBehalfOfUserId = *OnBehalfOfUserId;
	}

	static_cast<chs::TicketedSpaceApi*>(EventTicketingAPI)
		->apiV1SpacesSpaceIdVendorsVendorNameEventsVendorEventIdTicketsVendorTicketIdPut(SpaceId,
																						 GetVendorNameString(Vendor),
																						 VendorEventId,
																						 VendorTicketId,
																						 RequestOnBehalfOfUserId,
																						 ResponseHandler);
}

void EventTicketingSystem::GetVendorAuthoriseInfo(EventTicketingVendor Vendor,
=======
void EventTicketingSystem::GetVendorAuthorizeInfo(EventTicketingVendor Vendor,
>>>>>>> 1af86191
												  const csp::common::String& UserId,
												  TicketedEventVendorAuthorizeInfoCallback Callback)
{
	csp::services::ResponseHandlerPtr ResponseHandler
		= EventTicketingAPI
			  ->CreateHandler<TicketedEventVendorAuthorizeInfoCallback, TicketedEventVendorAuthInfoResult, void, chs::VendorProviderInfo>(
				  Callback,
				  nullptr,
				  csp::web::EResponseCodes::ResponseCreated);

	static_cast<chs::TicketedSpaceApi*>(EventTicketingAPI)
		->apiV1VendorsVendorNameUsersUserIdProviderInfoGet(GetVendorNameString(Vendor), UserId, std::nullopt, ResponseHandler);
}

void EventTicketingSystem::GetIsSpaceTicketed(const csp::common::String& SpaceId, SpaceIsTicketedResultCallback Callback)
{

	csp::services::ResponseHandlerPtr ResponseHandler
		= EventTicketingAPI->CreateHandler<SpaceIsTicketedResultCallback, SpaceIsTicketedResult, void, csp::services::DtoArray<chs::StringDataPage>>(
			Callback,
			nullptr,
			csp::web::EResponseCodes::ResponseCreated);

	std::vector<csp::common::String> RequestSpaceId;
	RequestSpaceId.push_back(SpaceId);

	static_cast<chs::TicketedSpaceApi*>(EventTicketingAPI)->apiV1SpacesTicketedGet(RequestSpaceId, ResponseHandler);
}

} // namespace csp::systems<|MERGE_RESOLUTION|>--- conflicted
+++ resolved
@@ -121,7 +121,6 @@
 		->apiV1SpacesEventsGet(std::nullopt, std::nullopt, RequestSpaceIds, RequestSkip, RequestLimit, ResponseHandler);
 }
 
-<<<<<<< HEAD
 void EventTicketingSystem::SubmitEventTicket(const csp::common::String& SpaceId,
 											 EventTicketingVendor Vendor,
 											 const csp::common::String& VendorEventId,
@@ -151,9 +150,6 @@
 }
 
 void EventTicketingSystem::GetVendorAuthoriseInfo(EventTicketingVendor Vendor,
-=======
-void EventTicketingSystem::GetVendorAuthorizeInfo(EventTicketingVendor Vendor,
->>>>>>> 1af86191
 												  const csp::common::String& UserId,
 												  TicketedEventVendorAuthorizeInfoCallback Callback)
 {
