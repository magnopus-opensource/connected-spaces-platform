/*
 * Copyright 2023 Magnopus LLC

 * Licensed under the Apache License, Version 2.0 (the "License");
 * you may not use this file except in compliance with the License.
 * You may obtain a copy of the License at
 *
 *     http://www.apache.org/licenses/LICENSE-2.0
 *
 * Unless required by applicable law or agreed to in writing, software
 * distributed under the License is distributed on an "AS IS" BASIS,
 * WITHOUT WARRANTIES OR CONDITIONS OF ANY KIND, either express or implied.
 * See the License for the specific language governing permissions and
 * limitations under the License.
 */

#include "CSP/Systems/Spaces/SpaceSystem.h"

#include "CSP/CSPFoundation.h"
#include "CSP/Common/StringFormat.h"
#include "CSP/Multiplayer/MultiPlayerConnection.h"
#include "CSP/Systems/Assets/AssetSystem.h"
#include "CSP/Systems/SystemsManager.h"
#include "CSP/Systems/Users/UserSystem.h"
#include "CallHelpers.h"
#include "Debug/Logging.h"
#include "Events/EventSystem.h"
#include "Multiplayer/ErrorCodeStrings.h"
#include "Services/AggregationService/Api.h"
#include "Services/AggregationService/Dto.h"
#include "Services/UserService/Api.h"
#include "Services/UserService/Dto.h"
#include "Systems/ResultHelpers.h"
#include "Systems/Spaces/SpaceSystemHelpers.h"
#include "Systems/Spatial/PointOfInterestInternalSystem.h"

#include <iostream>
#include <rapidjson/rapidjson.h>


using namespace csp;
using namespace csp::common;

namespace chs			 = csp::services::generated::userservice;
namespace chsaggregation = csp::services::generated::aggregationservice;


namespace
{

constexpr const int MAX_SPACES_RESULTS = 100;

void CreateSpace(chs::GroupApi* GroupAPI,
				 const String& Name,
				 const String& Description,
				 csp::systems::SpaceAttributes Attributes,
				 csp::systems::SpaceResultCallback Callback)
{
	auto GroupInfo = systems::SpaceSystemHelpers::DefaultGroupInfo();
	GroupInfo->SetName(Name);
	GroupInfo->SetDescription(Description);
	GroupInfo->SetDiscoverable(HasFlag(Attributes, csp::systems::SpaceAttributes::IsDiscoverable));
	GroupInfo->SetRequiresInvite(HasFlag(Attributes, csp::systems::SpaceAttributes::RequiresInvite));
	GroupInfo->SetGroupType("space");

	csp::services::ResponseHandlerPtr ResponseHandler
		= GroupAPI->CreateHandler<csp::systems::SpaceResultCallback, csp::systems::SpaceResult, void, chs::GroupDto>(Callback, nullptr);

	GroupAPI->apiV1GroupsPost(GroupInfo, ResponseHandler);
}

} // namespace


namespace csp::systems
{

SpaceSystem::SpaceSystem() : SystemBase(), GroupAPI(nullptr), SpaceAPI(nullptr)
{
}

SpaceSystem::SpaceSystem(csp::web::WebClient* InWebClient) : SystemBase(InWebClient), CurrentSpace()
{
	GroupAPI = CSP_NEW chs::GroupApi(InWebClient);
	SpaceAPI = CSP_NEW chsaggregation::SpaceApi(InWebClient);
}

SpaceSystem::~SpaceSystem()
{
	CSP_DELETE(GroupAPI);
}

void SpaceSystem::EnterSpace(const String& SpaceId, NullResultCallback Callback)
{
	CSP_LOG_MSG(csp::systems::LogLevel::Log, "SpaceSystem::EnterSpace");

	SpaceResultCallback GetSpaceCallback = [Callback, SpaceId, this](const SpaceResult& GetSpaceResult)
	{
		if (GetSpaceResult.GetResultCode() == EResultCode::InProgress)
		{
			return;
		}

		if (GetSpaceResult.GetResultCode() == EResultCode::Failed)
		{
			CSP_LOG_MSG(csp::systems::LogLevel::Log, "SpaceSystem::EnterSpace fail");
			NullResult InternalResult(GetSpaceResult.GetResultCode(), GetSpaceResult.GetHttpResultCode());
			INVOKE_IF_NOT_NULL(Callback, InternalResult);

			return;
		}

		CSP_LOG_MSG(csp::systems::LogLevel::Log, "SpaceSystem::EnterSpace success");

		const auto& RefreshedSpace = GetSpaceResult.GetSpace();

		CSP_LOG_FORMAT(LogLevel::Log, "Entering Space %s %s", RefreshedSpace.Name.c_str(), RefreshedSpace.Id.c_str());

		const String UserId = SystemsManager::Get().GetUserSystem()->GetLoginState().UserId;

		if (!HasFlag(RefreshedSpace.Attributes, SpaceAttributes::RequiresInvite))
		{
			CSP_LOG_MSG(csp::systems::LogLevel::Log, "!HasFlag");

			AddUserToSpace(SpaceId,
						   UserId,
						   [Callback, SpaceId, GetSpaceResult, RefreshedSpace, this](const SpaceResult& Result)
						   {
							   if (Result.GetResultCode() == EResultCode::InProgress)
							   {
								   return;
							   }

							   CSP_LOG_MSG(csp::systems::LogLevel::Log, "AddUserToSpace");

							   NullResult InternalResult(Result.GetResultCode(), Result.GetHttpResultCode());

							   if (Result.GetResultCode() == EResultCode::Success)
							   {
								   CSP_LOG_MSG(csp::systems::LogLevel::Log, "AddUserToSpace success");
								   CurrentSpace = RefreshedSpace;

								   csp::events::Event* EnterSpaceEvent
									   = csp::events::EventSystem::Get().AllocateEvent(csp::events::SPACESYSTEM_ENTER_SPACE_EVENT_ID);
								   EnterSpaceEvent->AddString("SpaceId", SpaceId);
								   csp::events::EventSystem::Get().EnqueueEvent(EnterSpaceEvent);
							   }
							   else
							   {
								   CSP_LOG_MSG(csp::systems::LogLevel::Log, "AddUserToSpace fail!!!!");
							   }

							   auto& SystemsManager = csp::systems::SystemsManager::Get();
							   SystemsManager.GetSpaceEntitySystem()->Initialise();
							   auto* MultiplayerConnection = SystemsManager.GetMultiplayerConnection();

							   // Unfortunately we have to stop listening in order for our scope change to take effect, then start again once done.
							   // This hopefully will change in a future version when CHS support it.
							   MultiplayerConnection->StopListening(
								   [this, MultiplayerConnection, SpaceId, InternalResult, Callback](csp::multiplayer::ErrorCode Error)
								   {
									   if (Error != csp::multiplayer::ErrorCode::None)
									   {
										   CSP_LOG_MSG(csp::systems::LogLevel::Log, " MultiplayerConnection->StopListening error");
										   CSP_LOG_ERROR_FORMAT("Error stopping listening in order to set scopes, ErrorCode: %s",
																csp::multiplayer::ErrorCodeToString(Error).c_str());
										   INVOKE_IF_NOT_NULL(Callback, MakeInvalid<NullResult>());
										   return;
									   }

									   CSP_LOG_MSG(csp::systems::LogLevel::Log, " MultiplayerConnection->StopListening success");

									   MultiplayerConnection->SetScopes(
										   SpaceId,
										   [this, MultiplayerConnection, InternalResult, Callback](csp::multiplayer::ErrorCode Error)
										   {
											   if (Error != csp::multiplayer::ErrorCode::None)
											   {
												   CSP_LOG_MSG(csp::systems::LogLevel::Log, " MultiplayerConnection->SetScopes error");
												   CSP_LOG_ERROR_FORMAT("Error setting scopes, ErrorCode: %s",
																		csp::multiplayer::ErrorCodeToString(Error).c_str());
												   INVOKE_IF_NOT_NULL(Callback, MakeInvalid<NullResult>());
												   return;
											   }
											   else
											   {
<<<<<<< HEAD
												   CSP_LOG_MSG(csp::systems::LogLevel::Log, " MultiplayerConnection->SetScopes success");
=======
												   CSP_LOG_MSG(csp::systems::LogLevel::Verbose, "SetScopes was called successfully");
>>>>>>> 0cb8e008
											   }

											   MultiplayerConnection->StartListening(
												   [this, InternalResult, Callback](csp::multiplayer::ErrorCode Error)
												   {
													   if (Error != csp::multiplayer::ErrorCode::None)
													   {
														   CSP_LOG_MSG(csp::systems::LogLevel::Log, " MultiplayerConnection->StartListening fail");
														   CSP_LOG_ERROR_FORMAT("Error starting listening in order to set scopes, ErrorCode: %s",
																				csp::multiplayer::ErrorCodeToString(Error).c_str());
														   INVOKE_IF_NOT_NULL(Callback, MakeInvalid<NullResult>());
														   return;
													   }

													   CSP_LOG_MSG(csp::systems::LogLevel::Log, " MultiplayerConnection->StartListening success");

													   // TODO: Support getting errors from RetrieveAllEntities
													   csp::systems::SystemsManager::Get().GetSpaceEntitySystem()->RetrieveAllEntities();

													   INVOKE_IF_NOT_NULL(Callback, InternalResult);
												   });
										   });
								   });
						   });
		}
		else
		{
			// First check if the user is the owner
			bool EnterSuccess = RefreshedSpace.OwnerId == UserId;

			CSP_LOG_MSG(csp::systems::LogLevel::Log, " EnterSuccess:");
			CSP_LOG_MSG(csp::systems::LogLevel::Log, std::to_string(EnterSuccess).c_str());

			// If the user is not the owner check are they a moderator
			if (!EnterSuccess)
			{
				EnterSuccess = systems::SpaceSystemHelpers::IdCheck(UserId, RefreshedSpace.ModeratorIds);

				CSP_LOG_MSG(csp::systems::LogLevel::Log, "ModeratorIds: fail");
			}

			// Finally check all users in the group
			if (!EnterSuccess)
			{
				EnterSuccess = systems::SpaceSystemHelpers::IdCheck(UserId, RefreshedSpace.UserIds);
				CSP_LOG_MSG(csp::systems::LogLevel::Log, "UserIds: fail");
			}

			NullResult InternalResult(GetSpaceResult.GetResultCode(), GetSpaceResult.GetHttpResultCode());

			if (EnterSuccess)
			{
				CurrentSpace						= GetSpaceResult.GetSpace();
				csp::events::Event* EnterSpaceEvent = csp::events::EventSystem::Get().AllocateEvent(csp::events::SPACESYSTEM_ENTER_SPACE_EVENT_ID);
				EnterSpaceEvent->AddString("SpaceId", SpaceId);
				csp::events::EventSystem::Get().EnqueueEvent(EnterSpaceEvent);
			}
			else
			{
				CSP_LOG_MSG(csp::systems::LogLevel::Log, "EnterSuccess fail");
			}

			auto* MultiplayerConnection = csp::systems::SystemsManager::Get().GetMultiplayerConnection();

			// Unfortunately we have to stop listening in order for our scope change to take effect, then start again once done.
			// This hopefully will change in a future version when CHS support it.
			MultiplayerConnection->StopListening(
				[this, MultiplayerConnection, SpaceId, InternalResult, Callback](csp::multiplayer::ErrorCode Error)
				{
					if (Error != csp::multiplayer::ErrorCode::None)
					{
						CSP_LOG_MSG(csp::systems::LogLevel::Log, " MultiplayerConnection->StopListening2 error");
						CSP_LOG_ERROR_FORMAT("Error stopping listening in order to set scopes, ErrorCode: %s",
											 csp::multiplayer::ErrorCodeToString(Error).c_str());
						INVOKE_IF_NOT_NULL(Callback, MakeInvalid<NullResult>());
						return;
					}

					CSP_LOG_MSG(csp::systems::LogLevel::Log, " MultiplayerConnection->StopListening2 success");

					MultiplayerConnection->SetScopes(
						SpaceId,
						[this, MultiplayerConnection, InternalResult, Callback](csp::multiplayer::ErrorCode Error)
						{
							if (Error != csp::multiplayer::ErrorCode::None)
							{
								CSP_LOG_MSG(csp::systems::LogLevel::Log, " MultiplayerConnection->SetScopes2 fail");
								CSP_LOG_ERROR_FORMAT("Error setting scopes, ErrorCode: %s", csp::multiplayer::ErrorCodeToString(Error).c_str());
								INVOKE_IF_NOT_NULL(Callback, MakeInvalid<NullResult>());
								return;
							}
							else
							{
<<<<<<< HEAD
								CSP_LOG_MSG(csp::systems::LogLevel::Log, " MultiplayerConnection->SetScopes2 success");
=======
								CSP_LOG_MSG(csp::systems::LogLevel::Verbose, "SetScopes was called successfully");
>>>>>>> 0cb8e008
							}

							auto& SystemsManager = csp::systems::SystemsManager::Get();
							SystemsManager.GetSpaceEntitySystem()->Initialise();

							MultiplayerConnection->StartListening(
								[this, MultiplayerConnection, InternalResult, Callback](csp::multiplayer::ErrorCode Error)
								{
									if (Error != csp::multiplayer::ErrorCode::None)
									{
										CSP_LOG_MSG(csp::systems::LogLevel::Log, " MultiplayerConnection->StartListening fail");
										CSP_LOG_ERROR_FORMAT("Error starting listening in order to set scopes, ErrorCode: %s",
															 csp::multiplayer::ErrorCodeToString(Error).c_str());
										INVOKE_IF_NOT_NULL(Callback, MakeInvalid<NullResult>());
										return;
									}

									CSP_LOG_MSG(csp::systems::LogLevel::Log, " MultiplayerConnection->StartListening success");

									// TODO: Support getting errors from RetrieveAllEntities
									csp::systems::SystemsManager::Get().GetSpaceEntitySystem()->RetrieveAllEntities();

									INVOKE_IF_NOT_NULL(Callback, InternalResult);
								});
						});
				});
		}
	};

	GetSpace(SpaceId, GetSpaceCallback);
}

void SpaceSystem::ExitSpace(NullResultCallback Callback)
{
	CSP_LOG_FORMAT(LogLevel::Log, "Exiting Space %s", CurrentSpace.Name.c_str());

	// As the user is exiting the space, we now clear all scopes that they are registered to.
	auto& SystemsManager		= systems::SystemsManager::Get();
	auto* MultiplayerConnection = SystemsManager.GetMultiplayerConnection();

	if (MultiplayerConnection != nullptr)
	{
		csp::systems::SystemsManager::Get().GetSpaceEntitySystem()->Shutdown();

		MultiplayerConnection->StopListening(
			[MultiplayerConnection, Callback](multiplayer::ErrorCode Error)
			{
				if (Error != multiplayer::ErrorCode::None)
				{
					CSP_LOG_ERROR_FORMAT("Error on exiting spaces, whilst stopping listening in order to clear scopes, ErrorCode: %s",
										 multiplayer::ErrorCodeToString(Error).c_str());
					INVOKE_IF_NOT_NULL(Callback, MakeInvalid<NullResult>());

					return;
				}

				MultiplayerConnection->ResetScopes(
					[Callback](multiplayer::ErrorCode Error)
					{
						if (Error != multiplayer::ErrorCode::None)
						{
							CSP_LOG_ERROR_FORMAT("Error on exiting spaces whilst clearing scopes, ErrorCode: %s",
												 multiplayer::ErrorCodeToString(Error).c_str());
							INVOKE_IF_NOT_NULL(Callback, MakeInvalid<NullResult>());

							return;
						}

						const NullResult Result(EResultCode::Success, 200);
						INVOKE_IF_NOT_NULL(Callback, Result);
					});
			});
	}

	events::Event* ExitSpaceEvent = events::EventSystem::Get().AllocateEvent(events::SPACESYSTEM_EXIT_SPACE_EVENT_ID);
	ExitSpaceEvent->AddString("SpaceId", CurrentSpace.Id);

	events::EventSystem::Get().EnqueueEvent(ExitSpaceEvent);

	CurrentSpace = Space();
}

bool SpaceSystem::IsInSpace()
{
	return !CurrentSpace.Id.IsEmpty();
}

const Space& SpaceSystem::GetCurrentSpace() const
{
	return CurrentSpace;
}

void SpaceSystem::CreateSpace(const String& Name,
							  const String& Description,
							  SpaceAttributes Attributes,
							  const Optional<InviteUserRoleInfoCollection>& InviteUsers,
							  const Map<String, String>& Metadata,
							  const Optional<FileAssetDataSource>& Thumbnail,
							  SpaceResultCallback Callback)
{
	CSP_PROFILE_SCOPED();

	SpaceResultCallback CreateSpaceCallback = [Callback, InviteUsers, Thumbnail, Metadata, this](const SpaceResult& CreateSpaceResult)
	{
		if (CreateSpaceResult.GetResultCode() == EResultCode::InProgress)
		{
			return;
		}

		if (CreateSpaceResult.GetResultCode() == EResultCode::Failed)
		{
			INVOKE_IF_NOT_NULL(Callback, CreateSpaceResult);

			return;
		}

		const auto& Space	= CreateSpaceResult.GetSpace();
		const auto& SpaceId = Space.Id;

		NullResultCallback BulkInviteCallback = [Callback, SpaceId, CreateSpaceResult, this](const NullResult& _BulkInviteResult)
		{
			if (_BulkInviteResult.GetResultCode() == EResultCode::InProgress)
			{
				return;
			}

			SpaceResult InternalResult(_BulkInviteResult);

			if (_BulkInviteResult.GetResultCode() == EResultCode::Failed)
			{
				// Delete the space, its metadata and tuhmbnail as the space wasn't created how the user requested
				RemoveSpaceThumbnail(SpaceId, nullptr);
				RemoveMetadata(SpaceId, nullptr);
				DeleteSpace(SpaceId, nullptr);
			}

			if (_BulkInviteResult.GetResultCode() == EResultCode::Success)
			{
				InternalResult.SetSpace(CreateSpaceResult.GetSpace());
			}

			INVOKE_IF_NOT_NULL(Callback, InternalResult);
		};

		NullResultCallback UploadSpaceThumbnailCallback
			= [Callback, SpaceId, InviteUsers, CreateSpaceResult, BulkInviteCallback, this](const NullResult& _UploadThumbnailResult)
		{
			if (_UploadThumbnailResult.GetResultCode() == EResultCode::InProgress)
			{
				return;
			}

			SpaceResult InternalResult(_UploadThumbnailResult);

			if (_UploadThumbnailResult.GetResultCode() == EResultCode::Failed)
			{
				// Delete the space and its metadata as the space wasn't created how the user requested
				RemoveMetadata(SpaceId, nullptr);
				DeleteSpace(SpaceId, nullptr);

				INVOKE_IF_NOT_NULL(Callback, InternalResult);

				return;
			}

			if (InviteUsers.HasValue() && !InviteUsers->InviteUserRoleInfos.IsEmpty())
			{
				BulkInviteToSpace(SpaceId, *InviteUsers, BulkInviteCallback);
			}
			else
			{
				InternalResult.SetSpace(CreateSpaceResult.GetSpace());
				INVOKE_IF_NOT_NULL(Callback, InternalResult);
			}
		};

		NullResultCallback AddMetadataCallback
			= [Callback, SpaceId, Thumbnail, InviteUsers, CreateSpaceResult, UploadSpaceThumbnailCallback, BulkInviteCallback, this](
				  const NullResult& _AddMetadataResult)
		{
			if (_AddMetadataResult.GetResultCode() == EResultCode::InProgress)
			{
				return;
			}

			SpaceResult InternalResult(_AddMetadataResult);

			if (_AddMetadataResult.GetResultCode() == EResultCode::Failed)
			{
				// Delete the space as it can be considered broken without any space metadata
				DeleteSpace(SpaceId, nullptr);

				INVOKE_IF_NOT_NULL(Callback, InternalResult);

				return;
			}

			if (Thumbnail.HasValue())
			{
				AddSpaceThumbnail(SpaceId, *Thumbnail, UploadSpaceThumbnailCallback);
			}
			else if (InviteUsers.HasValue() && !InviteUsers->InviteUserRoleInfos.IsEmpty())
			{
				BulkInviteToSpace(SpaceId, *InviteUsers, BulkInviteCallback);
			}
			else
			{
				InternalResult.SetSpace(CreateSpaceResult.GetSpace());
				INVOKE_IF_NOT_NULL(Callback, InternalResult);
			}
		};

		AddMetadata(Space.Id, Metadata, AddMetadataCallback);
	};

	::CreateSpace(static_cast<chs::GroupApi*>(GroupAPI), Name, Description, Attributes, CreateSpaceCallback);
}

void SpaceSystem::CreateSpaceWithBuffer(const String& Name,
										const String& Description,
										SpaceAttributes Attributes,
										const Optional<InviteUserRoleInfoCollection>& InviteUsers,
										const Map<String, String>& Metadata,
										const BufferAssetDataSource& Thumbnail,
										SpaceResultCallback Callback)
{
	CSP_PROFILE_SCOPED();

	SpaceResultCallback CreateSpaceCallback = [Callback, InviteUsers, Thumbnail, Metadata, this](const SpaceResult& CreateSpaceResult)
	{
		if (CreateSpaceResult.GetResultCode() == EResultCode::InProgress)
		{
			return;
		}

		if (CreateSpaceResult.GetResultCode() == EResultCode::Failed)
		{
			INVOKE_IF_NOT_NULL(Callback, CreateSpaceResult);

			return;
		}

		const auto& Space	= CreateSpaceResult.GetSpace();
		const auto& SpaceId = Space.Id;

		NullResultCallback BulkInviteCallback = [Callback, SpaceId, CreateSpaceResult, this](const NullResult& _BulkInviteResult)
		{
			if (CreateSpaceResult.GetResultCode() == EResultCode::InProgress)
			{
				return;
			}

			SpaceResult InternalResult(_BulkInviteResult);

			if (_BulkInviteResult.GetResultCode() == EResultCode::Failed)
			{
				// Delete the space, its metadata and tuhmbnail as the space wasn't created how the user requested
				RemoveSpaceThumbnail(SpaceId, nullptr);
				RemoveMetadata(SpaceId, nullptr);
				DeleteSpace(SpaceId, nullptr);
			}
			else
			{
				InternalResult.SetSpace(CreateSpaceResult.GetSpace());
			}

			INVOKE_IF_NOT_NULL(Callback, InternalResult);
		};

		NullResultCallback UploadSpaceThumbnailCallback
			= [Callback, SpaceId, InviteUsers, CreateSpaceResult, BulkInviteCallback, this](const NullResult& _UploadThumbnailResult)
		{
			if (_UploadThumbnailResult.GetResultCode() == EResultCode::InProgress)
			{
				return;
			}

			SpaceResult InternalResult(_UploadThumbnailResult);

			if (_UploadThumbnailResult.GetResultCode() == EResultCode::Failed)
			{
				// Delete the space and its metadata and the space wasn't created how the user requested
				RemoveMetadata(SpaceId, nullptr);
				DeleteSpace(SpaceId, nullptr);

				INVOKE_IF_NOT_NULL(Callback, InternalResult);

				return;
			}

			if (InviteUsers.HasValue() && !InviteUsers->InviteUserRoleInfos.IsEmpty())
			{
				BulkInviteToSpace(SpaceId, *InviteUsers, BulkInviteCallback);
			}
			else
			{
				InternalResult.SetSpace(CreateSpaceResult.GetSpace());
				INVOKE_IF_NOT_NULL(Callback, InternalResult);
			}
		};

		NullResultCallback AddMetadataCallback
			= [Callback, SpaceId, Thumbnail, UploadSpaceThumbnailCallback, this](const NullResult& _AddMetadataResult)
		{
			if (_AddMetadataResult.GetResultCode() == EResultCode::InProgress)
			{
				return;
			}

			SpaceResult InternalResult(_AddMetadataResult);

			if (_AddMetadataResult.GetResultCode() == EResultCode::Failed)
			{
				// Delete the space as it can be considered broken without any space metadata
				DeleteSpace(SpaceId, nullptr);

				INVOKE_IF_NOT_NULL(Callback, InternalResult);

				return;
			}

			AddSpaceThumbnailWithBuffer(SpaceId, Thumbnail, UploadSpaceThumbnailCallback);
		};

		AddMetadata(Space.Id, Metadata, AddMetadataCallback);
	};

	::CreateSpace(static_cast<chs::GroupApi*>(GroupAPI), Name, Description, Attributes, CreateSpaceCallback);
}

void SpaceSystem::UpdateSpace(const String& SpaceId,
							  const Optional<String>& Name,
							  const Optional<String>& Description,
							  const Optional<SpaceAttributes>& Attributes,
							  BasicSpaceResultCallback Callback)
{
	CSP_PROFILE_SCOPED();

	auto LiteGroupInfo = std::make_shared<chs::GroupLiteDto>();

	if (Name.HasValue())
	{
		LiteGroupInfo->SetName(*Name);
	}

	if (Description.HasValue())
	{
		LiteGroupInfo->SetDescription(*Description);
	}


	bool IsDiscoverable = false;
	bool RequiresInvite = true;

	if (Attributes.HasValue())
	{
		IsDiscoverable = HasFlag(*Attributes, SpaceAttributes::IsDiscoverable);
		RequiresInvite = HasFlag(*Attributes, SpaceAttributes::RequiresInvite);
	}

	// Note that these are required fields from a services point of view.
	LiteGroupInfo->SetDiscoverable(IsDiscoverable);
	LiteGroupInfo->SetRequiresInvite(RequiresInvite);
	LiteGroupInfo->SetAutoModerator(false);

	csp::services::ResponseHandlerPtr ResponseHandler
		= GroupAPI->CreateHandler<BasicSpaceResultCallback, BasicSpaceResult, void, chs::GroupLiteDto>(Callback, nullptr);

	static_cast<chs::GroupApi*>(GroupAPI)->apiV1GroupsGroupIdLitePut(SpaceId, LiteGroupInfo, ResponseHandler);
}

void SpaceSystem::DeleteSpace(const csp::common::String& SpaceId, NullResultCallback Callback)
{
	CSP_PROFILE_SCOPED();

	const String InGroupId = SpaceId;

	// Delete space metadata AssetCollection first, as users without super-user will not be able to do so after the space is deleted
	NullResultCallback RemoveMetadataCallback = [Callback, InGroupId, this](const NullResult& RemoveMetadataResult)
	{
		if (RemoveMetadataResult.GetResultCode() == EResultCode::InProgress)
		{
			return;
		}

		if (RemoveMetadataResult.GetResultCode() == EResultCode::Failed)
		{
			INVOKE_IF_NOT_NULL(Callback, RemoveMetadataResult);

			return;
		}

		NullResultCallback RemoveSpaceThumbnailCallback = [Callback, InGroupId, this](const NullResult& RemoveSpaceThumbnailResult)
		{
			if (RemoveSpaceThumbnailResult.GetResultCode() == EResultCode::InProgress)
			{
				return;
			}

			if (RemoveSpaceThumbnailResult.GetResultCode() == EResultCode::Failed)
			{
				INVOKE_IF_NOT_NULL(Callback, RemoveSpaceThumbnailResult);

				return;
			}

			csp::services::ResponseHandlerPtr ResponseHandler
				= GroupAPI->CreateHandler<NullResultCallback, NullResult, void, csp::services::NullDto>(Callback,
																										nullptr,
																										csp::web::EResponseCodes::ResponseNoContent);

			static_cast<chsaggregation::SpaceApi*>(SpaceAPI)->apiV1SpacesSpaceIdDelete(InGroupId, ResponseHandler);
		};

		RemoveSpaceThumbnail(InGroupId, RemoveSpaceThumbnailCallback);
	};

	RemoveMetadata(InGroupId, RemoveMetadataCallback);
}

void SpaceSystem::GetSpaces(SpacesResultCallback Callback)
{
	const auto* UserSystem = SystemsManager::Get().GetUserSystem();
	const String InUserId  = UserSystem->GetLoginState().UserId;

	csp::services::ResponseHandlerPtr ResponseHandler
		= GroupAPI->CreateHandler<SpacesResultCallback, SpacesResult, void, csp::services::DtoArray<chs::GroupDto>>(Callback, nullptr);

	static_cast<chs::GroupApi*>(GroupAPI)->apiV1UsersUserIdGroupsGet(InUserId, ResponseHandler);
}

void SpaceSystem::GetSpacesByAttributes(const Optional<bool>& InIsDiscoverable,
										const Optional<bool>& InIsArchived,
										const Optional<bool>& InRequiresInvite,
										const Optional<int>& InResultsSkip,
										const Optional<int>& InResultsMax,
										BasicSpacesResultCallback Callback)
{
	auto IsDiscoverable				  = InIsDiscoverable.HasValue() ? *InIsDiscoverable : std::optional<bool>(std::nullopt);
	auto IsArchived					  = InIsArchived.HasValue() ? *InIsArchived : std::optional<bool>(std::nullopt);
	auto RequiresInvite				  = InRequiresInvite.HasValue() ? *InRequiresInvite : std::optional<bool>(std::nullopt);
	auto ResultsSkip				  = InResultsSkip.HasValue() ? *InResultsSkip : std::optional<int32_t>(std::nullopt);
	std::optional<int32_t> ResultsMax = InResultsMax.HasValue() ? std::min(MAX_SPACES_RESULTS, *InResultsMax) : MAX_SPACES_RESULTS;

	if (InResultsMax.HasValue() && *InResultsMax > MAX_SPACES_RESULTS)
	{
		CSP_LOG_WARN_FORMAT("Provided value `%i` for ResultsMax exceeded max value and was reduced to `%i`.", *InResultsMax, MAX_SPACES_RESULTS);
	}

	csp::services::ResponseHandlerPtr ResponseHandler
		= GroupAPI->CreateHandler<BasicSpacesResultCallback, BasicSpacesResult, void, csp::services::DtoArray<chs::GroupLiteDto>>(Callback, nullptr);

	static_cast<chs::GroupApi*>(GroupAPI)->apiV1GroupsLiteGet(std::nullopt,	  // Ids
															  std::nullopt,	  // GroupTypes
															  std::nullopt,	  // Names
															  std::nullopt,	  // PartialName
															  std::nullopt,	  // GroupOwnerIds
															  std::nullopt,	  // ExcludeGroupOwnerIds
															  std::nullopt,	  // Users
															  IsDiscoverable, // Discoverable
															  std::nullopt,	  // AutoModerator
															  RequiresInvite, // RequiresInvite
															  IsArchived,	  // Archived
															  std::nullopt,	  // OrganizationIds
															  ResultsSkip,	  // Skip
															  ResultsMax,	  // Limit
															  ResponseHandler);
}

void SpaceSystem::GetSpacesByIds(const Array<String>& RequestedSpaceIDs, SpacesResultCallback Callback)
{
	if (RequestedSpaceIDs.IsEmpty())
	{
		CSP_LOG_ERROR_MSG("No space ids given");

		INVOKE_IF_NOT_NULL(Callback, MakeInvalid<SpacesResult>());

		return;
	}

	std::vector<String> SpaceIds;
	SpaceIds.reserve(RequestedSpaceIDs.Size());

	for (auto idx = 0; idx < RequestedSpaceIDs.Size(); ++idx)
	{
		SpaceIds.push_back(RequestedSpaceIDs[idx]);
	}

	csp::services::ResponseHandlerPtr ResponseHandler
		= GroupAPI->CreateHandler<SpacesResultCallback, SpacesResult, void, csp::services::DtoArray<chs::GroupDto>>(Callback, nullptr);

	static_cast<chs::GroupApi*>(GroupAPI)->apiV1GroupsGet(SpaceIds, ResponseHandler);
}

void SpaceSystem::GetSpacesForUserId(const String& UserId, SpacesResultCallback Callback)
{
	const String InUserId = UserId;

	csp::services::ResponseHandlerPtr ResponseHandler
		= GroupAPI->CreateHandler<SpacesResultCallback, SpacesResult, void, csp::services::DtoArray<chs::GroupDto>>(Callback, nullptr);

	static_cast<chs::GroupApi*>(GroupAPI)->apiV1UsersUserIdGroupsGet(UserId, ResponseHandler);
}

void SpaceSystem::GetSpace(const String& SpaceId, SpaceResultCallback Callback)
{
	if (SpaceId.IsEmpty())
	{
		CSP_LOG_ERROR_MSG("No space id given");

		INVOKE_IF_NOT_NULL(Callback, MakeInvalid<SpaceResult>());

		return;
	}

	csp::services::ResponseHandlerPtr ResponseHandler
		= GroupAPI->CreateHandler<SpaceResultCallback, SpaceResult, void, chs::GroupDto>(Callback, nullptr);

	static_cast<chs::GroupApi*>(GroupAPI)->apiV1GroupsGroupIdGet(SpaceId, ResponseHandler);
}

void SpaceSystem::InviteToSpace(const csp::common::String& SpaceId,
								const String& Email,
								const Optional<bool>& IsModeratorRole,
								const Optional<String>& EmailLinkUrl,
								const Optional<String>& SignupUrl,
								NullResultCallback Callback)
{
	auto GroupInviteInfo = std::make_shared<chs::GroupInviteDto>();
	GroupInviteInfo->SetEmail(Email);

	if (IsModeratorRole.HasValue())
	{
		GroupInviteInfo->SetAsModerator(*IsModeratorRole);
	}

	auto EmailLinkUrlParam = EmailLinkUrl.HasValue() && !EmailLinkUrl->IsEmpty() ? (*EmailLinkUrl) : std::optional<String>(std::nullopt);
	auto SignupUrlParam	   = SignupUrl.HasValue() && !SignupUrl->IsEmpty() ? (*SignupUrl) : std::optional<String>(std::nullopt);

	csp::services::ResponseHandlerPtr ResponseHandler
		= GroupAPI->CreateHandler<NullResultCallback, NullResult, void, csp::services::NullDto>(Callback,
																								nullptr,
																								csp::web::EResponseCodes::ResponseNoContent);

	static_cast<chs::GroupApi*>(GroupAPI)
		->apiV1GroupsGroupIdEmailInvitesPost(SpaceId, std::nullopt, EmailLinkUrlParam, SignupUrlParam, GroupInviteInfo, ResponseHandler);
}

void SpaceSystem::BulkInviteToSpace(const String& SpaceId, const InviteUserRoleInfoCollection& InviteUsers, NullResultCallback Callback)
{
	std::vector<std::shared_ptr<chs::GroupInviteDto>> GroupInvites
		= systems::SpaceSystemHelpers::GenerateGroupInvites(InviteUsers.InviteUserRoleInfos);

	auto EmailLinkUrlParam = !InviteUsers.EmailLinkUrl.IsEmpty() ? (InviteUsers.EmailLinkUrl) : std::optional<String>(std::nullopt);
	auto SignupUrlParam	   = !InviteUsers.SignupUrl.IsEmpty() ? (InviteUsers.SignupUrl) : std::optional<String>(std::nullopt);

	csp::services::ResponseHandlerPtr ResponseHandler
		= GroupAPI->CreateHandler<NullResultCallback, NullResult, void, csp::services::NullDto>(Callback,
																								nullptr,
																								csp::web::EResponseCodes::ResponseNoContent);

	static_cast<chs::GroupApi*>(GroupAPI)
		->apiV1GroupsGroupIdEmailInvitesBulkPost(SpaceId, std::nullopt, EmailLinkUrlParam, SignupUrlParam, GroupInvites, ResponseHandler);
}

void SpaceSystem::GetPendingUserInvites(const String& SpaceId, PendingInvitesResultCallback Callback)
{
	csp::services::ResponseHandlerPtr ResponseHandler
		= GroupAPI->CreateHandler<PendingInvitesResultCallback, PendingInvitesResult, void, csp::services::DtoArray<chs::GroupInviteDto>>(Callback,
																																		  nullptr);

	static_cast<chs::GroupApi*>(GroupAPI)->apiV1GroupsGroupIdEmailInvitesGet(SpaceId, ResponseHandler);
}

void SpaceSystem::AddUserToSpace(const csp::common::String& SpaceId, const String& UserId, SpaceResultCallback Callback)
{
	// This function right here is the only place in the whole of CSP that needs to use group code.
	// So, rather than bloat our `Space` class with the property, and give clients something that they have zero use for,
	// we prefer to pay the cost of an additional call to the cloud in the one place we need it, in order to retrieve it.
	// This function is not expected to be on any hot code path, so the perf cost is expected to be low. It's worth it for the api quality.

	GetSpace(SpaceId,
			 [UserId, Callback, this](const SpaceResult& Result)
			 {
				 if (Result.GetResultCode() == EResultCode::InProgress)
				 {
					 return;
				 }

				 if (Result.GetResultCode() == EResultCode::Failed)
				 {
					 INVOKE_IF_NOT_NULL(Callback, Result);

					 return;
				 }

				 const csp::common::String& SpaceCode = Result.GetSpaceCode();

				 csp::services::ResponseHandlerPtr ResponseHandler
					 = GroupAPI->CreateHandler<SpaceResultCallback, SpaceResult, void, chs::GroupDto>(Callback, nullptr);

				 static_cast<chs::GroupApi*>(GroupAPI)->apiV1GroupCodesGroupCodeUsersUserIdPut(SpaceCode, UserId, ResponseHandler);
			 });
}

void SpaceSystem::RemoveUserFromSpace(const String& SpaceId, const String& UserId, NullResultCallback Callback)
{
	csp::services::ResponseHandlerPtr ResponseHandler
		= GroupAPI->CreateHandler<NullResultCallback, NullResult, void, csp::services::NullDto>(Callback, nullptr);

	static_cast<chs::GroupApi*>(GroupAPI)->apiV1GroupsGroupIdUsersUserIdDelete(SpaceId, UserId, ResponseHandler);
}

void SpaceSystem::AddSiteInfo(const String& SpaceId, Site& SiteInfo, SiteResultCallback Callback)
{
	auto& SystemsManager	= SystemsManager::Get();
	auto* POIInternalSystem = static_cast<PointOfInterestInternalSystem*>(SystemsManager.GetPointOfInterestSystem());

	SiteInfo.SpaceId = SpaceId;
	POIInternalSystem->CreateSite(SiteInfo, Callback);
}

void SpaceSystem::RemoveSiteInfo(const String& SpaceId, Site& SiteInfo, NullResultCallback Callback)
{
	auto& SystemsManager	= SystemsManager::Get();
	auto* POIInternalSystem = static_cast<PointOfInterestInternalSystem*>(SystemsManager.GetPointOfInterestSystem());

	SiteInfo.SpaceId = SpaceId;
	POIInternalSystem->DeleteSite(SiteInfo, Callback);
}

void SpaceSystem::GetSitesInfo(const String& SpaceId, SitesCollectionResultCallback Callback)
{
	auto& SystemsManager	= SystemsManager::Get();
	auto* POIInternalSystem = static_cast<PointOfInterestInternalSystem*>(SystemsManager.GetPointOfInterestSystem());

	POIInternalSystem->GetSites(SpaceId, Callback);
}

void SpaceSystem::UpdateUserRole(const String& SpaceId, const UserRoleInfo& NewUserRoleInfo, NullResultCallback Callback)
{
	const auto NewUserRole = NewUserRoleInfo.UserRole;
	const auto& UserId	   = NewUserRoleInfo.UserId;

	if (NewUserRole == SpaceUserRole::Owner)
	{
		csp::services::ResponseHandlerPtr ResponseHandler
			= GroupAPI->CreateHandler<NullResultCallback, NullResult, void, csp::services::NullDto>(Callback, nullptr);

		static_cast<chs::GroupApi*>(GroupAPI)->apiV1GroupsGroupIdOwnerNewGroupOwnerIdPut(SpaceId, UserId, ResponseHandler);
	}
	else if (NewUserRole == SpaceUserRole::Moderator)
	{
		csp::services::ResponseHandlerPtr ResponseHandler
			= GroupAPI->CreateHandler<NullResultCallback, NullResult, void, csp::services::NullDto>(Callback,
																									nullptr,
																									csp::web::EResponseCodes::ResponseNoContent);

		static_cast<chs::GroupApi*>(GroupAPI)->apiV1GroupsGroupIdModeratorsUserIdPut(SpaceId, UserId, ResponseHandler);
	}
	else if (NewUserRole == SpaceUserRole::User)
	{
		// TODO: When the Client will be able to change the space owner role get a fresh Space object to see if the NewUserRoleInfo.UserId is still a
		// space owner
		if (SpaceId == NewUserRoleInfo.UserId)
		{
			// An owner must firstly pass the space ownership to someone else before it can become a user
			INVOKE_IF_NOT_NULL(Callback, MakeInvalid<NullResult>());

			return;
		}

		csp::services::ResponseHandlerPtr ResponseHandler
			= GroupAPI->CreateHandler<NullResultCallback, NullResult, void, csp::services::NullDto>(Callback,
																									nullptr,
																									csp::web::EResponseCodes::ResponseNoContent);

		static_cast<chs::GroupApi*>(GroupAPI)->apiV1GroupsGroupIdModeratorsUserIdDelete(SpaceId, UserId, ResponseHandler);
	}
	else
	{
		CSP_LOG_ERROR_MSG("SpaceSystem::UpdateUserRole failed: Unsupported User Role!");

		INVOKE_IF_NOT_NULL(Callback, MakeInvalid<NullResult>());
	}
}

void SpaceSystem::GetUsersRoles(const String& SpaceId, const Array<String>& RequestedUserIds, UserRoleCollectionCallback Callback)
{
	SpaceResultCallback GetSpaceCallback = [Callback, RequestedUserIds](const SpaceResult& SpaceResult)
	{
		if (SpaceResult.GetResultCode() == EResultCode::InProgress)
		{
			return;
		}

		UserRoleCollectionResult InternalResult(SpaceResult.GetResultCode(), SpaceResult.GetHttpResultCode());

		if (SpaceResult.GetResultCode() == EResultCode::Success)
		{
			auto& Space = SpaceResult.GetSpace();
			InternalResult.FillUsersRoles(Space, RequestedUserIds);
		}

		INVOKE_IF_NOT_NULL(Callback, InternalResult);
	};

	GetSpace(SpaceId, GetSpaceCallback);
}

void SpaceSystem::UpdateSpaceMetadata(const String& SpaceId, const Map<String, String>& NewMetadata, NullResultCallback Callback)
{
	if (SpaceId.IsEmpty())
	{
		CSP_LOG_ERROR_MSG("UpdateSpaceMetadata called with empty SpaceId. Aborting call.");

		INVOKE_IF_NOT_NULL(Callback, MakeInvalid<NullResult>());

		return;
	}

	AssetCollectionResultCallback MetadataAssetCollCallback = [Callback, NewMetadata](const AssetCollectionResult& Result)
	{
		if (Result.GetResultCode() == EResultCode::InProgress)
		{
			return;
		}

		auto AssetSystem = SystemsManager::Get().GetAssetSystem();

		if (Result.GetResultCode() == EResultCode::Failed)
		{
			NullResult InternalResult(Result);
			INVOKE_IF_NOT_NULL(Callback, InternalResult);

			return;
		}

		AssetCollectionResultCallback UpdateAssetCollCallback = [Callback](const AssetCollectionResult& _Result)
		{
			NullResult InternalResult(_Result);
			INVOKE_IF_NOT_NULL(Callback, InternalResult);
		};

		const auto& AssetCollection = Result.GetAssetCollection();
		AssetSystem->UpdateAssetCollectionMetadata(AssetCollection, NewMetadata, UpdateAssetCollCallback);
	};

	GetMetadataAssetCollection(SpaceId, MetadataAssetCollCallback);
}

void SpaceSystem::GetSpacesMetadata(const Array<String>& SpaceIds, SpacesMetadataResultCallback Callback)
{
	AssetCollectionsResultCallback MetadataAssetCollCallback = [Callback](const AssetCollectionsResult& Result)
	{
		SpacesMetadataResult InternalResult(Result.GetResultCode(), Result.GetHttpResultCode());

		if (Result.GetResultCode() == EResultCode::Success)
		{
			Map<String, Map<String, String>> SpacesMetadata;
			const auto& AssetCollections = Result.GetAssetCollections();

			for (int i = 0; i < AssetCollections.Size(); ++i)
			{
				const auto& AssetCollection = AssetCollections[i];

				auto SpaceId = SpaceSystemHelpers::GetSpaceIdFromMetadataAssetCollectionName(AssetCollection.Name);

				SpacesMetadata[SpaceId] = systems::SpaceSystemHelpers::LegacyAssetConversion(AssetCollection);
			}

			InternalResult.SetMetadata(SpacesMetadata);
		}

		INVOKE_IF_NOT_NULL(Callback, InternalResult);
	};

	GetMetadataAssetCollections(SpaceIds, MetadataAssetCollCallback);
}

void SpaceSystem::GetSpaceMetadata(const String& SpaceId, SpaceMetadataResultCallback Callback)
{
	if (SpaceId.IsEmpty())
	{
		CSP_LOG_ERROR_MSG("GetSpaceMetadata called with empty SpaceId. Aborting call.");

		INVOKE_IF_NOT_NULL(Callback, MakeInvalid<SpaceMetadataResult>());

		return;
	}

	AssetCollectionResultCallback MetadataAssetCollCallback = [Callback](const AssetCollectionResult& Result)
	{
		SpaceMetadataResult InternalResult(Result.GetResultCode(), Result.GetHttpResultCode());

		if (Result.GetResultCode() == EResultCode::Success)
		{
			const auto& AssetCollection = Result.GetAssetCollection();

			InternalResult.SetMetadata(systems::SpaceSystemHelpers::LegacyAssetConversion(AssetCollection));
		}

		INVOKE_IF_NOT_NULL(Callback, InternalResult);
	};

	GetMetadataAssetCollection(SpaceId, MetadataAssetCollCallback);
}

void SpaceSystem::UpdateSpaceThumbnail(const String& SpaceId, const FileAssetDataSource& NewThumbnail, NullResultCallback Callback)
{
	AssetCollectionsResultCallback ThumbnailAssetCollCallback = [Callback, SpaceId, NewThumbnail, this](const AssetCollectionsResult& AssetCollResult)
	{
		if (AssetCollResult.GetResultCode() == EResultCode::InProgress)
		{
			return;
		}

		if (AssetCollResult.GetResultCode() == EResultCode::Failed)
		{
			NullResult InternalResult(AssetCollResult);
			INVOKE_IF_NOT_NULL(Callback, InternalResult);

			return;
		}

		const auto& AssetCollections = AssetCollResult.GetAssetCollections();

		if (AssetCollections.IsEmpty())
		{
			// space without a thumbnail
			AddSpaceThumbnail(SpaceId, NewThumbnail, Callback);

			return;
		}

		const auto& ThumbnailAssetCollection = AssetCollections[0];

		AssetsResultCallback ThumbnailAssetCallback = [Callback, NewThumbnail, ThumbnailAssetCollection](const AssetsResult& AssetsResult)
		{
			if (AssetsResult.GetResultCode() == EResultCode::InProgress)
			{
				return;
			}

			if (AssetsResult.GetResultCode() == EResultCode::Failed)
			{
				NullResult InternalResult(AssetsResult);
				INVOKE_IF_NOT_NULL(Callback, InternalResult);

				return;
			}

			UriResultCallback UploadCallback = [Callback](const UriResult& UploadResult)
			{
				if (UploadResult.GetResultCode() == EResultCode::Failed)
				{
					CSP_LOG_FORMAT(LogLevel::Log,
								   "The Space thumbnail upload data has failed. ResCode: %d, HttpResCode: %d",
								   (int) UploadResult.GetResultCode(),
								   UploadResult.GetHttpResultCode());
				}

				NullResult InternalResult(UploadResult);
				INVOKE_IF_NOT_NULL(Callback, InternalResult);
			};

			auto& ThumbnailAsset	= ((csp::systems::AssetsResult&) AssetsResult).GetAssets()[0];
			ThumbnailAsset.MimeType = NewThumbnail.GetMimeType();

			auto* AssetSystem = SystemsManager::Get().GetAssetSystem();
			AssetSystem->UploadAssetData(ThumbnailAssetCollection, ThumbnailAsset, NewThumbnail, UploadCallback);
		};

		GetSpaceThumbnailAsset(ThumbnailAssetCollection, ThumbnailAssetCallback);
	};

	GetSpaceThumbnailAssetCollection(SpaceId, ThumbnailAssetCollCallback);
}

void SpaceSystem::UpdateSpaceThumbnailWithBuffer(const String& SpaceId, const BufferAssetDataSource& NewThumbnail, NullResultCallback Callback)
{
	AssetCollectionsResultCallback ThumbnailAssetCollCallback = [Callback, SpaceId, NewThumbnail, this](const AssetCollectionsResult& AssetCollResult)
	{
		if (AssetCollResult.GetResultCode() == EResultCode::InProgress)
		{
			return;
		}

		if (AssetCollResult.GetResultCode() == EResultCode::Failed)
		{
			const NullResult InternalResult(AssetCollResult);
			INVOKE_IF_NOT_NULL(Callback, InternalResult);

			return;
		}

		const auto& AssetCollections = AssetCollResult.GetAssetCollections();

		if (AssetCollections.IsEmpty())
		{
			// Space without a thumbnail
			AddSpaceThumbnailWithBuffer(SpaceId, NewThumbnail, Callback);

			return;
		}

		const auto& ThumbnailAssetCollection = AssetCollections[0];

		AssetsResultCallback ThumbnailAssetCallback = [Callback, NewThumbnail, ThumbnailAssetCollection](const AssetsResult& AssetsResult)
		{
			if (AssetsResult.GetResultCode() == EResultCode::InProgress)
			{
				return;
			}

			if (AssetsResult.GetResultCode() == EResultCode::Failed)
			{
				NullResult InternalResult(AssetsResult);
				INVOKE_IF_NOT_NULL(Callback, InternalResult);

				return;
			}

			UriResultCallback UploadCallback = [Callback](const UriResult& UploadResult)
			{
				if (UploadResult.GetResultCode() == EResultCode::Failed)
				{
					CSP_LOG_FORMAT(LogLevel::Log,
								   "The Space thumbnail upload data has failed. ResCode: %d, HttpResCode: %d",
								   (int) UploadResult.GetResultCode(),
								   UploadResult.GetHttpResultCode());
				}

				NullResult InternalResult(UploadResult);
				INVOKE_IF_NOT_NULL(Callback, InternalResult);
			};

			auto& ThumbnailAsset = ((csp::systems::AssetsResult&) AssetsResult).GetAssets()[0];
			ThumbnailAsset.FileName
				= SpaceSystemHelpers::GetUniqueSpaceThumbnailAssetName(SpaceSystemHelpers::GetAssetFileExtension(NewThumbnail.GetMimeType()));
			ThumbnailAsset.MimeType = NewThumbnail.GetMimeType();
			const auto AssetSystem	= SystemsManager::Get().GetAssetSystem();
			AssetSystem->UploadAssetData(ThumbnailAssetCollection, ThumbnailAsset, NewThumbnail, UploadCallback);
		};

		GetSpaceThumbnailAsset(ThumbnailAssetCollection, ThumbnailAssetCallback);
	};

	GetSpaceThumbnailAssetCollection(SpaceId, ThumbnailAssetCollCallback);
}

void SpaceSystem::GetSpaceThumbnail(const String& SpaceId, UriResultCallback Callback)
{
	AssetCollectionsResultCallback ThumbnailAssetCollCallback = [Callback, this](const AssetCollectionsResult& AssetCollResult)
	{
		if (AssetCollResult.GetResultCode() == EResultCode::InProgress)
		{
			return;
		}

		if (AssetCollResult.GetResultCode() == EResultCode::Failed)
		{
			const UriResult InternalResult(AssetCollResult.GetResultCode(), AssetCollResult.GetHttpResultCode());
			INVOKE_IF_NOT_NULL(Callback, InternalResult);

			return;
		}

		const auto& AssetCollections = AssetCollResult.GetAssetCollections();

		if (AssetCollections.IsEmpty())
		{
			// Space doesn't have a thumbnail
			UriResult InternalResult(EResultCode::Success, static_cast<uint16_t>(csp::web::EResponseCodes::ResponseNotFound));
			INVOKE_IF_NOT_NULL(Callback, InternalResult);

			return;
		}

		const auto& ThumbnailAssetCollection = AssetCollections[0];

		AssetsResultCallback ThumbnailAssetCallback = [Callback](const AssetsResult& AssetsResult)
		{
			if (AssetsResult.GetResultCode() == EResultCode::InProgress)
			{
				return;
			}

			UriResult InternalResult(AssetsResult.GetResultCode(), AssetsResult.GetHttpResultCode());

			if (AssetsResult.GetResultCode() == EResultCode::Success)
			{
				InternalResult.SetUri(AssetsResult.GetAssets()[0].Uri);
			}

			INVOKE_IF_NOT_NULL(Callback, InternalResult);
		};

		GetSpaceThumbnailAsset(ThumbnailAssetCollection, ThumbnailAssetCallback);
	};

	GetSpaceThumbnailAssetCollection(SpaceId, ThumbnailAssetCollCallback);
}

void SpaceSystem::AddUserToSpaceBanList(const String& SpaceId, const String& RequestedUserId, NullResultCallback Callback)
{
	csp::services::ResponseHandlerPtr ResponseHandler
		= GroupAPI->CreateHandler<NullResultCallback, NullResult, void, csp::services::NullDto>(Callback, nullptr);
	static_cast<chs::GroupApi*>(GroupAPI)->apiV1GroupsGroupIdBannedUsersUserIdPut(SpaceId, RequestedUserId, ResponseHandler);
}

void SpaceSystem::DeleteUserFromSpaceBanList(const String& SpaceId, const String& RequestedUserId, NullResultCallback Callback)
{
	csp::services::ResponseHandlerPtr ResponseHandler
		= GroupAPI->CreateHandler<NullResultCallback, NullResult, void, csp::services::NullDto>(Callback, nullptr);
	static_cast<chs::GroupApi*>(GroupAPI)->apiV1GroupsGroupIdBannedUsersUserIdDelete(SpaceId, RequestedUserId, ResponseHandler);
}

void SpaceSystem::GetMetadataAssetCollection(const String& SpaceId, AssetCollectionResultCallback Callback)
{
	auto* AssetSystem				 = SystemsManager::Get().GetAssetSystem();
	auto MetadataAssetCollectionName = SpaceSystemHelpers::GetSpaceMetadataAssetCollectionName(SpaceId);

	AssetSystem->GetAssetCollectionByName(MetadataAssetCollectionName, Callback);
}

void SpaceSystem::GetMetadataAssetCollections(const Array<csp::common::String>& SpaceIds, AssetCollectionsResultCallback Callback)
{
	auto* AssetSystem = SystemsManager::Get().GetAssetSystem();
	Array<String> PrototypeNames(SpaceIds.Size());

	for (auto item = 0; item < SpaceIds.Size(); ++item)
	{
		PrototypeNames[item] = SpaceSystemHelpers::GetSpaceMetadataAssetCollectionName(SpaceIds[item]);
	}

	AssetSystem->FindAssetCollections(nullptr, nullptr, PrototypeNames, nullptr, nullptr, nullptr, nullptr, nullptr, Callback);
}

void SpaceSystem::AddMetadata(const csp::common::String& SpaceId, const Map<String, String>& Metadata, NullResultCallback Callback)
{
	AssetCollectionResultCallback CreateAssetCollCallback = [Callback](const AssetCollectionResult& Result)
	{
		NullResult InternalResult(Result);
		INVOKE_IF_NOT_NULL(Callback, InternalResult);
	};

	auto MetadataAssetCollectionName = SpaceSystemHelpers::GetSpaceMetadataAssetCollectionName(SpaceId);
	auto* AssetSystem				 = SystemsManager::Get().GetAssetSystem();

	// Don't assign this AssetCollection to a space so any user can retrieve the metadata without joining the space
	AssetSystem->CreateAssetCollection(SpaceId,
									   nullptr,
									   MetadataAssetCollectionName,
									   Metadata,
									   EAssetCollectionType::FOUNDATION_INTERNAL,
									   nullptr,
									   CreateAssetCollCallback);
}

void SpaceSystem::RemoveMetadata(const String& SpaceId, NullResultCallback Callback)
{
	if (SpaceId.IsEmpty())
	{
		CSP_LOG_ERROR_MSG("RemoveMetadata called with empty SpaceId. Aborting call.");

		INVOKE_IF_NOT_NULL(Callback, MakeInvalid<NullResult>());

		return;
	}

	AssetCollectionResultCallback GetAssetCollCallback = [Callback](const AssetCollectionResult& AssetCollResult)
	{
		if (AssetCollResult.GetResultCode() == EResultCode::InProgress)
		{
			return;
		}

		if (AssetCollResult.GetResultCode() == EResultCode::Failed)
		{
			NullResult InternalResult(AssetCollResult);
			INVOKE_IF_NOT_NULL(Callback, InternalResult);

			return;
		}

		NullResultCallback DeleteAssetCollCallback = [Callback](const NullResult& Result)
		{
			NullResult InternalResult(Result);
			INVOKE_IF_NOT_NULL(Callback, Result);
		};

		auto* AssetSystem = SystemsManager::Get().GetAssetSystem();
		AssetSystem->DeleteAssetCollection(AssetCollResult.GetAssetCollection(), DeleteAssetCollCallback);
	};

	GetMetadataAssetCollection(SpaceId, GetAssetCollCallback);
}



void SpaceSystem::AddSpaceThumbnail(const csp::common::String& SpaceId, const FileAssetDataSource& ImageDataSource, NullResultCallback Callback)
{
	auto* AssetSystem = SystemsManager::Get().GetAssetSystem();

	AssetCollectionResultCallback CreateAssetCollCallback
		= [Callback, AssetSystem, SpaceId, ImageDataSource](const AssetCollectionResult& AssetCollResult)
	{
		if (AssetCollResult.GetResultCode() == EResultCode::InProgress)
		{
			return;
		}

		if (AssetCollResult.GetResultCode() == EResultCode::Failed)
		{
			CSP_LOG_FORMAT(LogLevel::Log,
						   "The Space thumbnail asset collection creation was not successful. ResCode: %d, HttpResCode: %d",
						   (int) AssetCollResult.GetResultCode(),
						   AssetCollResult.GetHttpResultCode());

			NullResult InternalResult(AssetCollResult);
			INVOKE_IF_NOT_NULL(Callback, InternalResult);

			return;
		}

		const auto& ThumbnailAssetColl = AssetCollResult.GetAssetCollection();

		AssetResultCallback CreateAssetCallback = [Callback, AssetSystem, ThumbnailAssetColl, ImageDataSource](const AssetResult& CreateAssetResult)
		{
			if (CreateAssetResult.GetResultCode() == EResultCode::InProgress)
			{
				return;
			}

			if (CreateAssetResult.GetResultCode() == EResultCode::Failed)
			{
				CSP_LOG_FORMAT(LogLevel::Log,
							   "The Space thumbnail asset creation was not successful. ResCode: %d, HttpResCode: %d",
							   (int) CreateAssetResult.GetResultCode(),
							   CreateAssetResult.GetHttpResultCode());

				NullResult InternalResult(CreateAssetResult);
				INVOKE_IF_NOT_NULL(Callback, InternalResult);

				return;
			}

			UriResultCallback UploadCallback = [Callback](const UriResult& UploadResult)
			{
				if (UploadResult.GetResultCode() == EResultCode::Failed)
				{
					CSP_LOG_FORMAT(LogLevel::Log,
								   "The Space thumbnail upload data has failed. ResCode: %d, HttpResCode: %d",
								   (int) UploadResult.GetResultCode(),
								   UploadResult.GetHttpResultCode());
				}

				const NullResult InternalResult(UploadResult);
				INVOKE_IF_NOT_NULL(Callback, InternalResult);
			};

			AssetSystem->UploadAssetData(ThumbnailAssetColl, CreateAssetResult.GetAsset(), ImageDataSource, UploadCallback);
		};

		const auto UniqueAssetName = SpaceSystemHelpers::GetUniqueSpaceThumbnailAssetName(SpaceId);
		AssetSystem->CreateAsset(ThumbnailAssetColl, UniqueAssetName, nullptr, nullptr, EAssetType::IMAGE, CreateAssetCallback);
	};

	const String SpaceThumbnailAssetCollectionName = SpaceSystemHelpers::GetSpaceThumbnailAssetCollectionName(SpaceId);
	const auto Tag								   = Array<String>({SpaceId});

	// don't associate this asset collection with a particular space so that it can be retrieved by guest users that have not joined this space
	AssetSystem->CreateAssetCollection(SpaceId,
									   nullptr,
									   SpaceThumbnailAssetCollectionName,
									   nullptr,
									   EAssetCollectionType::SPACE_THUMBNAIL,
									   Tag,
									   CreateAssetCollCallback);
}

void SpaceSystem::AddSpaceThumbnailWithBuffer(const csp::common::String& SpaceId,
											  const BufferAssetDataSource& ImageDataSource,
											  NullResultCallback Callback)
{
	auto* AssetSystem = SystemsManager::Get().GetAssetSystem();

	AssetCollectionResultCallback CreateAssetCollCallback
		= [Callback, SpaceId, ImageDataSource, AssetSystem](const AssetCollectionResult& AssetCollResult)
	{
		if (AssetCollResult.GetResultCode() == EResultCode::InProgress)
		{
			return;
		}

		if (AssetCollResult.GetResultCode() == EResultCode::Failed)
		{
			CSP_LOG_FORMAT(LogLevel::Log,
						   "The Space thumbnail asset collection creation was not successful. ResCode: %d, HttpResCode: %d",
						   (int) AssetCollResult.GetResultCode(),
						   AssetCollResult.GetHttpResultCode());

			NullResult InternalResult(AssetCollResult);
			INVOKE_IF_NOT_NULL(Callback, InternalResult);

			return;
		}

		const auto& ThumbnailAssetColl = AssetCollResult.GetAssetCollection();

		AssetResultCallback CreateAssetCallback = [Callback, ImageDataSource, ThumbnailAssetColl, AssetSystem](const AssetResult& CreateAssetResult)
		{
			if (CreateAssetResult.GetResultCode() == EResultCode::InProgress)
			{
				return;
			}

			if (CreateAssetResult.GetResultCode() == EResultCode::Failed)
			{
				CSP_LOG_FORMAT(LogLevel::Log,
							   "The Space thumbnail asset creation was not successful. ResCode: %d, HttpResCode: %d",
							   (int) CreateAssetResult.GetResultCode(),
							   CreateAssetResult.GetHttpResultCode());

				NullResult InternalResult(CreateAssetResult);
				INVOKE_IF_NOT_NULL(Callback, InternalResult);

				return;
			}

			UriResultCallback UploadCallback = [Callback](const UriResult& UploadResult)
			{
				if (UploadResult.GetResultCode() == EResultCode::Failed)
				{
					CSP_LOG_FORMAT(LogLevel::Log,
								   "The Space thumbnail upload data has failed. ResCode: %d, HttpResCode: %d",
								   (int) UploadResult.GetResultCode(),
								   UploadResult.GetHttpResultCode());
				}

				NullResult InternalResult(UploadResult);
				INVOKE_IF_NOT_NULL(Callback, InternalResult);
			};

			Asset ThumbnailAsset = CreateAssetResult.GetAsset();

			ThumbnailAsset.FileName
				= SpaceSystemHelpers::GetUniqueSpaceThumbnailAssetName(SpaceSystemHelpers::GetAssetFileExtension(ImageDataSource.GetMimeType()));
			ThumbnailAsset.MimeType = ImageDataSource.GetMimeType();
			AssetSystem->UploadAssetData(ThumbnailAssetColl, ThumbnailAsset, ImageDataSource, UploadCallback);
		};

		const auto UniqueAssetName = SpaceSystemHelpers::GetUniqueSpaceThumbnailAssetName(SpaceId);
		AssetSystem->CreateAsset(ThumbnailAssetColl, UniqueAssetName, nullptr, nullptr, EAssetType::IMAGE, CreateAssetCallback);
	};

	const String SpaceThumbnailAssetCollectionName = SpaceSystemHelpers::GetSpaceThumbnailAssetCollectionName(SpaceId);
	const Array<String> Tag({SpaceId});

	AssetSystem->CreateAssetCollection(SpaceId,
									   nullptr,
									   SpaceThumbnailAssetCollectionName,
									   nullptr,
									   EAssetCollectionType::SPACE_THUMBNAIL,
									   Tag,
									   CreateAssetCollCallback);
}

void SpaceSystem::GetSpaceThumbnailAssetCollection(const csp::common::String& SpaceId, AssetCollectionsResultCallback Callback)
{
	AssetCollectionsResultCallback GetAssetCollCallback = [Callback](const AssetCollectionsResult& AssetCollResult)
	{
		if (AssetCollResult.GetResultCode() == EResultCode::InProgress)
		{
			return;
		}

		if (AssetCollResult.GetResultCode() == EResultCode::Failed)
		{
			CSP_LOG_FORMAT(LogLevel::Log,
						   "The Space thumbnail asset collection retrieval has failed. ResCode: %d, HttpResCode: %d",
						   (int) AssetCollResult.GetResultCode(),
						   AssetCollResult.GetHttpResultCode());
		}

		INVOKE_IF_NOT_NULL(Callback, AssetCollResult);
	};

	auto* AssetSystem				 = SystemsManager::Get().GetAssetSystem();
	auto MetadataAssetCollectionName = SpaceSystemHelpers::GetSpaceMetadataAssetCollectionName(SpaceId);

	Array<csp::systems::EAssetCollectionType> PrototypeTypes = {EAssetCollectionType::SPACE_THUMBNAIL};
	Array<String> PrototypeTags								 = {SpaceId};
	Array<String> GroupIds									 = {SpaceId};

	AssetSystem->FindAssetCollections(nullptr, nullptr, nullptr, PrototypeTypes, PrototypeTags, GroupIds, nullptr, nullptr, GetAssetCollCallback);
}

void SpaceSystem::GetSpaceThumbnailAsset(const AssetCollection& ThumbnailAssetCollection, AssetsResultCallback Callback)
{
	AssetsResultCallback ThumbnailAssetCallback = [Callback](const AssetsResult& AssetsResult)
	{
		if (AssetsResult.GetResultCode() == EResultCode::Failed)
		{
			CSP_LOG_FORMAT(LogLevel::Log,
						   "The Space thumbnail asset retrieval has failed. ResCode: %d, HttpResCode: %d",
						   (int) AssetsResult.GetResultCode(),
						   AssetsResult.GetHttpResultCode());
		}
		else if (AssetsResult.GetResultCode() == EResultCode::Success)
		{
			assert(!AssetsResult.GetAssets().IsEmpty() && "Space thumbnail asset should exist");
			assert((AssetsResult.GetAssets().Size() == 1) && "There should be only one Space thumbnail asset");
		}

		INVOKE_IF_NOT_NULL(Callback, AssetsResult);
	};

	auto* AssetSystem = SystemsManager::Get().GetAssetSystem();
	AssetSystem->GetAssetsInCollection(ThumbnailAssetCollection, ThumbnailAssetCallback);
}

void SpaceSystem::RemoveSpaceThumbnail(const csp::common::String& SpaceId, NullResultCallback Callback)
{
	auto* AssetSystem = SystemsManager::Get().GetAssetSystem();

	AssetCollectionsResultCallback ThumbnailAssetCollCallback = [Callback, AssetSystem, this](const AssetCollectionsResult& AssetCollResult)
	{
		if (AssetCollResult.GetResultCode() == EResultCode::InProgress)
		{
			return;
		}

		if (AssetCollResult.GetResultCode() == EResultCode::Failed)
		{
			NullResult InternalResult(AssetCollResult);
			INVOKE_IF_NOT_NULL(Callback, InternalResult);

			return;
		}

		const auto& AssetCollections = AssetCollResult.GetAssetCollections();

		if (AssetCollections.IsEmpty())
		{
			// Space doesn't have a thumbnail so we're done
			NullResult InternalResult(AssetCollResult);
			INVOKE_IF_NOT_NULL(Callback, InternalResult);

			return;
		}

		const auto& ThumbnailAssetCollection = AssetCollections[0];

		AssetsResultCallback ThumbnailAssetCallback = [Callback, AssetSystem, ThumbnailAssetCollection](const AssetsResult& AssetsResult)
		{
			if (AssetsResult.GetResultCode() == EResultCode::InProgress)
			{
				return;
			}

			if (AssetsResult.GetResultCode() == EResultCode::Failed)
			{
				NullResult InternalResult(AssetsResult);
				INVOKE_IF_NOT_NULL(Callback, InternalResult);

				return;
			}

			NullResultCallback DeleteAssetCallback = [Callback, AssetSystem, ThumbnailAssetCollection](const NullResult& DeleteAssetResult)
			{
				if (DeleteAssetResult.GetResultCode() == EResultCode::InProgress)
				{
					return;
				}

				if (DeleteAssetResult.GetResultCode() == EResultCode::Failed)
				{
					CSP_LOG_FORMAT(LogLevel::Log,
								   "The Space thumbnail asset deletion was not successful. ResCode: %d, HttpResCode: %d",
								   (int) DeleteAssetResult.GetResultCode(),
								   DeleteAssetResult.GetHttpResultCode());

					NullResult InternalResult(DeleteAssetResult);
					INVOKE_IF_NOT_NULL(Callback, DeleteAssetResult);

					return;
				}

				NullResultCallback DeleteAssetCollCallback = [Callback, DeleteAssetResult, AssetSystem](const NullResult& DeleteAssetCollResult)
				{
					if (DeleteAssetCollResult.GetResultCode() == EResultCode::InProgress)
					{
						return;
					}

					if (DeleteAssetCollResult.GetResultCode() == EResultCode::Failed)
					{
						CSP_LOG_FORMAT(LogLevel::Log,
									   "The Space thumbnail asset collection deletion has failed. ResCode: %d, HttpResCode: %d",
									   (int) DeleteAssetResult.GetResultCode(),
									   DeleteAssetResult.GetHttpResultCode());
					}

					NullResult InternalResult(DeleteAssetCollResult);
					INVOKE_IF_NOT_NULL(Callback, DeleteAssetCollResult);
				};

				AssetSystem->DeleteAssetCollection(ThumbnailAssetCollection, DeleteAssetCollCallback);
			};

			const auto& ThumbnailAsset = AssetsResult.GetAssets()[0];
			AssetSystem->DeleteAsset(ThumbnailAssetCollection, ThumbnailAsset, DeleteAssetCallback);
		};

		GetSpaceThumbnailAsset(ThumbnailAssetCollection, ThumbnailAssetCallback);
	};

	GetSpaceThumbnailAssetCollection(SpaceId, ThumbnailAssetCollCallback);
}

void SpaceSystem::GetSpaceGeoLocationInternal(const csp::common::String& SpaceId, SpaceGeoLocationResultCallback Callback)
{
	auto& SystemsManager	= SystemsManager::Get();
	auto* POIInternalSystem = static_cast<PointOfInterestInternalSystem*>(SystemsManager.GetPointOfInterestSystem());
	POIInternalSystem->GetSpaceGeoLocation(SpaceId, Callback);
}

void SpaceSystem::GetSpaceGeoLocation(const csp::common::String& SpaceId, SpaceGeoLocationResultCallback Callback)
{
	// First refresh the space to ensure the user has access to the space
	SpaceResultCallback GetSpaceCallback = [Callback, this](const SpaceResult& GetSpaceResult)
	{
		if (GetSpaceResult.GetResultCode() == EResultCode::InProgress)
		{
			return;
		}

		if (GetSpaceResult.GetResultCode() == EResultCode::Failed)
		{
			SpaceGeoLocationResult Result(GetSpaceResult.GetResultCode(), GetSpaceResult.GetHttpResultCode());
			INVOKE_IF_NOT_NULL(Callback, Result);

			return;
		}

		const auto& RefreshedSpace = GetSpaceResult.GetSpace();
		const auto& UserId		   = SystemsManager::Get().GetUserSystem()->GetLoginState().UserId;

		// First check if the user is the owner
		bool UserCanAccessSpaceDetails = !(bool) (RefreshedSpace.Attributes & SpaceAttributes::RequiresInvite) || RefreshedSpace.OwnerId == UserId;

		// If the user is not the owner check are they a moderator
		if (!UserCanAccessSpaceDetails)
		{
			UserCanAccessSpaceDetails = systems::SpaceSystemHelpers::IdCheck(UserId, RefreshedSpace.ModeratorIds);
		}

		// If the user is not the owner or a moderator check are the full user list
		if (!UserCanAccessSpaceDetails)
		{
			UserCanAccessSpaceDetails = systems::SpaceSystemHelpers::IdCheck(UserId, RefreshedSpace.UserIds);
		}

		if (!UserCanAccessSpaceDetails)
		{
			SpaceGeoLocationResult Result(EResultCode::Failed, static_cast<uint16_t>(csp::web::EResponseCodes::ResponseForbidden));
			INVOKE_IF_NOT_NULL(Callback, Result);

			return;
		}

		GetSpaceGeoLocationInternal(RefreshedSpace.Id, Callback);
	};

	GetSpace(SpaceId, GetSpaceCallback);
}

void SpaceSystem::UpdateSpaceGeoLocation(const csp::common::String& SpaceId,
										 const csp::common::Optional<GeoLocation>& Location,
										 const csp::common::Optional<float>& Orientation,
										 const csp::common::Optional<csp::common::Array<GeoLocation>>& GeoFence,
										 SpaceGeoLocationResultCallback Callback)
{
	SpaceGeoLocationResultCallback GetSpaceGeoLocationCallback
		= [Callback, SpaceId, Location, Orientation, GeoFence](const SpaceGeoLocationResult& GetGeoLocationResult)
	{
		if (GetGeoLocationResult.GetResultCode() == EResultCode::InProgress)
		{
			return;
		}

		if (GetGeoLocationResult.GetResultCode() == EResultCode::Failed)
		{
			INVOKE_IF_NOT_NULL(Callback, GetGeoLocationResult);

			return;
		}

		auto& SystemsManager	= SystemsManager::Get();
		auto* POIInternalSystem = static_cast<PointOfInterestInternalSystem*>(SystemsManager.GetPointOfInterestSystem());

		if (GetGeoLocationResult.HasGeoLocation)
		{
			POIInternalSystem
				->UpdateSpaceGeoLocation(SpaceId, GetGeoLocationResult.GetSpaceGeoLocation().Id, Location, Orientation, GeoFence, Callback);
		}
		else
		{
			POIInternalSystem->AddSpaceGeoLocation(SpaceId, Location, Orientation, GeoFence, Callback);
		}
	};

	// First refresh the space to ensure the user has access to the space
	SpaceResultCallback GetSpaceCallback = [Callback, GetSpaceGeoLocationCallback, this](const SpaceResult& GetSpaceResult)
	{
		if (GetSpaceResult.GetResultCode() == EResultCode::InProgress)
		{
			return;
		}

		if (GetSpaceResult.GetResultCode() == EResultCode::Failed)
		{
			SpaceGeoLocationResult Result(GetSpaceResult.GetResultCode(), GetSpaceResult.GetHttpResultCode());
			INVOKE_IF_NOT_NULL(Callback, Result);

			return;
		}

		const auto& RefreshedSpace = GetSpaceResult.GetSpace();
		const auto& UserId		   = SystemsManager::Get().GetUserSystem()->GetLoginState().UserId;

		// First check if the user is the owner
		bool UserCanModifySpace = RefreshedSpace.OwnerId == UserId;

		// If the user is not the owner check are they a moderator
		if (!UserCanModifySpace)
		{
			UserCanModifySpace = systems::SpaceSystemHelpers::IdCheck(UserId, RefreshedSpace.ModeratorIds);
		}

		if (!UserCanModifySpace)
		{
			SpaceGeoLocationResult Result(EResultCode::Failed, static_cast<uint16_t>(csp::web::EResponseCodes::ResponseForbidden));
			INVOKE_IF_NOT_NULL(Callback, Result);

			return;
		}

		GetSpaceGeoLocationInternal(RefreshedSpace.Id, GetSpaceGeoLocationCallback);
	};

	GetSpace(SpaceId, GetSpaceCallback);
}

void SpaceSystem::DeleteSpaceGeoLocation(const csp::common::String& SpaceId, NullResultCallback Callback)
{
	SpaceGeoLocationResultCallback GetSpaceGeoLocationCallback = [Callback](const SpaceGeoLocationResult& GetGeoLocationResult)
	{
		if (GetGeoLocationResult.GetResultCode() == EResultCode::InProgress)
		{
			return;
		}

		auto& SystemsManager	= SystemsManager::Get();
		auto* POIInternalSystem = static_cast<PointOfInterestInternalSystem*>(SystemsManager.GetPointOfInterestSystem());

		if (!GetGeoLocationResult.HasGeoLocation)
		{
			INVOKE_IF_NOT_NULL(Callback, MakeInvalid<NullResult>());

			return;
		}

		POIInternalSystem->DeleteSpaceGeoLocation(GetGeoLocationResult.GetSpaceGeoLocation().Id, Callback);
	};

	// First refresh the space to ensure the user has access to the space
	SpaceResultCallback GetSpaceCallback = [Callback, GetSpaceGeoLocationCallback, this](const SpaceResult& GetSpaceResult)
	{
		if (GetSpaceResult.GetResultCode() == EResultCode::InProgress)
		{
			return;
		}

		if (GetSpaceResult.GetResultCode() == EResultCode::Failed)
		{
			NullResult Result(GetSpaceResult.GetResultCode(), GetSpaceResult.GetHttpResultCode());
			INVOKE_IF_NOT_NULL(Callback, Result);

			return;
		}

		const auto& RefreshedSpace = GetSpaceResult.GetSpace();
		const auto& UserId		   = SystemsManager::Get().GetUserSystem()->GetLoginState().UserId;

		// First check if the user is the owner
		bool UserCanModifySpace = RefreshedSpace.OwnerId == UserId;

		// If the user is not the owner check are they a moderator
		if (!UserCanModifySpace)
		{
			UserCanModifySpace = systems::SpaceSystemHelpers::IdCheck(UserId, RefreshedSpace.ModeratorIds);
		}

		if (!UserCanModifySpace)
		{
			NullResult Result(EResultCode::Failed, static_cast<uint16_t>(csp::web::EResponseCodes::ResponseForbidden));
			INVOKE_IF_NOT_NULL(Callback, Result);

			return;
		}

		GetSpaceGeoLocationInternal(RefreshedSpace.Id, GetSpaceGeoLocationCallback);
	};

	GetSpace(SpaceId, GetSpaceCallback);
}

void SpaceSystem::DuplicateSpace(const String& SpaceId,
								 const String& NewName,
								 SpaceAttributes NewAttributes,
								 const Optional<Array<String>>& MemberGroupIds,
								 bool ShallowCopy,
								 SpaceResultCallback Callback)
{
	auto Request = std::make_shared<chsaggregation::DuplicateSpaceRequest>();
	Request->SetSpaceId(SpaceId);
	Request->SetNewGroupOwnerId(SystemsManager::Get().GetUserSystem()->GetLoginState().UserId);
	Request->SetNewUniqueName(NewName);
	Request->SetDiscoverable(HasFlag(NewAttributes, csp::systems::SpaceAttributes::IsDiscoverable));
	Request->SetRequiresInvite(HasFlag(NewAttributes, csp::systems::SpaceAttributes::RequiresInvite));
	Request->SetShallowCopy(ShallowCopy);

	if (MemberGroupIds.HasValue())
	{
		std::vector<String> GroupIds;
		GroupIds.reserve(MemberGroupIds->Size());

		for (int i = 0; i < MemberGroupIds->Size(); ++i)
		{
			GroupIds.push_back(MemberGroupIds->operator[](i));
		}

		Request->SetMemberGroupIds(GroupIds);
	}

	csp::services::ResponseHandlerPtr ResponseHandler
		= SpaceAPI->CreateHandler<csp::systems::SpaceResultCallback, csp::systems::SpaceResult, void, chs::GroupDto>(Callback, nullptr);

	static_cast<chsaggregation::SpaceApi*>(SpaceAPI)->apiV1SpacesSpaceIdDuplicatePost(SpaceId,		  // spaceId
																					  false,		  // asyncCall
																					  Request,		  // RequestBody
																					  ResponseHandler // ResponseHandler
	);
}

} // namespace csp::systems<|MERGE_RESOLUTION|>--- conflicted
+++ resolved
@@ -184,11 +184,7 @@
 											   }
 											   else
 											   {
-<<<<<<< HEAD
-												   CSP_LOG_MSG(csp::systems::LogLevel::Log, " MultiplayerConnection->SetScopes success");
-=======
 												   CSP_LOG_MSG(csp::systems::LogLevel::Verbose, "SetScopes was called successfully");
->>>>>>> 0cb8e008
 											   }
 
 											   MultiplayerConnection->StartListening(
@@ -282,11 +278,7 @@
 							}
 							else
 							{
-<<<<<<< HEAD
-								CSP_LOG_MSG(csp::systems::LogLevel::Log, " MultiplayerConnection->SetScopes2 success");
-=======
 								CSP_LOG_MSG(csp::systems::LogLevel::Verbose, "SetScopes was called successfully");
->>>>>>> 0cb8e008
 							}
 
 							auto& SystemsManager = csp::systems::SystemsManager::Get();
