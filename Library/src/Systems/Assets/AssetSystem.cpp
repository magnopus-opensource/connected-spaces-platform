/*
 * Copyright 2023 Magnopus LLC

 * Licensed under the Apache License, Version 2.0 (the "License");
 * you may not use this file except in compliance with the License.
 * You may obtain a copy of the License at
 *
 *     http://www.apache.org/licenses/LICENSE-2.0
 *
 * Unless required by applicable law or agreed to in writing, software
 * distributed under the License is distributed on an "AS IS" BASIS,
 * WITHOUT WARRANTIES OR CONDITIONS OF ANY KIND, either express or implied.
 * See the License for the specific language governing permissions and
 * limitations under the License.
 */

#include "CSP/Systems/Assets/AssetSystem.h"

#include "CallHelpers.h"
#include "Common/Algorithm.h"
#include "LODHelpers.h"
#include "Multiplayer/EventSerialisation.h"
#include "Services/PrototypeService/Api.h"
#include "Systems/ResultHelpers.h"
#include "Web/RemoteFileManager.h"

#include "Json/JsonSerializer.h"

// StringFormat needs to be here due to clashing headers
#include "CSP/Common/StringFormat.h"

using namespace csp;
using namespace csp::common;

namespace chs = services::generated::prototypeservice;

<<<<<<< HEAD
constexpr int DEFAULT_SKIP_NUMBER = 0;
constexpr int DEFAULT_RESULT_MAX_NUMBER = 100;

=======
>>>>>>> 4268eb4d
namespace
{
constexpr int DEFAULT_SKIP_NUMBER = 0;
constexpr int DEFAULT_RESULT_MAX_NUMBER = 100;

constexpr const char* MATERIAL_ASSET_COLLECTION_NAME_PREFIX = "ASSET_COLLECTION_MATERIAL_";
constexpr const char* MATERIAL_ASSET_NAME_PREFIX = "ASSET_MATERIAL_";
constexpr const char* MATERIAL_FILE_NAME_PREFIX = "ASSET_MATERIAL_FILE_";

String ConvertAssetCollectionTypeToString(systems::EAssetCollectionType AssetCollectionType)
{
    if (AssetCollectionType == systems::EAssetCollectionType::DEFAULT)
        return "Default";
    else if (AssetCollectionType == systems::EAssetCollectionType::FOUNDATION_INTERNAL)
        return "FoundationInternal";
    else if (AssetCollectionType == systems::EAssetCollectionType::COMMENT_CONTAINER)
        return "CommentContainer";
    else if (AssetCollectionType == systems::EAssetCollectionType::COMMENT)
        return "Comment";
    else if (AssetCollectionType == systems::EAssetCollectionType::SPACE_THUMBNAIL)
        return "SpaceThumbnail";
    else
    {
        assert(false && "Unsupported AssetCollection Type!");
        return "Default";
    }
}

String ConvertAssetTypeToString(systems::EAssetType AssetType)
{
    if (AssetType == systems::EAssetType::IMAGE)
        return "Image";
    else if (AssetType == systems::EAssetType::THUMBNAIL)
        return "Thumbnail";
    else if (AssetType == systems::EAssetType::SIMULATION)
        return "Simulation";
    else if (AssetType == systems::EAssetType::MODEL)
        return "Model";
    else if (AssetType == systems::EAssetType::VIDEO)
        return "Video";
    else if (AssetType == systems::EAssetType::SCRIPT_LIBRARY)
        return "ScriptLibrary";
    else if (AssetType == systems::EAssetType::HOLOCAP_VIDEO)
        return "HolocapVideo";
    else if (AssetType == systems::EAssetType::HOLOCAP_AUDIO)
        return "HolocapAudio";
    else if (AssetType == systems::EAssetType::AUDIO)
        return "Audio";
    else if (AssetType == systems::EAssetType::GAUSSIAN_SPLAT)
        return "GaussianSplat";
<<<<<<< HEAD
=======
    else if (AssetType == systems::EAssetType::MATERIAL)
        return "Material";
>>>>>>> 4268eb4d
    else
    {
        assert(false && "Unsupported Asset Type!");
        return "Image";
    }
<<<<<<< HEAD
}

std::shared_ptr<chs::PrototypeDto> CreatePrototypeDto(const Optional<String>& SpaceId, const Optional<String>& ParentAssetCollectionId,
    const String& AssetCollectionName, const Optional<Map<String, String>>& Metadata, systems::EAssetCollectionType Type,
    const Optional<Array<String>>& Tags)
{
    auto PrototypeInfo = std::make_shared<chs::PrototypeDto>();
    PrototypeInfo->SetName(AssetCollectionName);

    PrototypeInfo->SetType(ConvertAssetCollectionTypeToString(Type));

    if (SpaceId.HasValue())
    {
        const std::vector<String> GroupIds = { *SpaceId };
        PrototypeInfo->SetGroupIds(GroupIds);
    }

    if (ParentAssetCollectionId.HasValue())
    {
        PrototypeInfo->SetParentId(*ParentAssetCollectionId);
    }

    if (Metadata.HasValue())
    {
        std::map<String, String> DTOMetadata;

        auto* Keys = Metadata->Keys();

        for (auto idx = 0; idx < Keys->Size(); ++idx)
        {
            auto Key = Keys->operator[](idx);
            auto Value = Metadata->operator[](Key);
            DTOMetadata.insert(std::pair<String, String>(Key, Value));
        }

        PrototypeInfo->SetMetadata(DTOMetadata);
    }

    if (Tags.HasValue())
    {
        std::vector<String> TagsVector;
        TagsVector.reserve(Tags->Size());

        for (size_t idx = 0; idx < Tags->Size(); ++idx)
        {
            TagsVector.push_back((*Tags)[idx]);
        }

        PrototypeInfo->SetTags(TagsVector);
    }

    return PrototypeInfo;
=======
>>>>>>> 4268eb4d
}

std::shared_ptr<chs::PrototypeDto> CreatePrototypeDto(const Optional<String>& SpaceId, const Optional<String>& ParentAssetCollectionId,
    const String& AssetCollectionName, const Optional<Map<String, String>>& Metadata, systems::EAssetCollectionType Type,
    const Optional<Array<String>>& Tags)
{
    auto PrototypeInfo = std::make_shared<chs::PrototypeDto>();
    PrototypeInfo->SetName(AssetCollectionName);

<<<<<<< HEAD
namespace csp::systems
=======
    PrototypeInfo->SetType(ConvertAssetCollectionTypeToString(Type));

    if (SpaceId.HasValue())
    {
        const std::vector<String> GroupIds = { *SpaceId };
        PrototypeInfo->SetGroupIds(GroupIds);
    }

    if (ParentAssetCollectionId.HasValue())
    {
        PrototypeInfo->SetParentId(*ParentAssetCollectionId);
    }

    if (Metadata.HasValue())
    {
        std::map<String, String> DTOMetadata;

        auto* Keys = Metadata->Keys();

        for (auto idx = 0; idx < Keys->Size(); ++idx)
        {
            auto Key = Keys->operator[](idx);
            auto Value = Metadata->operator[](Key);
            DTOMetadata.insert(std::pair<String, String>(Key, Value));
        }

        PrototypeInfo->SetMetadata(DTOMetadata);
    }

    if (Tags.HasValue())
    {
        std::vector<String> TagsVector;
        TagsVector.reserve(Tags->Size());

        for (size_t idx = 0; idx < Tags->Size(); ++idx)
        {
            TagsVector.push_back((*Tags)[idx]);
        }

        PrototypeInfo->SetTags(TagsVector);
    }

    return PrototypeInfo;
}

csp::common::String CreateUniqueMaterialAssetCollectionName(const csp::common::String& Name, const csp::common::String& SpaceId)
>>>>>>> 4268eb4d
{
    return MATERIAL_ASSET_COLLECTION_NAME_PREFIX + SpaceId + "_" + Name;
}

<<<<<<< HEAD
AssetSystem::AssetSystem()
    : SystemBase(nullptr, nullptr)
    , PrototypeAPI(nullptr)
    , AssetDetailAPI(nullptr)
    , FileManager(nullptr)
=======
csp::common::String CreateUniqueMaterialAssetName(const csp::common::String& Name, const csp::common::String& SpaceId)
>>>>>>> 4268eb4d
{
    return MATERIAL_ASSET_NAME_PREFIX + SpaceId + "_" + Name;
}

<<<<<<< HEAD
AssetSystem::AssetSystem(web::WebClient* InWebClient, multiplayer::EventBus* InEventBus)
    : SystemBase(InWebClient, InEventBus)
{
    PrototypeAPI = CSP_NEW chs::PrototypeApi(InWebClient);
    AssetDetailAPI = CSP_NEW chs::AssetDetailApi(InWebClient);

    FileManager = CSP_NEW web::RemoteFileManager(InWebClient);

    RegisterSystemCallback();
=======
csp::common::String CreateUniqueMaterialFileName(const csp::common::String& Name, const csp::common::String& SpaceId)
{
    return MATERIAL_FILE_NAME_PREFIX + SpaceId + "_" + Name + ".json";
}

} // namespace

namespace csp::systems
{

AssetSystem::AssetSystem()
    : SystemBase(nullptr, nullptr)
    , PrototypeAPI(nullptr)
    , AssetDetailAPI(nullptr)
    , FileManager(nullptr)
{
>>>>>>> 4268eb4d
}

AssetSystem::AssetSystem(web::WebClient* InWebClient, multiplayer::EventBus* InEventBus)
    : SystemBase(InWebClient, InEventBus)
{
<<<<<<< HEAD
    CSP_DELETE(FileManager);

    CSP_DELETE(AssetDetailAPI);
    CSP_DELETE(PrototypeAPI);

    DeregisterSystemCallback();
}

void AssetSystem::CreateAssetCollection(const Optional<String>& InSpaceId, const Optional<String>& ParentAssetCollectionId,
    const String& AssetCollectionName, const Optional<Map<String, String>>& Metadata, EAssetCollectionType Type, const Optional<Array<String>>& Tags,
    AssetCollectionResultCallback Callback)
{
    Optional<String> SpaceId;

    if (InSpaceId.HasValue())
    {
        SpaceId = *InSpaceId;
    }

    const auto PrototypeInfo = CreatePrototypeDto(SpaceId, ParentAssetCollectionId, AssetCollectionName, Metadata, Type, Tags);

    const services::ResponseHandlerPtr ResponseHandler
        = PrototypeAPI->CreateHandler<AssetCollectionResultCallback, AssetCollectionResult, void, chs::PrototypeDto>(
            Callback, nullptr, web::EResponseCodes::ResponseCreated);

    static_cast<chs::PrototypeApi*>(PrototypeAPI)->apiV1PrototypesPost(PrototypeInfo, ResponseHandler);
=======
    PrototypeAPI = CSP_NEW chs::PrototypeApi(InWebClient);
    AssetDetailAPI = CSP_NEW chs::AssetDetailApi(InWebClient);

    FileManager = CSP_NEW web::RemoteFileManager(InWebClient);

    RegisterSystemCallback();
}

AssetSystem::~AssetSystem()
{
    CSP_DELETE(FileManager);

    CSP_DELETE(AssetDetailAPI);
    CSP_DELETE(PrototypeAPI);

    DeregisterSystemCallback();
>>>>>>> 4268eb4d
}

void AssetSystem::DeleteAssetCollectionById(const csp::common::String& AssetCollectionId, NullResultCallback Callback)
{
<<<<<<< HEAD
    const String PrototypeId = AssetCollection.Id;
=======
    const String PrototypeId = AssetCollectionId;
>>>>>>> 4268eb4d

    if (PrototypeId.IsEmpty())
    {
        CSP_LOG_MSG(LogLevel::Error, "A delete of an asset collection was issued without an ID. You have to provide an asset collection ID.");

        INVOKE_IF_NOT_NULL(Callback, MakeInvalid<NullResult>());

        return;
    }

    services::ResponseHandlerPtr ResponseHandler = PrototypeAPI->CreateHandler<NullResultCallback, NullResult, void, services::NullDto>(
        Callback, nullptr, web::EResponseCodes::ResponseNoContent);

    static_cast<chs::PrototypeApi*>(PrototypeAPI)->apiV1PrototypesIdDelete(PrototypeId, ResponseHandler);
}

void AssetSystem::DeleteAssetById(const csp::common::String& AsseCollectiontId, const csp::common::String& AssetId, NullResultCallback Callback)
{
<<<<<<< HEAD
    if (SourceAssetCollectionIDs.Size() == 0)
    {
        CSP_LOG_MSG(LogLevel::Error, "No source asset collections were provided whilst attempting to delete.");

        INVOKE_IF_NOT_NULL(Callback, MakeInvalid<NullResult>());
        return;
    }

    std::vector<csp::common::String> AssetCollectionIds;

    for (size_t i = 0; i < SourceAssetCollectionIDs.Size(); ++i)
    {
        AssetCollectionIds.emplace_back(SourceAssetCollectionIDs[i].Id);
    }

    if (AssetCollectionIds.size() == 0)
    {
        CSP_LOG_MSG(LogLevel::Error, "No asset collections could be converted to to required format to delete.");

        INVOKE_IF_NOT_NULL(Callback, MakeInvalid<NullResult>());
        return;
    }

    csp::services::ResponseHandlerPtr ResponseHandler
        = PrototypeAPI->CreateHandler<NullResultCallback, NullResult, void, csp::services::DtoArray<chs::PrototypeDto>>(Callback, nullptr);

    static_cast<chs::PrototypeApi*>(PrototypeAPI)
        ->apiV1PrototypesDelete(AssetCollectionIds, ResponseHandler, csp::common::CancellationToken::Dummy());
}

void AssetSystem::CopyAssetCollectionsToSpace(csp::common::Array<AssetCollection>& SourceAssetCollections, const csp::common::String& DestSpaceId,
    bool CopyAsync, AssetCollectionsResultCallback Callback)
{
    if (SourceAssetCollections.Size() == 0)
    {
        CSP_LOG_MSG(LogLevel::Error, "No source asset collections were provided whilst attempting to perform a copy to another space.");

        INVOKE_IF_NOT_NULL(Callback, MakeInvalid<AssetCollectionsResult>());
        return;
    }

    csp::common::String SourceSpaceId = SourceAssetCollections[0].SpaceId;
    std::vector<csp::common::String> AssetCollectionIds = { SourceAssetCollections[0].Id };

    bool AssetCollectionsBelongToSameSpace = true;

    for (size_t i = 1; i < SourceAssetCollections.Size(); ++i)
    {
        AssetCollectionsBelongToSameSpace &= SourceAssetCollections[i].SpaceId == SourceSpaceId;
        AssetCollectionIds.emplace_back(SourceAssetCollections[i].Id);
    }

    // Verify we have a valid space ID to copy from.
    if (SourceSpaceId.IsEmpty())
    {
        CSP_LOG_MSG(LogLevel::Error,
            "An asset with no space ID was provided whilst attempting to perform a copy to another space. All assets must have a valid space ID.");

        INVOKE_IF_NOT_NULL(Callback, MakeInvalid<AssetCollectionsResult>());
        return;
    }

    // Verify that all source asset collections belong to the same space. If not, this qualifies as an unsupported operation.
    if (!AssetCollectionsBelongToSameSpace)
    {
        CSP_LOG_MSG(LogLevel::Error, "All asset collections must belong to the same space for a copy operation.");

        INVOKE_IF_NOT_NULL(Callback, MakeInvalid<AssetCollectionsResult>());
        return;
    }

    csp::services::ResponseHandlerPtr ResponseHandler
        = PrototypeAPI->CreateHandler<AssetCollectionsResultCallback, AssetCollectionsResult, void, csp::services::DtoArray<chs::PrototypeDto>>(
            Callback, nullptr);

    // Use `GET /api/v1/prototypes` and only pass asset collection IDs
    static_cast<chs::PrototypeApi*>(PrototypeAPI)
        ->apiV1PrototypesGroupOwnedOriginalGroupIdDuplicateNewGroupIdPost(std::nullopt, // Tags
            std::nullopt, // ExcludedTags
            std::nullopt, // TagsAll
            AssetCollectionIds, // const std::optional<std::vector<utility::string_t>>& Ids
            std::nullopt, // Names
            std::nullopt, // PartialNames
            std::nullopt, // ExcludedIds
            std::nullopt, // PointOfInterestIds
            std::nullopt, // ParentId
            std::nullopt, // GroupIds
            std::nullopt, // Types
            true, // HasGroup
            std::nullopt, // CreatedBy
            std::nullopt, // CreatedAfter
            std::nullopt, // PrototypeOwnerIds
            std::nullopt, // ReadAccessFilters
            std::nullopt, // WriteAccessFilters
            std::nullopt, // OrganizationIds
            SourceSpaceId, // originalGroupId
            DestSpaceId, // newGroupId
            std::nullopt, // shallowCopy
            CopyAsync, // asyncCall
            std::nullopt, // onBehalfOf
            ResponseHandler, // ResponseHandler
            csp::common::CancellationToken::Dummy() // CancellationToken
        );
=======
    services::ResponseHandlerPtr ResponseHandler = AssetDetailAPI->CreateHandler<NullResultCallback, NullResult, void, services::NullDto>(
        Callback, nullptr, web::EResponseCodes::ResponseNoContent);

    static_cast<chs::AssetDetailApi*>(AssetDetailAPI)
        ->apiV1PrototypesPrototypeIdAssetDetailsAssetDetailIdDelete(AsseCollectiontId, AssetId, ResponseHandler);
>>>>>>> 4268eb4d
}

void AssetSystem::CreateAssetCollection(const Optional<String>& InSpaceId, const Optional<String>& ParentAssetCollectionId,
    const String& AssetCollectionName, const Optional<Map<String, String>>& Metadata, EAssetCollectionType Type, const Optional<Array<String>>& Tags,
    AssetCollectionResultCallback Callback)
{
<<<<<<< HEAD
    services::ResponseHandlerPtr ResponseHandler
        = PrototypeAPI->CreateHandler<AssetCollectionResultCallback, AssetCollectionResult, void, chs::PrototypeDto>(Callback, nullptr);

    static_cast<chs::PrototypeApi*>(PrototypeAPI)->apiV1PrototypesIdGet(AssetCollectionId, ResponseHandler);
=======
    Optional<String> SpaceId;

    if (InSpaceId.HasValue())
    {
        SpaceId = *InSpaceId;
    }

    const auto PrototypeInfo = CreatePrototypeDto(SpaceId, ParentAssetCollectionId, AssetCollectionName, Metadata, Type, Tags);

    const services::ResponseHandlerPtr ResponseHandler
        = PrototypeAPI->CreateHandler<AssetCollectionResultCallback, AssetCollectionResult, void, chs::PrototypeDto>(
            Callback, nullptr, web::EResponseCodes::ResponseCreated);

    static_cast<chs::PrototypeApi*>(PrototypeAPI)->apiV1PrototypesPost(PrototypeInfo, ResponseHandler);
>>>>>>> 4268eb4d
}

void AssetSystem::DeleteAssetCollection(const AssetCollection& AssetCollection, NullResultCallback Callback)
{
<<<<<<< HEAD
    services::ResponseHandlerPtr ResponseHandler
        = PrototypeAPI->CreateHandler<AssetCollectionResultCallback, AssetCollectionResult, void, chs::PrototypeDto>(Callback, nullptr);

    static_cast<chs::PrototypeApi*>(PrototypeAPI)->apiV1PrototypesNameNameGet(AssetCollectionName, ResponseHandler);
}

void AssetSystem::FindAssetCollections(const Optional<Array<String>>& Ids, const Optional<String>& ParentId, const Optional<Array<String>>& Names,
    const Optional<Array<EAssetCollectionType>>& Types, const Optional<Array<String>>& Tags, const Optional<Array<String>>& SpaceIds,
    const Optional<int>& ResultsSkipNumber, const Optional<int>& ResultsMaxNumber, AssetCollectionsResultCallback Callback)
{
    typedef std::optional<std::vector<String>> StringVec;

    StringVec PrototypeIds;

    if (Ids.HasValue())
    {
        std::vector<String> Vals;

        for (size_t i = 0; i < Ids->Size(); ++i)
        {
            Vals.push_back(Ids->operator[](i));
        }

        PrototypeIds = std::move(Vals);
    }

    std::optional<String> ParentPrototypeId;

    if (ParentId.HasValue())
    {
        ParentPrototypeId = *ParentId;
    }

    StringVec PrototypeNames;

    if (Names.HasValue())
    {
        std::vector<String> Vals;

        for (size_t i = 0; i < Names->Size(); ++i)
        {
            Vals.push_back(Names->operator[](i));
        }

        PrototypeNames = std::move(Vals);
    }

    StringVec PrototypeTypes;

    if (Types.HasValue())
    {
        std::vector<String> Vals;

        for (size_t i = 0; i < Types->Size(); ++i)
        {
            Vals.push_back(ConvertAssetCollectionTypeToString(Types->operator[](i)));
        }

        PrototypeTypes = std::move(Vals);
    }

    StringVec PrototypeTags;

    if (Tags.HasValue())
    {
        std::vector<String> Vals;

        for (size_t i = 0; i < Tags->Size(); ++i)
        {
            Vals.push_back(Tags->operator[](i));
        }

        PrototypeTags = std::move(Vals);
    }

    StringVec GroupIds;

    if (SpaceIds.HasValue())
    {
        std::vector<String> Vals;

        for (size_t i = 0; i < SpaceIds->Size(); ++i)
        {
            Vals.push_back(SpaceIds->operator[](i));
        }

        GroupIds = std::move(Vals);
    }

    int32_t Skip = ResultsSkipNumber.HasValue() ? *ResultsSkipNumber : DEFAULT_SKIP_NUMBER;
    int32_t Limit = ResultsMaxNumber.HasValue() ? *ResultsMaxNumber : DEFAULT_RESULT_MAX_NUMBER;

    services::ResponseHandlerPtr ResponseHandler
        = PrototypeAPI->CreateHandler<AssetCollectionsResultCallback, AssetCollectionsResult, void, chs::PrototypeDto>(Callback, nullptr);

    static_cast<chs::PrototypeApi*>(PrototypeAPI)
        ->apiV1PrototypesGet(PrototypeTags, // Tags
            std::nullopt, // ExcludedTags
            std::nullopt, // TagsAll
            PrototypeIds, // Ids
            PrototypeNames, // Names
            std::nullopt, // PartialNames
            std::nullopt, // ExcludedIds
            std::nullopt, // PointOfInterestIds
            ParentPrototypeId, // ParentId
            GroupIds, // GroupIds
            PrototypeTypes, // Types
            std::nullopt, // HasGroup
            std::nullopt, // CreatedBy
            std::nullopt, // CreatedAfter
            std::nullopt, // PrototypeOwnerIds
            std::nullopt, // ReadAccessFilters
            std::nullopt, // WriteAccessFilters
            std::nullopt, // OrganizationIds
            Skip, // Skip
            Limit, // Limit
            std::nullopt, // SortBy
            std::nullopt, // SortDirection
            ResponseHandler);
}

void AssetSystem::UpdateAssetCollectionMetadata(const AssetCollection& AssetCollection, const Map<String, String>& NewMetadata,
    const Optional<Array<String>>& Tags, AssetCollectionResultCallback Callback)
{
    auto PrototypeInfo = CreatePrototypeDto(AssetCollection.SpaceId, AssetCollection.ParentId, AssetCollection.Name, NewMetadata,
        AssetCollection.Type, Tags.HasValue() ? Tags : AssetCollection.Tags);

    services::ResponseHandlerPtr ResponseHandler
        = PrototypeAPI->CreateHandler<AssetCollectionResultCallback, AssetCollectionResult, void, chs::PrototypeDto>(Callback, nullptr);

    static_cast<chs::PrototypeApi*>(PrototypeAPI)->apiV1PrototypesIdPut(AssetCollection.Id, PrototypeInfo, ResponseHandler);
}

void AssetSystem::GetAssetCollectionCount(const csp::common::Optional<csp::common::Array<csp::common::String>>& Ids,
    const csp::common::Optional<csp::common::String>& ParentId, const csp::common::Optional<csp::common::Array<csp::common::String>>& Names,
    const csp::common::Optional<csp::common::Array<EAssetCollectionType>>& Types,
    const csp::common::Optional<csp::common::Array<csp::common::String>>& Tags,
    const csp::common::Optional<csp::common::Array<csp::common::String>>& SpaceIds, csp::systems::AssetCollectionCountResultCallback Callback)
{
    std::optional<std::vector<String>> PrototypeIds = Convert(Ids);
    std::optional<String> ParentPrototypeId = Convert(ParentId);
    std::optional<std::vector<String>> PrototypeNames = Convert(Names);
    std::optional<std::vector<String>> PrototypeTypes;

    if (Types.HasValue())
    {
        std::vector<String> Vals;

        for (size_t i = 0; i < Types->Size(); ++i)
        {
            Vals.push_back(ConvertAssetCollectionTypeToString(Types->operator[](i)));
        }

        PrototypeTypes = std::move(Vals);
    }

    std::optional<std::vector<String>> PrototypeTags = Convert(Tags);
    std::optional<std::vector<String>> GroupIds = Convert(SpaceIds);

    services::ResponseHandlerPtr ResponseHandler = PrototypeAPI->CreateHandler<csp::systems::AssetCollectionCountResultCallback,
        csp::systems::AssetCollectionCountResult, void, services::DtoArray<chs::PrototypeDto>>(Callback, nullptr);

    static_cast<chs::PrototypeApi*>(PrototypeAPI)
        ->apiV1PrototypesCountGet(PrototypeTags, // Tags
            std::nullopt, // ExcludedTags
            std::nullopt, // TagsAll
            PrototypeIds, // Ids
            PrototypeNames, // Names
            std::nullopt, // PartialNames
            std::nullopt, // ExcludedIds
            std::nullopt, // PointOfInterestIds
            ParentPrototypeId, // ParentId
            GroupIds, // GroupIds
            PrototypeTypes, // Types
            std::nullopt, // HasGroup
            std::nullopt, // CreatedBy
            std::nullopt, // CreatedAfter
            std::nullopt, // PrototypeOwnerIds
            std::nullopt, // ReadAccessFilters
            std::nullopt, // WriteAccessFilters
            std::nullopt, // OrganizationIds
            ResponseHandler);
}

void AssetSystem::CreateAsset(const AssetCollection& AssetCollection, const String& Name, const Optional<String>& ThirdPartyPackagedAssetIdentifier,
    const Optional<EThirdPartyPlatform>& ThirdPartyPlatform, EAssetType Type, AssetResultCallback Callback)
{
    auto AssetInfo = std::make_shared<chs::AssetDetailDto>();
    AssetInfo->SetName(Name);
    String InAddressableId;

    if (ThirdPartyPackagedAssetIdentifier.HasValue() || ThirdPartyPlatform.HasValue())
    {
        if (ThirdPartyPackagedAssetIdentifier.HasValue() && ThirdPartyPlatform.HasValue())
        {
            InAddressableId = StringFormat("%s|%d", ThirdPartyPackagedAssetIdentifier->c_str(), static_cast<int>(*ThirdPartyPlatform));
        }
        else if (ThirdPartyPackagedAssetIdentifier.HasValue())
        {
            InAddressableId = StringFormat("%s|%d", ThirdPartyPackagedAssetIdentifier->c_str(), static_cast<int>(EThirdPartyPlatform::NONE));
        }
        else if (ThirdPartyPlatform.HasValue())
        {
            InAddressableId = StringFormat("%s|%d", "", static_cast<int>(*ThirdPartyPlatform));
        }

        // TODO: CHS naming refactor planned for AssetDetailDto.m_AddressableId, becoming AssetDetailDto.m_ThirdPartyReferenceId
        AssetInfo->SetAddressableId(InAddressableId);
    }

    AssetInfo->SetAssetType(ConvertAssetTypeToString(Type));

    // TODO: Move this to a separate function when we have some different values than DEFAULT
    std::vector<String> Styles;
    const auto DefaultStyle = "Default";
    Styles.push_back(DefaultStyle);
    AssetInfo->SetStyle(Styles);

    // TODO: Move this to a separate function when we have some different values than DEFAULT
    std::vector<String> Platform;
    const auto DefaultPlatform = "Default";
    Platform.push_back(DefaultPlatform);
    AssetInfo->SetSupportedPlatforms(Platform);

    services::ResponseHandlerPtr ResponseHandler = AssetDetailAPI->CreateHandler<AssetResultCallback, AssetResult, void, chs::AssetDetailDto>(
        Callback, nullptr, web::EResponseCodes::ResponseCreated);

    static_cast<chs::AssetDetailApi*>(AssetDetailAPI)->apiV1PrototypesPrototypeIdAssetDetailsPost(AssetCollection.Id, AssetInfo, ResponseHandler);
=======
    const String PrototypeId = AssetCollection.Id;

    if (PrototypeId.IsEmpty())
    {
        CSP_LOG_MSG(LogLevel::Error, "A delete of an asset collection was issued without an ID. You have to provide an asset collection ID.");

        INVOKE_IF_NOT_NULL(Callback, MakeInvalid<NullResult>());

        return;
    }

    services::ResponseHandlerPtr ResponseHandler = PrototypeAPI->CreateHandler<NullResultCallback, NullResult, void, services::NullDto>(
        Callback, nullptr, web::EResponseCodes::ResponseNoContent);

    static_cast<chs::PrototypeApi*>(PrototypeAPI)->apiV1PrototypesIdDelete(PrototypeId, ResponseHandler);
}

void AssetSystem::DeleteMultipleAssetCollections(csp::common::Array<AssetCollection>& SourceAssetCollectionIDs, NullResultCallback Callback)
{
    if (SourceAssetCollectionIDs.Size() == 0)
    {
        CSP_LOG_MSG(LogLevel::Error, "No source asset collections were provided whilst attempting to delete.");

        INVOKE_IF_NOT_NULL(Callback, MakeInvalid<NullResult>());
        return;
    }

    std::vector<csp::common::String> AssetCollectionIds;

    for (size_t i = 0; i < SourceAssetCollectionIDs.Size(); ++i)
    {
        AssetCollectionIds.emplace_back(SourceAssetCollectionIDs[i].Id);
    }

    if (AssetCollectionIds.size() == 0)
    {
        CSP_LOG_MSG(LogLevel::Error, "No asset collections could be converted to to required format to delete.");

        INVOKE_IF_NOT_NULL(Callback, MakeInvalid<NullResult>());
        return;
    }

    csp::services::ResponseHandlerPtr ResponseHandler
        = PrototypeAPI->CreateHandler<NullResultCallback, NullResult, void, csp::services::DtoArray<chs::PrototypeDto>>(Callback, nullptr);

    static_cast<chs::PrototypeApi*>(PrototypeAPI)
        ->apiV1PrototypesDelete(AssetCollectionIds, ResponseHandler, csp::common::CancellationToken::Dummy());
>>>>>>> 4268eb4d
}

void AssetSystem::CopyAssetCollectionsToSpace(csp::common::Array<AssetCollection>& SourceAssetCollections, const csp::common::String& DestSpaceId,
    bool CopyAsync, AssetCollectionsResultCallback Callback)
{
<<<<<<< HEAD
    auto AssetInfo = std::make_shared<chs::AssetDetailDto>();
    AssetInfo->SetName(Asset.Name);
    AssetInfo->SetLanguageCode(Asset.LanguageCode);
    AssetInfo->SetStyle(Convert(Asset.Styles));

    // TODO: Move this to a separate function when we have some different values than DEFAULT
    std::vector<String> Platform;
    const auto DefaultPlatform = "Default";
    Platform.push_back(DefaultPlatform);
    AssetInfo->SetSupportedPlatforms(Platform);

    if (!Asset.ExternalUri.IsEmpty() && !Asset.ExternalMimeType.IsEmpty())
    {
        AssetInfo->SetExternalUri(Asset.ExternalUri);
        AssetInfo->SetExternalMimeType(Asset.ExternalMimeType);
    }

    AssetInfo->SetAddressableId(
        StringFormat("%s|%d", Asset.ThirdPartyPackagedAssetIdentifier.c_str(), static_cast<int>(Asset.ThirdPartyPlatformType)));

    AssetInfo->SetAssetType(ConvertAssetTypeToString(Asset.Type));
    services::ResponseHandlerPtr ResponseHandler = AssetDetailAPI->CreateHandler<AssetResultCallback, AssetResult, void, chs::AssetDetailDto>(
        Callback, nullptr, web::EResponseCodes::ResponseCreated);
    static_cast<chs::AssetDetailApi*>(AssetDetailAPI)
        ->apiV1PrototypesPrototypeIdAssetDetailsAssetDetailIdPut(Asset.AssetCollectionId, Asset.Id, AssetInfo, ResponseHandler);
=======
    if (SourceAssetCollections.Size() == 0)
    {
        CSP_LOG_MSG(LogLevel::Error, "No source asset collections were provided whilst attempting to perform a copy to another space.");

        INVOKE_IF_NOT_NULL(Callback, MakeInvalid<AssetCollectionsResult>());
        return;
    }

    csp::common::String SourceSpaceId = SourceAssetCollections[0].SpaceId;
    std::vector<csp::common::String> AssetCollectionIds = { SourceAssetCollections[0].Id };

    bool AssetCollectionsBelongToSameSpace = true;

    for (size_t i = 1; i < SourceAssetCollections.Size(); ++i)
    {
        AssetCollectionsBelongToSameSpace &= SourceAssetCollections[i].SpaceId == SourceSpaceId;
        AssetCollectionIds.emplace_back(SourceAssetCollections[i].Id);
    }

    // Verify we have a valid space ID to copy from.
    if (SourceSpaceId.IsEmpty())
    {
        CSP_LOG_MSG(LogLevel::Error,
            "An asset with no space ID was provided whilst attempting to perform a copy to another space. All assets must have a valid space ID.");

        INVOKE_IF_NOT_NULL(Callback, MakeInvalid<AssetCollectionsResult>());
        return;
    }

    // Verify that all source asset collections belong to the same space. If not, this qualifies as an unsupported operation.
    if (!AssetCollectionsBelongToSameSpace)
    {
        CSP_LOG_MSG(LogLevel::Error, "All asset collections must belong to the same space for a copy operation.");

        INVOKE_IF_NOT_NULL(Callback, MakeInvalid<AssetCollectionsResult>());
        return;
    }

    csp::services::ResponseHandlerPtr ResponseHandler
        = PrototypeAPI->CreateHandler<AssetCollectionsResultCallback, AssetCollectionsResult, void, csp::services::DtoArray<chs::PrototypeDto>>(
            Callback, nullptr);

    // Use `GET /api/v1/prototypes` and only pass asset collection IDs
    static_cast<chs::PrototypeApi*>(PrototypeAPI)
        ->apiV1PrototypesGroupOwnedOriginalGroupIdDuplicateNewGroupIdPost(std::nullopt, // Tags
            std::nullopt, // ExcludedTags
            std::nullopt, // TagsAll
            AssetCollectionIds, // const std::optional<std::vector<utility::string_t>>& Ids
            std::nullopt, // Names
            std::nullopt, // PartialNames
            std::nullopt, // ExcludedIds
            std::nullopt, // PointOfInterestIds
            std::nullopt, // ParentId
            std::nullopt, // GroupIds
            std::nullopt, // Types
            true, // HasGroup
            std::nullopt, // CreatedBy
            std::nullopt, // CreatedAfter
            std::nullopt, // PrototypeOwnerIds
            std::nullopt, // ReadAccessFilters
            std::nullopt, // WriteAccessFilters
            std::nullopt, // OrganizationIds
            SourceSpaceId, // originalGroupId
            DestSpaceId, // newGroupId
            std::nullopt, // shallowCopy
            CopyAsync, // asyncCall
            std::nullopt, // onBehalfOf
            ResponseHandler, // ResponseHandler
            csp::common::CancellationToken::Dummy() // CancellationToken
        );
}

void AssetSystem::GetAssetCollectionById(const String& AssetCollectionId, AssetCollectionResultCallback Callback)
{
    services::ResponseHandlerPtr ResponseHandler
        = PrototypeAPI->CreateHandler<AssetCollectionResultCallback, AssetCollectionResult, void, chs::PrototypeDto>(Callback, nullptr);

    static_cast<chs::PrototypeApi*>(PrototypeAPI)->apiV1PrototypesIdGet(AssetCollectionId, ResponseHandler);
}

void AssetSystem::GetAssetCollectionByName(const String& AssetCollectionName, AssetCollectionResultCallback Callback)
{
    services::ResponseHandlerPtr ResponseHandler
        = PrototypeAPI->CreateHandler<AssetCollectionResultCallback, AssetCollectionResult, void, chs::PrototypeDto>(Callback, nullptr);

    static_cast<chs::PrototypeApi*>(PrototypeAPI)->apiV1PrototypesNameNameGet(AssetCollectionName, ResponseHandler);
>>>>>>> 4268eb4d
}

void AssetSystem::FindAssetCollections(const Optional<Array<String>>& Ids, const Optional<String>& ParentId, const Optional<Array<String>>& Names,
    const Optional<Array<EAssetCollectionType>>& Types, const Optional<Array<String>>& Tags, const Optional<Array<String>>& SpaceIds,
    const Optional<int>& ResultsSkipNumber, const Optional<int>& ResultsMaxNumber, AssetCollectionsResultCallback Callback)
{
<<<<<<< HEAD
    services::ResponseHandlerPtr ResponseHandler = AssetDetailAPI->CreateHandler<NullResultCallback, NullResult, void, services::NullDto>(
        Callback, nullptr, web::EResponseCodes::ResponseNoContent);

    static_cast<chs::AssetDetailApi*>(AssetDetailAPI)
        ->apiV1PrototypesPrototypeIdAssetDetailsAssetDetailIdDelete(AssetCollection.Id, Asset.Id, ResponseHandler);
=======
    typedef std::optional<std::vector<String>> StringVec;

    StringVec PrototypeIds;

    if (Ids.HasValue())
    {
        std::vector<String> Vals;

        for (size_t i = 0; i < Ids->Size(); ++i)
        {
            Vals.push_back(Ids->operator[](i));
        }

        PrototypeIds = std::move(Vals);
    }

    std::optional<String> ParentPrototypeId;

    if (ParentId.HasValue())
    {
        ParentPrototypeId = *ParentId;
    }

    StringVec PrototypeNames;

    if (Names.HasValue())
    {
        std::vector<String> Vals;

        for (size_t i = 0; i < Names->Size(); ++i)
        {
            Vals.push_back(Names->operator[](i));
        }

        PrototypeNames = std::move(Vals);
    }

    StringVec PrototypeTypes;

    if (Types.HasValue())
    {
        std::vector<String> Vals;

        for (size_t i = 0; i < Types->Size(); ++i)
        {
            Vals.push_back(ConvertAssetCollectionTypeToString(Types->operator[](i)));
        }

        PrototypeTypes = std::move(Vals);
    }

    StringVec PrototypeTags;

    if (Tags.HasValue())
    {
        std::vector<String> Vals;

        for (size_t i = 0; i < Tags->Size(); ++i)
        {
            Vals.push_back(Tags->operator[](i));
        }

        PrototypeTags = std::move(Vals);
    }

    StringVec GroupIds;

    if (SpaceIds.HasValue())
    {
        std::vector<String> Vals;

        for (size_t i = 0; i < SpaceIds->Size(); ++i)
        {
            Vals.push_back(SpaceIds->operator[](i));
        }

        GroupIds = std::move(Vals);
    }

    int32_t Skip = ResultsSkipNumber.HasValue() ? *ResultsSkipNumber : DEFAULT_SKIP_NUMBER;
    int32_t Limit = ResultsMaxNumber.HasValue() ? *ResultsMaxNumber : DEFAULT_RESULT_MAX_NUMBER;

    services::ResponseHandlerPtr ResponseHandler
        = PrototypeAPI->CreateHandler<AssetCollectionsResultCallback, AssetCollectionsResult, void, services::DtoArray<chs::PrototypeDto>>(
            Callback, nullptr);

    static_cast<chs::PrototypeApi*>(PrototypeAPI)
        ->apiV1PrototypesGet(PrototypeTags, // Tags
            std::nullopt, // ExcludedTags
            std::nullopt, // TagsAll
            PrototypeIds, // Ids
            PrototypeNames, // Names
            std::nullopt, // PartialNames
            std::nullopt, // ExcludedIds
            std::nullopt, // PointOfInterestIds
            ParentPrototypeId, // ParentId
            GroupIds, // GroupIds
            PrototypeTypes, // Types
            std::nullopt, // HasGroup
            std::nullopt, // CreatedBy
            std::nullopt, // CreatedAfter
            std::nullopt, // PrototypeOwnerIds
            std::nullopt, // ReadAccessFilters
            std::nullopt, // WriteAccessFilters
            std::nullopt, // OrganizationIds
            Skip, // Skip
            Limit, // Limit
            std::nullopt, // SortBy
            std::nullopt, // SortDirection
            ResponseHandler);
>>>>>>> 4268eb4d
}

void AssetSystem::UpdateAssetCollectionMetadata(const AssetCollection& AssetCollection, const Map<String, String>& NewMetadata,
    const Optional<Array<String>>& Tags, AssetCollectionResultCallback Callback)
{
<<<<<<< HEAD
    std::vector<String> PrototypeIds = { AssetCollection.Id };

    services::ResponseHandlerPtr ResponseHandler
        = AssetDetailAPI->CreateHandler<AssetsResultCallback, AssetsResult, void, services::DtoArray<chs::AssetDetailDto>>(Callback, nullptr);

    static_cast<chs::AssetDetailApi*>(AssetDetailAPI)
        ->apiV1PrototypesAssetDetailsGet(std::nullopt, // Ids
            std::nullopt, // SupportedPlatforms
            std::nullopt, // AssetTypes
            std::nullopt, // Styles
            std::nullopt, // Names
            std::nullopt, // CreatedAfter
            PrototypeIds, // PrototypeIds
            std::nullopt, // PrototypeNames
            std::nullopt, // PrototypeParentNames
            std::nullopt, // Tags
            std::nullopt, // ExcludedTags
            std::nullopt, // TagsAll
            ResponseHandler);
=======
    auto PrototypeInfo = CreatePrototypeDto(AssetCollection.SpaceId, AssetCollection.ParentId, AssetCollection.Name, NewMetadata,
        AssetCollection.Type, Tags.HasValue() ? Tags : AssetCollection.Tags);

    services::ResponseHandlerPtr ResponseHandler
        = PrototypeAPI->CreateHandler<AssetCollectionResultCallback, AssetCollectionResult, void, chs::PrototypeDto>(Callback, nullptr);

    static_cast<chs::PrototypeApi*>(PrototypeAPI)->apiV1PrototypesIdPut(AssetCollection.Id, PrototypeInfo, ResponseHandler);
>>>>>>> 4268eb4d
}

void AssetSystem::CreateAsset(const AssetCollection& AssetCollection, const String& Name, const Optional<String>& ThirdPartyPackagedAssetIdentifier,
    const Optional<EThirdPartyPlatform>& ThirdPartyPlatform, EAssetType Type, AssetResultCallback Callback)
{
<<<<<<< HEAD
    services::ResponseHandlerPtr ResponseHandler
        = AssetDetailAPI->CreateHandler<AssetResultCallback, AssetResult, void, chs::AssetDetailDto>(Callback, nullptr);

    static_cast<chs::AssetDetailApi*>(AssetDetailAPI)
        ->apiV1PrototypesPrototypeIdAssetDetailsAssetDetailIdGet(AssetCollectionId, AssetId, ResponseHandler);
}

void AssetSystem::GetAssetsByCriteria(const Array<String>& AssetCollectionIds, const Optional<Array<String>>& AssetIds,
    const Optional<Array<String>>& AssetNames, const Optional<Array<EAssetType>>& AssetTypes, AssetsResultCallback Callback)
{
    if (AssetCollectionIds.IsEmpty())
    {
        CSP_LOG_MSG(LogLevel::Error, "You have to provide at least one AssetCollectionId");

        INVOKE_IF_NOT_NULL(Callback, MakeInvalid<AssetsResult>());

        return;
    }

    std::vector<String> PrototypeIds;
    PrototypeIds.reserve(AssetCollectionIds.Size());

    for (size_t idx = 0; idx < AssetCollectionIds.Size(); ++idx)
    {
        PrototypeIds.push_back(AssetCollectionIds[idx]);
    }

    std::optional<std::vector<String>> AssetDetailIds;

    if (AssetIds.HasValue())
    {
        AssetDetailIds.emplace(std::vector<String>());
        AssetDetailIds->reserve(AssetIds->Size());

        for (size_t idx = 0; idx < AssetIds->Size(); ++idx)
        {
            AssetDetailIds->push_back({ (*AssetIds)[idx] });
        }
    }

    std::optional<std::vector<String>> AssetDetailNames;

    if (AssetNames.HasValue())
    {
        AssetDetailNames.emplace(std::vector<String>());
        AssetDetailNames->reserve(AssetNames->Size());

        for (size_t idx = 0; idx < AssetNames->Size(); ++idx)
        {
            AssetDetailNames->push_back((*AssetNames)[idx]);
        }
    }

    std::optional<std::vector<String>> AssetDetailTypes;

    if (AssetTypes.HasValue())
    {
        AssetDetailTypes.emplace(std::vector<String>());
        AssetDetailTypes->reserve(AssetTypes->Size());

        for (size_t idx = 0; idx < AssetTypes->Size(); ++idx)
        {
            AssetDetailTypes->push_back(ConvertAssetTypeToString((*AssetTypes)[idx]));
        }
    }

    services::ResponseHandlerPtr ResponseHandler
        = AssetDetailAPI->CreateHandler<AssetsResultCallback, AssetsResult, void, services::DtoArray<chs::AssetDetailDto>>(Callback, nullptr);

    static_cast<chs::AssetDetailApi*>(AssetDetailAPI)
        ->apiV1PrototypesAssetDetailsGet(AssetDetailIds, // Ids
            std::nullopt, // SupportedPlatforms
            AssetDetailTypes, // AssetTypes
            std::nullopt, // Styles
            AssetDetailNames, // Names
            std::nullopt, // CreatedAfter
            PrototypeIds, // PrototypeIds
            std::nullopt, // PrototypeNames
            std::nullopt, // PrototypeParentNames
            std::nullopt, // Tags
            std::nullopt, // ExcludedTags
            std::nullopt, // TagsAll
            ResponseHandler);
=======
    auto AssetInfo = std::make_shared<chs::AssetDetailDto>();
    AssetInfo->SetName(Name);
    String InAddressableId;

    if (ThirdPartyPackagedAssetIdentifier.HasValue() || ThirdPartyPlatform.HasValue())
    {
        if (ThirdPartyPackagedAssetIdentifier.HasValue() && ThirdPartyPlatform.HasValue())
        {
            InAddressableId = StringFormat("%s|%d", ThirdPartyPackagedAssetIdentifier->c_str(), static_cast<int>(*ThirdPartyPlatform));
        }
        else if (ThirdPartyPackagedAssetIdentifier.HasValue())
        {
            InAddressableId = StringFormat("%s|%d", ThirdPartyPackagedAssetIdentifier->c_str(), static_cast<int>(EThirdPartyPlatform::NONE));
        }
        else if (ThirdPartyPlatform.HasValue())
        {
            InAddressableId = StringFormat("%s|%d", "", static_cast<int>(*ThirdPartyPlatform));
        }

        // TODO: CHS naming refactor planned for AssetDetailDto.m_AddressableId, becoming AssetDetailDto.m_ThirdPartyReferenceId
        AssetInfo->SetAddressableId(InAddressableId);
    }

    AssetInfo->SetAssetType(ConvertAssetTypeToString(Type));

    // TODO: Move this to a separate function when we have some different values than DEFAULT
    std::vector<String> Styles;
    const auto DefaultStyle = "Default";
    Styles.push_back(DefaultStyle);
    AssetInfo->SetStyle(Styles);

    // TODO: Move this to a separate function when we have some different values than DEFAULT
    std::vector<String> Platform;
    const auto DefaultPlatform = "Default";
    Platform.push_back(DefaultPlatform);
    AssetInfo->SetSupportedPlatforms(Platform);

    services::ResponseHandlerPtr ResponseHandler = AssetDetailAPI->CreateHandler<AssetResultCallback, AssetResult, void, chs::AssetDetailDto>(
        Callback, nullptr, web::EResponseCodes::ResponseCreated);

    static_cast<chs::AssetDetailApi*>(AssetDetailAPI)->apiV1PrototypesPrototypeIdAssetDetailsPost(AssetCollection.Id, AssetInfo, ResponseHandler);
}

void AssetSystem::UpdateAsset(const Asset& Asset, AssetResultCallback Callback)
{
    auto AssetInfo = std::make_shared<chs::AssetDetailDto>();
    AssetInfo->SetName(Asset.Name);
    AssetInfo->SetLanguageCode(Asset.LanguageCode);
    AssetInfo->SetStyle(Convert(Asset.Styles));

    // TODO: Move this to a separate function when we have some different values than DEFAULT
    std::vector<String> Platform;
    const auto DefaultPlatform = "Default";
    Platform.push_back(DefaultPlatform);
    AssetInfo->SetSupportedPlatforms(Platform);

    if (!Asset.ExternalUri.IsEmpty() && !Asset.ExternalMimeType.IsEmpty())
    {
        AssetInfo->SetExternalUri(Asset.ExternalUri);
        AssetInfo->SetExternalMimeType(Asset.ExternalMimeType);
    }

    AssetInfo->SetAddressableId(
        StringFormat("%s|%d", Asset.ThirdPartyPackagedAssetIdentifier.c_str(), static_cast<int>(Asset.ThirdPartyPlatformType)));

    AssetInfo->SetAssetType(ConvertAssetTypeToString(Asset.Type));
    services::ResponseHandlerPtr ResponseHandler = AssetDetailAPI->CreateHandler<AssetResultCallback, AssetResult, void, chs::AssetDetailDto>(
        Callback, nullptr, web::EResponseCodes::ResponseCreated);
    static_cast<chs::AssetDetailApi*>(AssetDetailAPI)
        ->apiV1PrototypesPrototypeIdAssetDetailsAssetDetailIdPut(Asset.AssetCollectionId, Asset.Id, AssetInfo, ResponseHandler);
}

void AssetSystem::DeleteAsset(const AssetCollection& AssetCollection, const Asset& Asset, NullResultCallback Callback)
{
    DeleteAssetById(AssetCollection.Id, Asset.Id, Callback);
}

void AssetSystem::GetAssetsInCollection(const AssetCollection& AssetCollection, AssetsResultCallback Callback)
{
    std::vector<String> PrototypeIds = { AssetCollection.Id };

    services::ResponseHandlerPtr ResponseHandler
        = AssetDetailAPI->CreateHandler<AssetsResultCallback, AssetsResult, void, services::DtoArray<chs::AssetDetailDto>>(Callback, nullptr);

    static_cast<chs::AssetDetailApi*>(AssetDetailAPI)
        ->apiV1PrototypesAssetDetailsGet(std::nullopt, // Ids
            std::nullopt, // SupportedPlatforms
            std::nullopt, // AssetTypes
            std::nullopt, // Styles
            std::nullopt, // Names
            std::nullopt, // CreatedAfter
            PrototypeIds, // PrototypeIds
            std::nullopt, // PrototypeNames
            std::nullopt, // PrototypeParentNames
            std::nullopt, // Tags
            std::nullopt, // ExcludedTags
            std::nullopt, // TagsAll
            ResponseHandler);
}

void AssetSystem::GetAssetById(const String& AssetCollectionId, const String& AssetId, AssetResultCallback Callback)
{
    services::ResponseHandlerPtr ResponseHandler
        = AssetDetailAPI->CreateHandler<AssetResultCallback, AssetResult, void, chs::AssetDetailDto>(Callback, nullptr);

    static_cast<chs::AssetDetailApi*>(AssetDetailAPI)
        ->apiV1PrototypesPrototypeIdAssetDetailsAssetDetailIdGet(AssetCollectionId, AssetId, ResponseHandler);
}

void AssetSystem::GetAssetsByCriteria(const Array<String>& AssetCollectionIds, const Optional<Array<String>>& AssetIds,
    const Optional<Array<String>>& AssetNames, const Optional<Array<EAssetType>>& AssetTypes, AssetsResultCallback Callback)
{
    if (AssetCollectionIds.IsEmpty())
    {
        CSP_LOG_MSG(LogLevel::Error, "You have to provide at least one AssetCollectionId");

        INVOKE_IF_NOT_NULL(Callback, MakeInvalid<AssetsResult>());

        return;
    }

    std::vector<String> PrototypeIds;
    PrototypeIds.reserve(AssetCollectionIds.Size());

    for (size_t idx = 0; idx < AssetCollectionIds.Size(); ++idx)
    {
        PrototypeIds.push_back(AssetCollectionIds[idx]);
    }

    std::optional<std::vector<String>> AssetDetailIds;

    if (AssetIds.HasValue())
    {
        AssetDetailIds.emplace(std::vector<String>());
        AssetDetailIds->reserve(AssetIds->Size());

        for (size_t idx = 0; idx < AssetIds->Size(); ++idx)
        {
            AssetDetailIds->push_back({ (*AssetIds)[idx] });
        }
    }

    std::optional<std::vector<String>> AssetDetailNames;

    if (AssetNames.HasValue())
    {
        AssetDetailNames.emplace(std::vector<String>());
        AssetDetailNames->reserve(AssetNames->Size());

        for (size_t idx = 0; idx < AssetNames->Size(); ++idx)
        {
            AssetDetailNames->push_back((*AssetNames)[idx]);
        }
    }

    std::optional<std::vector<String>> AssetDetailTypes;

    if (AssetTypes.HasValue())
    {
        AssetDetailTypes.emplace(std::vector<String>());
        AssetDetailTypes->reserve(AssetTypes->Size());

        for (size_t idx = 0; idx < AssetTypes->Size(); ++idx)
        {
            AssetDetailTypes->push_back(ConvertAssetTypeToString((*AssetTypes)[idx]));
        }
    }

    services::ResponseHandlerPtr ResponseHandler
        = AssetDetailAPI->CreateHandler<AssetsResultCallback, AssetsResult, void, services::DtoArray<chs::AssetDetailDto>>(Callback, nullptr);

    static_cast<chs::AssetDetailApi*>(AssetDetailAPI)
        ->apiV1PrototypesAssetDetailsGet(AssetDetailIds, // Ids
            std::nullopt, // SupportedPlatforms
            AssetDetailTypes, // AssetTypes
            std::nullopt, // Styles
            AssetDetailNames, // Names
            std::nullopt, // CreatedAfter
            PrototypeIds, // PrototypeIds
            std::nullopt, // PrototypeNames
            std::nullopt, // PrototypeParentNames
            std::nullopt, // Tags
            std::nullopt, // ExcludedTags
            std::nullopt, // TagsAll
            ResponseHandler);
}

void AssetSystem::GetAssetsByCollectionIds(const Array<String>& AssetCollectionIds, AssetsResultCallback Callback)
{
    if (AssetCollectionIds.IsEmpty())
    {
        CSP_LOG_MSG(LogLevel::Error, "You have to provide at least one AssetCollectionId");

        INVOKE_IF_NOT_NULL(Callback, MakeInvalid<AssetsResult>());

        return;
    }

    std::vector<String> Ids;

    for (int i = 0; i < AssetCollectionIds.Size(); ++i)
    {
        Ids.push_back(AssetCollectionIds[i]);
    }

    services::ResponseHandlerPtr ResponseHandler
        = AssetDetailAPI->CreateHandler<AssetsResultCallback, AssetsResult, void, services::DtoArray<chs::AssetDetailDto>>(Callback, nullptr);

    // Use `GET /api/v1/prototypes/asset-details` and only pass asset collection IDs
    static_cast<chs::AssetDetailApi*>(AssetDetailAPI)
        ->apiV1PrototypesAssetDetailsGet(std::nullopt, // Ids
            std::nullopt, // SupportedPlatforms
            std::nullopt, // AssetTypes
            std::nullopt, // Styles
            std::nullopt, // Names
            std::nullopt, // CreatedAfter
            Ids, // PrototypeIds
            std::nullopt, // PrototypeNames
            std::nullopt, // PrototypeParentNames
            std::nullopt, // Tags
            std::nullopt, // ExcludedTags
            std::nullopt, // TagsAll
            ResponseHandler);
}

void AssetSystem::UploadAssetData(
    const AssetCollection& AssetCollection, const Asset& Asset, const AssetDataSource& AssetDataSource, UriResultCallback Callback)
{
    UploadAssetDataEx(AssetCollection, Asset, AssetDataSource, CancellationToken::Dummy(), Callback);
}

void AssetSystem::UploadAssetDataEx(const AssetCollection& AssetCollection, const Asset& Asset, const AssetDataSource& AssetDataSource,
    CancellationToken& CancellationToken, UriResultCallback Callback)
{
    if (Asset.Name.IsEmpty())
    {
        INVOKE_IF_NOT_NULL(Callback, MakeInvalid<UriResult>());

        return;
    }

    auto FormFile = std::make_shared<web::HttpPayload>();
    AssetDataSource.SetUploadContent(WebClient, FormFile.get(), Asset);

    UriResultCallback InternalCallback = [Callback, Asset](const UriResult& Result)
    {
        if (Result.GetFailureReason() != ERequestFailureReason::None)
        {
            CSP_LOG_ERROR_MSG(String("Asset with Id %s has failed to upload").c_str());
        }

        INVOKE_IF_NOT_NULL(Callback, Result);
    };

    services::ResponseHandlerPtr ResponseHandler = AssetDetailAPI->CreateHandler<UriResultCallback, UriResult, void, services::NullDto>(
        InternalCallback, nullptr, web::EResponseCodes::ResponseOK);

    static_cast<chs::AssetDetailApi*>(AssetDetailAPI)
        ->apiV1PrototypesPrototypeIdAssetDetailsAssetDetailIdBlobPost(
            AssetCollection.Id, Asset.Id, std::nullopt, FormFile, ResponseHandler, CancellationToken);
}

void AssetSystem::DownloadAssetData(const Asset& Asset, AssetDataResultCallback Callback)
{
    DownloadAssetDataEx(Asset, CancellationToken::Dummy(), Callback);
>>>>>>> 4268eb4d
}

void AssetSystem::DownloadAssetDataEx(const Asset& Asset, CancellationToken& CancellationToken, AssetDataResultCallback Callback)
{
<<<<<<< HEAD
    if (AssetCollectionIds.IsEmpty())
    {
        CSP_LOG_MSG(LogLevel::Error, "You have to provide at least one AssetCollectionId");

        INVOKE_IF_NOT_NULL(Callback, MakeInvalid<AssetsResult>());

        return;
    }

    std::vector<String> Ids;

    for (int i = 0; i < AssetCollectionIds.Size(); ++i)
    {
        Ids.push_back(AssetCollectionIds[i]);
    }

    services::ResponseHandlerPtr ResponseHandler
        = AssetDetailAPI->CreateHandler<AssetsResultCallback, AssetsResult, void, services::DtoArray<chs::AssetDetailDto>>(Callback, nullptr);

    // Use `GET /api/v1/prototypes/asset-details` and only pass asset collection IDs
    static_cast<chs::AssetDetailApi*>(AssetDetailAPI)
        ->apiV1PrototypesAssetDetailsGet(std::nullopt, // Ids
            std::nullopt, // SupportedPlatforms
            std::nullopt, // AssetTypes
            std::nullopt, // Styles
            std::nullopt, // Names
            std::nullopt, // CreatedAfter
            Ids, // PrototypeIds
            std::nullopt, // PrototypeNames
            std::nullopt, // PrototypeParentNames
            std::nullopt, // Tags
            std::nullopt, // ExcludedTags
            std::nullopt, // TagsAll
            ResponseHandler);
}

void AssetSystem::UploadAssetData(
    const AssetCollection& AssetCollection, const Asset& Asset, const AssetDataSource& AssetDataSource, UriResultCallback Callback)
{
    UploadAssetDataEx(AssetCollection, Asset, AssetDataSource, CancellationToken::Dummy(), Callback);
}

void AssetSystem::UploadAssetDataEx(const AssetCollection& AssetCollection, const Asset& Asset, const AssetDataSource& AssetDataSource,
    CancellationToken& CancellationToken, UriResultCallback Callback)
{
    if (Asset.Name.IsEmpty())
    {
        INVOKE_IF_NOT_NULL(Callback, MakeInvalid<UriResult>());

        return;
    }

    auto FormFile = std::make_shared<web::HttpPayload>();
    AssetDataSource.SetUploadContent(WebClient, FormFile.get(), Asset);

    UriResultCallback InternalCallback = [Callback, Asset](const UriResult& Result)
    {
        if (Result.GetFailureReason() != ERequestFailureReason::None)
        {
            CSP_LOG_ERROR_MSG(String("Asset with Id %s has failed to upload").c_str());
        }

        INVOKE_IF_NOT_NULL(Callback, Result);
    };

    services::ResponseHandlerPtr ResponseHandler = AssetDetailAPI->CreateHandler<UriResultCallback, UriResult, void, services::NullDto>(
        InternalCallback, nullptr, web::EResponseCodes::ResponseOK);

    static_cast<chs::AssetDetailApi*>(AssetDetailAPI)
        ->apiV1PrototypesPrototypeIdAssetDetailsAssetDetailIdBlobPost(
            AssetCollection.Id, Asset.Id, std::nullopt, FormFile, ResponseHandler, CancellationToken);
}

void AssetSystem::DownloadAssetData(const Asset& Asset, AssetDataResultCallback Callback)
{
    DownloadAssetDataEx(Asset, CancellationToken::Dummy(), Callback);
}

void AssetSystem::DownloadAssetDataEx(const Asset& Asset, CancellationToken& CancellationToken, AssetDataResultCallback Callback)
{
    services::ResponseHandlerPtr ResponseHandler
        = AssetDetailAPI->CreateHandler<AssetDataResultCallback, AssetDataResult, void, services::AssetFileDto>(Callback, nullptr);

    FileManager->GetFile(Asset.Uri, ResponseHandler, CancellationToken);
=======
    services::ResponseHandlerPtr ResponseHandler
        = AssetDetailAPI->CreateHandler<AssetDataResultCallback, AssetDataResult, void, services::AssetFileDto>(Callback, nullptr);

    FileManager->GetFile(Asset.Uri, ResponseHandler, CancellationToken);
}

void AssetSystem::GetAssetDataSize(const Asset& Asset, UInt64ResultCallback Callback)
{
    HTTPHeadersResultCallback InternalCallback = [Callback](const HTTPHeadersResult& Result)
    {
        UInt64Result InternalResult(Result.GetResultCode(), Result.GetHttpResultCode());

        if (Result.GetResultCode() == EResultCode::Success)
        {
            auto& Headers = Result.GetValue();
            auto& ContentLength = Headers["content-length"];
            auto Value = std::strtoull(ContentLength.c_str(), nullptr, 10);
            InternalResult.SetValue(Value);
        }

        INVOKE_IF_NOT_NULL(Callback, InternalResult);
    };

    services::ResponseHandlerPtr ResponseHandler
        = AssetDetailAPI->CreateHandler<HTTPHeadersResultCallback, HTTPHeadersResult, void, services::NullDto>(InternalCallback, nullptr);

    FileManager->GetResponseHeaders(Asset.Uri, ResponseHandler);
}

CSP_ASYNC_RESULT void AssetSystem::GetLODChain(const AssetCollection& AssetCollection, LODChainResultCallback Callback)
{
    auto GetAssetsCallback = [AssetCollection, Callback](const AssetsResult& Result)
    {
        LODChainResult LODResult(Result.GetResultCode(), Result.GetHttpResultCode());

        if (Result.GetResultCode() == EResultCode::Success)
        {
            LODChain Chain = CreateLODChainFromAssets(Result.GetAssets(), AssetCollection.Id);
            LODResult.SetLODChain(std::move(Chain));
        }

        INVOKE_IF_NOT_NULL(Callback, LODResult);
    };

    GetAssetsByCriteria({ AssetCollection.Id }, nullptr, nullptr, Array<EAssetType> { EAssetType::MODEL }, GetAssetsCallback);
}

CSP_ASYNC_RESULT_WITH_PROGRESS void AssetSystem::RegisterAssetToLODChain(
    const AssetCollection& AssetCollection, const Asset& InAsset, int LODLevel, AssetResultCallback Callback)
{
    // GetAssetsByCriteria
    auto GetAssetsCallback = [this, AssetCollection, InAsset, LODLevel, Callback](const AssetsResult& Result)
    {
        if (Result.GetResultCode() == EResultCode::InProgress)
        {
            return;
        }

        if (Result.GetResultCode() == EResultCode::Failed)
        {
            INVOKE_IF_NOT_NULL(Callback, Result);

            return;
        }

        const Array<Asset>& Assets = Result.GetAssets();
        LODChain Chain = CreateLODChainFromAssets(Assets, AssetCollection.Id);

        if (!ValidateNewLODLevelForChain(Chain, LODLevel))
        {
            CSP_LOG_MSG(LogLevel::Error, "LOD level already exists in chain");

            INVOKE_IF_NOT_NULL(Callback, Result);

            return;
        }

        // UpdateAsset
        auto UpdateAssetCallback = [this, AssetCollection, Callback, Assets](const AssetResult& Result) { INVOKE_IF_NOT_NULL(Callback, Result); };

        // Add new LOD style
        Asset NewAsset = InAsset;
        Array<String> NewStyles(NewAsset.Styles.Size() + 1);

        for (int i = 0; i < NewAsset.Styles.Size(); ++i)
        {
            NewStyles[i] = NewAsset.Styles[i];
        }

        NewStyles[NewAsset.Styles.Size()] = CreateLODStyleVar(LODLevel);
        NewAsset.Styles = std::move(NewStyles);

        UpdateAsset(NewAsset, UpdateAssetCallback);
    };

    GetAssetsByCriteria({ InAsset.AssetCollectionId }, nullptr, nullptr, Array<EAssetType> { EAssetType::MODEL }, GetAssetsCallback);
>>>>>>> 4268eb4d
}

void AssetSystem::CreateMaterial(const csp::common::String& Name, const csp::common::String& SpaceId, GLTFMaterialResultCallback Callback)
{
<<<<<<< HEAD
    HTTPHeadersResultCallback InternalCallback = [Callback](const HTTPHeadersResult& Result)
    {
        UInt64Result InternalResult(Result.GetResultCode(), Result.GetHttpResultCode());

        if (Result.GetResultCode() == EResultCode::Success)
        {
            auto& Headers = Result.GetValue();
            auto& ContentLength = Headers["content-length"];
            auto Value = std::strtoull(ContentLength.c_str(), nullptr, 10);
            InternalResult.SetValue(Value);
        }

        INVOKE_IF_NOT_NULL(Callback, InternalResult);
    };

    services::ResponseHandlerPtr ResponseHandler
        = AssetDetailAPI->CreateHandler<HTTPHeadersResultCallback, HTTPHeadersResult, void, services::NullDto>(InternalCallback, nullptr);

    FileManager->GetResponseHeaders(Asset.Uri, ResponseHandler);
}

CSP_ASYNC_RESULT void AssetSystem::GetLODChain(const AssetCollection& AssetCollection, LODChainResultCallback Callback)
{
    auto GetAssetsCallback = [AssetCollection, Callback](const AssetsResult& Result)
    {
        LODChainResult LODResult(Result.GetResultCode(), Result.GetHttpResultCode());

        if (Result.GetResultCode() == EResultCode::Success)
        {
            LODChain Chain = CreateLODChainFromAssets(Result.GetAssets(), AssetCollection.Id);
            LODResult.SetLODChain(std::move(Chain));
        }

        INVOKE_IF_NOT_NULL(Callback, LODResult);
    };

    GetAssetsByCriteria({ AssetCollection.Id }, nullptr, nullptr, Array<EAssetType> { EAssetType::MODEL }, GetAssetsCallback);
}

CSP_ASYNC_RESULT_WITH_PROGRESS void AssetSystem::RegisterAssetToLODChain(
    const AssetCollection& AssetCollection, const Asset& InAsset, int LODLevel, AssetResultCallback Callback)
{
    // GetAssetsByCriteria
    auto GetAssetsCallback = [this, AssetCollection, InAsset, LODLevel, Callback](const AssetsResult& Result)
    {
        if (Result.GetResultCode() == EResultCode::InProgress)
        {
            return;
        }

        if (Result.GetResultCode() == EResultCode::Failed)
        {
            INVOKE_IF_NOT_NULL(Callback, Result);

            return;
        }

        const Array<Asset>& Assets = Result.GetAssets();
        LODChain Chain = CreateLODChainFromAssets(Assets, AssetCollection.Id);

        if (!ValidateNewLODLevelForChain(Chain, LODLevel))
        {
            CSP_LOG_MSG(LogLevel::Error, "LOD level already exists in chain");

            INVOKE_IF_NOT_NULL(Callback, Result);

            return;
        }

        // UpdateAsset
        auto UpdateAssetCallback = [this, AssetCollection, Callback, Assets](const AssetResult& Result) { INVOKE_IF_NOT_NULL(Callback, Result); };

        // Add new LOD style
        Asset NewAsset = InAsset;
        Array<String> NewStyles(NewAsset.Styles.Size() + 1);

        for (int i = 0; i < NewAsset.Styles.Size(); ++i)
        {
            NewStyles[i] = NewAsset.Styles[i];
        }

        NewStyles[NewAsset.Styles.Size()] = CreateLODStyleVar(LODLevel);
        NewAsset.Styles = std::move(NewStyles);

        UpdateAsset(NewAsset, UpdateAssetCallback);
    };

    GetAssetsByCriteria({ InAsset.AssetCollectionId }, nullptr, nullptr, Array<EAssetType> { EAssetType::MODEL }, GetAssetsCallback);
=======
    // 1. Create asset collection
    auto CreateAssetCollectionCB = [this, Callback, Name, SpaceId](const AssetCollectionResult& CreateAssetCollectionResult)
    {
        if (CreateAssetCollectionResult.GetResultCode() != EResultCode::Success)
        {
            Callback(GLTFMaterialResult(CreateAssetCollectionResult.GetResultCode(), CreateAssetCollectionResult.GetHttpResultCode()));
            return;
        }

        // 2. Create asset
        const AssetCollection& CreatedAssetCollection = CreateAssetCollectionResult.GetAssetCollection();

        auto CreateAssetCB = [this, Callback, CreatedAssetCollection, SpaceId, Name](const AssetResult& CreateAssetResult)
        {
            if (CreateAssetResult.GetResultCode() != EResultCode::Success)
            {
                Callback(GLTFMaterialResult(CreateAssetResult.GetResultCode(), CreateAssetResult.GetHttpResultCode()));
                return;
            }

            // 3. Upload default material
            Asset CreatedAsset = CreateAssetResult.GetAsset();

            GLTFMaterial NewMaterial(Name, CreatedAssetCollection.Id, CreatedAsset.Id);
            csp::common::String MaterialJson = csp::json::JsonSerializer::Serialize(NewMaterial);

            auto UploadMaterialCallback = [this, Callback, NewMaterial, SpaceId, Name](const UriResult& UploadResult)
            {
                if (UploadResult.GetResultCode() != EResultCode::Success)
                {
                    Callback(GLTFMaterialResult(UploadResult.GetResultCode(), UploadResult.GetHttpResultCode()));
                    return;
                }

                // 4. Return created material
                GLTFMaterialResult FinalResult(UploadResult.GetResultCode(), UploadResult.GetHttpResultCode());
                FinalResult.SetGLTFMaterial(NewMaterial);

                Callback(FinalResult);
            };

            CreatedAsset.FileName = CreateUniqueMaterialFileName(Name, SpaceId);

            // Create a new string to prevent const casting
            std::string Buffer(MaterialJson.c_str());

            BufferAssetDataSource AssetData;
            AssetData.SetMimeType("application/json");
            AssetData.Buffer = Buffer.data();
            AssetData.BufferLength = MaterialJson.Length();

            UploadAssetData(CreatedAssetCollection, CreatedAsset, AssetData, UploadMaterialCallback);
        };

        const csp::common::String MaterialAssetName = CreateUniqueMaterialAssetName(Name, SpaceId);

        CreateAsset(CreateAssetCollectionResult.GetAssetCollection(), MaterialAssetName, nullptr, nullptr, EAssetType::MATERIAL, CreateAssetCB);
    };

    const csp::common::String MaterialCollectionName = CreateUniqueMaterialAssetCollectionName(Name, SpaceId);

    CreateAssetCollection(SpaceId, nullptr, MaterialCollectionName, nullptr, EAssetCollectionType::DEFAULT, nullptr, CreateAssetCollectionCB);
}

void AssetSystem::UpdateMaterial(const GLTFMaterial& Material, NullResultCallback Callback)
{
    // 1. Get asset collection
    auto GetAssetCollectionCB = [this, Material, Callback](const AssetCollectionResult& CreateAssetCollectionResult)
    {
        if (CreateAssetCollectionResult.GetResultCode() != EResultCode::Success)
        {
            Callback(NullResult(CreateAssetCollectionResult.GetResultCode(), CreateAssetCollectionResult.GetHttpResultCode()));
            return;
        }

        // 2. Get asset
        const AssetCollection& CreatedAssetCollection = CreateAssetCollectionResult.GetAssetCollection();

        auto GetAssetCB = [this, Callback, Material, CreatedAssetCollection](const AssetResult& CreateAssetResult)
        {
            if (CreateAssetResult.GetResultCode() != EResultCode::Success)
            {
                Callback(NullResult(CreateAssetResult.GetResultCode(), CreateAssetResult.GetHttpResultCode()));
                return;
            }

            // 3. Upload material
            auto UploadMaterialCallback = [this, Callback, Material](const UriResult& UploadResult)
            { Callback(NullResult(UploadResult.GetResultCode(), UploadResult.GetHttpResultCode())); };

            csp::common::String MaterialJson = json::JsonSerializer::Serialize(Material);
            const Asset& CreatedAsset = CreateAssetResult.GetAsset();

            // Create a new string to prevent const casting
            std::string Buffer(MaterialJson.c_str());

            BufferAssetDataSource AssetData;
            AssetData.SetMimeType("application/json");
            AssetData.Buffer = Buffer.data();
            AssetData.BufferLength = MaterialJson.Length();

            UploadAssetData(CreatedAssetCollection, CreatedAsset, AssetData, UploadMaterialCallback);
        };

        GetAssetById(Material.GetMaterialCollectionId(), Material.GetMaterialId(), GetAssetCB);
    };

    GetAssetCollectionById(Material.GetMaterialCollectionId(), GetAssetCollectionCB);
}

void AssetSystem::DeleteMaterial(const GLTFMaterial& Material, NullResultCallback Callback)
{
    // 1. Delete asset
    auto DeleteAssetCB = [this, Callback, &Material](const NullResult& DeleteAssetResult)
    {
        if (DeleteAssetResult.GetResultCode() != EResultCode::Success)
        {
            Callback(NullResult(DeleteAssetResult.GetResultCode(), DeleteAssetResult.GetHttpResultCode()));
            return;
        }

        // 2. Delete asset collection
        auto DeleteAssetCollectionCB = [this, Callback](const NullResult& DeleteAssetCollectionResult) { Callback(DeleteAssetCollectionResult); };

        DeleteAssetCollectionById(Material.GetMaterialCollectionId(), DeleteAssetCollectionCB);
    };

    DeleteAssetById(Material.GetMaterialCollectionId(), Material.GetMaterialId(), DeleteAssetCB);
}

void AssetSystem::GetMaterials(const csp::common::String& SpaceId, GLTFMaterialsResultCallback Callback)
{
    // 1. find asset collection for space
    auto FindAssetCollectionsCB = [this, Callback](const AssetCollectionsResult& FindAssetCollectionsResult)
    {
        if (FindAssetCollectionsResult.GetResultCode() != EResultCode::Success)
        {
            Callback(GLTFMaterialsResult(FindAssetCollectionsResult.GetResultCode(), FindAssetCollectionsResult.GetHttpResultCode()));
            return;
        }

        const auto& AssetCollections = FindAssetCollectionsResult.GetAssetCollections();

        if (AssetCollections.Size() == 0)
        {
            // There are no asset collections for this space
            Callback(GLTFMaterialsResult(FindAssetCollectionsResult.GetResultCode(), FindAssetCollectionsResult.GetHttpResultCode()));
            return;
        }

        // 2. Find material assets in collections
        csp::common::Array<csp::common::String> AssetCollectionIds(AssetCollections.Size());

        for (size_t i = 0; i < AssetCollections.Size(); ++i)
        {
            AssetCollectionIds[i] = AssetCollections[i].Id;
        }

        auto GetAssetsCB = [this, Callback](const AssetsResult& GetAssetsResult)
        {
            const auto& Assets = GetAssetsResult.GetAssets();
            const size_t AssetsToDownload = Assets.Size();

            if (AssetsToDownload == 0)
            {
                // There are no material assets in this space
                Callback(GLTFMaterialsResult(GetAssetsResult.GetResultCode(), GetAssetsResult.GetHttpResultCode()));
                return;
            }

            // These are shared references to prevent going out of scope between callbacks
            // Note: The callbacks ARE called on the main thread
            auto DownloadedMaterials = std::make_shared<csp::common::Array<GLTFMaterial>>(AssetsToDownload);
            auto AssetsDownloaded = std::make_shared<size_t>();
            auto Failed = std::make_shared<bool>();

            // 3. Download asset data for each material asset
            for (size_t i = 0; i < Assets.Size(); ++i)
            {
                csp::common::String AssetCollectionId = Assets[i].AssetCollectionId;
                csp::common::String AssetId = Assets[i].Id;

                auto DownloadMaterialCallback = [this, Callback, AssetsToDownload, i, AssetCollectionId, AssetId, DownloadedMaterials,
                                                    AssetsDownloaded, Failed](const AssetDataResult& DownloadResult)
                {
                    // Return early as one of the calls has already failed
                    if (*Failed)
                    {
                        return;
                    }

                    if (DownloadResult.GetResultCode() != EResultCode::Success)
                    {
                        if (DownloadResult.GetResultCode() == EResultCode::Failed)
                        {
                            *Failed = true;
                        }

                        Callback(GLTFMaterialsResult(DownloadResult.GetResultCode(), DownloadResult.GetHttpResultCode()));
                        return;
                    }

                    // Convert material json to material
                    const char* MaterialData = static_cast<const char*>(DownloadResult.GetData());

                    GLTFMaterial FoundMaterial("", AssetCollectionId, AssetId);
                    bool Deserialized = json::JsonDeserializer::Deserialize(MaterialData, FoundMaterial);

                    (*AssetsDownloaded)++;

                    if (Deserialized == false)
                    {
                        CSP_LOG_ERROR_MSG("Failed to deserialize material");
                        return;
                    }

                    (*DownloadedMaterials)[i] = FoundMaterial;

                    if ((*AssetsDownloaded) >= AssetsToDownload)
                    {
                        // Finish
                        GLTFMaterialsResult Result(DownloadResult.GetResultCode(), DownloadResult.GetHttpResultCode());
                        Result.SetGLTFMaterials((*DownloadedMaterials));

                        Callback(Result);
                    }
                };

                DownloadAssetData(Assets[i], DownloadMaterialCallback);
            }
        };

        GetAssetsByCriteria(AssetCollectionIds, nullptr, nullptr, csp::common::Array { EAssetType::MATERIAL }, GetAssetsCB);
    };

    FindAssetCollections(
        nullptr, nullptr, nullptr, nullptr, nullptr, csp::common::Array<csp::common::String> { SpaceId }, nullptr, nullptr, FindAssetCollectionsCB);
}

void AssetSystem::GetMaterial(const csp::common::String& AssetCollectionId, const csp::common::String& AssetId, GLTFMaterialResultCallback Callback)
{
    // 1. Get asset collection
    auto GetAssetCollectionCB = [this, AssetCollectionId, AssetId, Callback](const AssetCollectionResult& CreateAssetCollectionResult)
    {
        if (CreateAssetCollectionResult.GetResultCode() != EResultCode::Success)
        {
            Callback(GLTFMaterialResult(CreateAssetCollectionResult.GetResultCode(), CreateAssetCollectionResult.GetHttpResultCode()));
            return;
        }

        // 2. Get asset
        const AssetCollection& FoundAssetCollection = CreateAssetCollectionResult.GetAssetCollection();

        auto GetAssetCB = [this, Callback, FoundAssetCollection](const AssetResult& CreateAssetResult)
        {
            if (CreateAssetResult.GetResultCode() != EResultCode::Success)
            {
                Callback(GLTFMaterialResult(CreateAssetResult.GetResultCode(), CreateAssetResult.GetHttpResultCode()));
                return;
            }

            // 3. Download material
            const Asset& FoundAsset = CreateAssetResult.GetAsset();

            auto DownloadMaterialCallback = [this, Callback, FoundAssetCollection, FoundAsset](const AssetDataResult& DownloadResult)
            {
                if (DownloadResult.GetResultCode() != EResultCode::Success)
                {
                    Callback(GLTFMaterialResult(DownloadResult.GetResultCode(), DownloadResult.GetHttpResultCode()));
                    return;
                }

                const char* MaterialData = static_cast<const char*>(DownloadResult.GetData());

                // Convert material json to material
                GLTFMaterial FoundMaterial("", FoundAssetCollection.Id, FoundAsset.Id);
                bool Deserialized = csp::json::JsonDeserializer::Deserialize(MaterialData, FoundMaterial);

                if (Deserialized == false)
                {
                    CSP_LOG_ERROR_MSG("Failed to deserialize material");
                }

                GLTFMaterialResult Result(DownloadResult.GetResultCode(), DownloadResult.GetHttpResultCode());
                Result.SetGLTFMaterial(FoundMaterial);

                Callback(Result);
            };

            DownloadAssetData(FoundAsset, DownloadMaterialCallback);
        };

        GetAssetById(AssetCollectionId, AssetId, GetAssetCB);
    };

    GetAssetCollectionById(AssetCollectionId, GetAssetCollectionCB);
}

void AssetSystem::SetAssetDetailBlobChangedCallback(AssetDetailBlobChangedCallbackHandler Callback)
{
    AssetDetailBlobChangedCallback = Callback;

    RegisterSystemCallback();
>>>>>>> 4268eb4d
}

void AssetSystem::SetMaterialChangedCallback(MaterialChangedCallbackHandler Callback)
{
<<<<<<< HEAD
    AssetDetailBlobChangedCallback = Callback;
=======
    MaterialChangedCallback = Callback;

>>>>>>> 4268eb4d
    RegisterSystemCallback();
}

void AssetSystem::RegisterSystemCallback()
{
<<<<<<< HEAD
    if (!AssetDetailBlobChangedCallback)
    {
=======
    if (!EventBusPtr)
    {
        CSP_LOG_ERROR_MSG("Error: Failed to register AssetSystem. EventBus must be instantiated in the MultiplayerConnection first.");
        return;
    }

    if (!MaterialChangedCallback && !AssetDetailBlobChangedCallback)
    {
        CSP_LOG_ERROR_MSG("Error: Neither MaterialChangedCallback nor AssetDetailBlobChangedCallback were set, not registering AssetSystem to "
                          "AssetDetailBlobChanged.\nPlease set either callback before registering.");
>>>>>>> 4268eb4d
        return;
    }

    EventBusPtr->ListenNetworkEvent("AssetDetailBlobChanged", this);
}

void AssetSystem::DeregisterSystemCallback()
{
    if (EventBusPtr)
    {
        EventBusPtr->StopListenNetworkEvent("AssetDetailBlobChanged");
    }
}

void AssetSystem::OnEvent(const std::vector<signalr::value>& EventValues)
{
<<<<<<< HEAD
    if (!AssetDetailBlobChangedCallback)
=======
    if (!AssetDetailBlobChangedCallback && !MaterialChangedCallback)
>>>>>>> 4268eb4d
    {
        return;
    }

    csp::multiplayer::AssetChangedEventDeserialiser Deserialiser;
    Deserialiser.Parse(EventValues);
<<<<<<< HEAD
    AssetDetailBlobChangedCallback(Deserialiser.GetEventParams());
=======

    const csp::multiplayer::AssetDetailBlobParams& AssetParams = Deserialiser.GetEventParams();

    if (AssetDetailBlobChangedCallback)
    {
        AssetDetailBlobChangedCallback(AssetParams);
    }

    if (AssetParams.AssetType == systems::EAssetType::MATERIAL && MaterialChangedCallback)
    {
        csp::multiplayer::MaterialChangedParams MaterialParams;
        MaterialParams.ChangeType = AssetParams.ChangeType;
        MaterialParams.MaterialCollectionId = AssetParams.AssetCollectionId;
        MaterialParams.MaterialId = AssetParams.AssetId;

        MaterialChangedCallback(MaterialParams);
    }
>>>>>>> 4268eb4d
}

} // namespace csp::systems<|MERGE_RESOLUTION|>--- conflicted
+++ resolved
@@ -34,12 +34,6 @@
 
 namespace chs = services::generated::prototypeservice;
 
-<<<<<<< HEAD
-constexpr int DEFAULT_SKIP_NUMBER = 0;
-constexpr int DEFAULT_RESULT_MAX_NUMBER = 100;
-
-=======
->>>>>>> 4268eb4d
 namespace
 {
 constexpr int DEFAULT_SKIP_NUMBER = 0;
@@ -90,17 +84,13 @@
         return "Audio";
     else if (AssetType == systems::EAssetType::GAUSSIAN_SPLAT)
         return "GaussianSplat";
-<<<<<<< HEAD
-=======
     else if (AssetType == systems::EAssetType::MATERIAL)
         return "Material";
->>>>>>> 4268eb4d
     else
     {
         assert(false && "Unsupported Asset Type!");
         return "Image";
     }
-<<<<<<< HEAD
 }
 
 std::shared_ptr<chs::PrototypeDto> CreatePrototypeDto(const Optional<String>& SpaceId, const Optional<String>& ParentAssetCollectionId,
@@ -153,85 +143,36 @@
     }
 
     return PrototypeInfo;
-=======
->>>>>>> 4268eb4d
-}
-
-std::shared_ptr<chs::PrototypeDto> CreatePrototypeDto(const Optional<String>& SpaceId, const Optional<String>& ParentAssetCollectionId,
-    const String& AssetCollectionName, const Optional<Map<String, String>>& Metadata, systems::EAssetCollectionType Type,
-    const Optional<Array<String>>& Tags)
-{
-    auto PrototypeInfo = std::make_shared<chs::PrototypeDto>();
-    PrototypeInfo->SetName(AssetCollectionName);
-
-<<<<<<< HEAD
+}
+
+csp::common::String CreateUniqueMaterialAssetCollectionName(const csp::common::String& Name, const csp::common::String& SpaceId)
+{
+    return MATERIAL_ASSET_COLLECTION_NAME_PREFIX + SpaceId + "_" + Name;
+}
+
+csp::common::String CreateUniqueMaterialAssetName(const csp::common::String& Name, const csp::common::String& SpaceId)
+{
+    return MATERIAL_ASSET_NAME_PREFIX + SpaceId + "_" + Name;
+}
+
+csp::common::String CreateUniqueMaterialFileName(const csp::common::String& Name, const csp::common::String& SpaceId)
+{
+    return MATERIAL_FILE_NAME_PREFIX + SpaceId + "_" + Name + ".json";
+}
+
+} // namespace
+
 namespace csp::systems
-=======
-    PrototypeInfo->SetType(ConvertAssetCollectionTypeToString(Type));
-
-    if (SpaceId.HasValue())
-    {
-        const std::vector<String> GroupIds = { *SpaceId };
-        PrototypeInfo->SetGroupIds(GroupIds);
-    }
-
-    if (ParentAssetCollectionId.HasValue())
-    {
-        PrototypeInfo->SetParentId(*ParentAssetCollectionId);
-    }
-
-    if (Metadata.HasValue())
-    {
-        std::map<String, String> DTOMetadata;
-
-        auto* Keys = Metadata->Keys();
-
-        for (auto idx = 0; idx < Keys->Size(); ++idx)
-        {
-            auto Key = Keys->operator[](idx);
-            auto Value = Metadata->operator[](Key);
-            DTOMetadata.insert(std::pair<String, String>(Key, Value));
-        }
-
-        PrototypeInfo->SetMetadata(DTOMetadata);
-    }
-
-    if (Tags.HasValue())
-    {
-        std::vector<String> TagsVector;
-        TagsVector.reserve(Tags->Size());
-
-        for (size_t idx = 0; idx < Tags->Size(); ++idx)
-        {
-            TagsVector.push_back((*Tags)[idx]);
-        }
-
-        PrototypeInfo->SetTags(TagsVector);
-    }
-
-    return PrototypeInfo;
-}
-
-csp::common::String CreateUniqueMaterialAssetCollectionName(const csp::common::String& Name, const csp::common::String& SpaceId)
->>>>>>> 4268eb4d
-{
-    return MATERIAL_ASSET_COLLECTION_NAME_PREFIX + SpaceId + "_" + Name;
-}
-
-<<<<<<< HEAD
+{
+
 AssetSystem::AssetSystem()
     : SystemBase(nullptr, nullptr)
     , PrototypeAPI(nullptr)
     , AssetDetailAPI(nullptr)
     , FileManager(nullptr)
-=======
-csp::common::String CreateUniqueMaterialAssetName(const csp::common::String& Name, const csp::common::String& SpaceId)
->>>>>>> 4268eb4d
-{
-    return MATERIAL_ASSET_NAME_PREFIX + SpaceId + "_" + Name;
-}
-
-<<<<<<< HEAD
+{
+}
+
 AssetSystem::AssetSystem(web::WebClient* InWebClient, multiplayer::EventBus* InEventBus)
     : SystemBase(InWebClient, InEventBus)
 {
@@ -241,36 +182,44 @@
     FileManager = CSP_NEW web::RemoteFileManager(InWebClient);
 
     RegisterSystemCallback();
-=======
-csp::common::String CreateUniqueMaterialFileName(const csp::common::String& Name, const csp::common::String& SpaceId)
-{
-    return MATERIAL_FILE_NAME_PREFIX + SpaceId + "_" + Name + ".json";
-}
-
-} // namespace
-
-namespace csp::systems
-{
-
-AssetSystem::AssetSystem()
-    : SystemBase(nullptr, nullptr)
-    , PrototypeAPI(nullptr)
-    , AssetDetailAPI(nullptr)
-    , FileManager(nullptr)
-{
->>>>>>> 4268eb4d
-}
-
-AssetSystem::AssetSystem(web::WebClient* InWebClient, multiplayer::EventBus* InEventBus)
-    : SystemBase(InWebClient, InEventBus)
-{
-<<<<<<< HEAD
+}
+
+AssetSystem::~AssetSystem()
+{
     CSP_DELETE(FileManager);
 
     CSP_DELETE(AssetDetailAPI);
     CSP_DELETE(PrototypeAPI);
 
     DeregisterSystemCallback();
+}
+
+void AssetSystem::DeleteAssetCollectionById(const csp::common::String& AssetCollectionId, NullResultCallback Callback)
+{
+    const String PrototypeId = AssetCollectionId;
+
+    if (PrototypeId.IsEmpty())
+    {
+        CSP_LOG_MSG(LogLevel::Error, "A delete of an asset collection was issued without an ID. You have to provide an asset collection ID.");
+
+        INVOKE_IF_NOT_NULL(Callback, MakeInvalid<NullResult>());
+
+        return;
+    }
+
+    services::ResponseHandlerPtr ResponseHandler = PrototypeAPI->CreateHandler<NullResultCallback, NullResult, void, services::NullDto>(
+        Callback, nullptr, web::EResponseCodes::ResponseNoContent);
+
+    static_cast<chs::PrototypeApi*>(PrototypeAPI)->apiV1PrototypesIdDelete(PrototypeId, ResponseHandler);
+}
+
+void AssetSystem::DeleteAssetById(const csp::common::String& AsseCollectiontId, const csp::common::String& AssetId, NullResultCallback Callback)
+{
+    services::ResponseHandlerPtr ResponseHandler = AssetDetailAPI->CreateHandler<NullResultCallback, NullResult, void, services::NullDto>(
+        Callback, nullptr, web::EResponseCodes::ResponseNoContent);
+
+    static_cast<chs::AssetDetailApi*>(AssetDetailAPI)
+        ->apiV1PrototypesPrototypeIdAssetDetailsAssetDetailIdDelete(AsseCollectiontId, AssetId, ResponseHandler);
 }
 
 void AssetSystem::CreateAssetCollection(const Optional<String>& InSpaceId, const Optional<String>& ParentAssetCollectionId,
@@ -291,33 +240,11 @@
             Callback, nullptr, web::EResponseCodes::ResponseCreated);
 
     static_cast<chs::PrototypeApi*>(PrototypeAPI)->apiV1PrototypesPost(PrototypeInfo, ResponseHandler);
-=======
-    PrototypeAPI = CSP_NEW chs::PrototypeApi(InWebClient);
-    AssetDetailAPI = CSP_NEW chs::AssetDetailApi(InWebClient);
-
-    FileManager = CSP_NEW web::RemoteFileManager(InWebClient);
-
-    RegisterSystemCallback();
-}
-
-AssetSystem::~AssetSystem()
-{
-    CSP_DELETE(FileManager);
-
-    CSP_DELETE(AssetDetailAPI);
-    CSP_DELETE(PrototypeAPI);
-
-    DeregisterSystemCallback();
->>>>>>> 4268eb4d
-}
-
-void AssetSystem::DeleteAssetCollectionById(const csp::common::String& AssetCollectionId, NullResultCallback Callback)
-{
-<<<<<<< HEAD
+}
+
+void AssetSystem::DeleteAssetCollection(const AssetCollection& AssetCollection, NullResultCallback Callback)
+{
     const String PrototypeId = AssetCollection.Id;
-=======
-    const String PrototypeId = AssetCollectionId;
->>>>>>> 4268eb4d
 
     if (PrototypeId.IsEmpty())
     {
@@ -334,9 +261,8 @@
     static_cast<chs::PrototypeApi*>(PrototypeAPI)->apiV1PrototypesIdDelete(PrototypeId, ResponseHandler);
 }
 
-void AssetSystem::DeleteAssetById(const csp::common::String& AsseCollectiontId, const csp::common::String& AssetId, NullResultCallback Callback)
-{
-<<<<<<< HEAD
+void AssetSystem::DeleteMultipleAssetCollections(csp::common::Array<AssetCollection>& SourceAssetCollectionIDs, NullResultCallback Callback)
+{
     if (SourceAssetCollectionIDs.Size() == 0)
     {
         CSP_LOG_MSG(LogLevel::Error, "No source asset collections were provided whilst attempting to delete.");
@@ -440,45 +366,18 @@
             ResponseHandler, // ResponseHandler
             csp::common::CancellationToken::Dummy() // CancellationToken
         );
-=======
-    services::ResponseHandlerPtr ResponseHandler = AssetDetailAPI->CreateHandler<NullResultCallback, NullResult, void, services::NullDto>(
-        Callback, nullptr, web::EResponseCodes::ResponseNoContent);
-
-    static_cast<chs::AssetDetailApi*>(AssetDetailAPI)
-        ->apiV1PrototypesPrototypeIdAssetDetailsAssetDetailIdDelete(AsseCollectiontId, AssetId, ResponseHandler);
->>>>>>> 4268eb4d
-}
-
-void AssetSystem::CreateAssetCollection(const Optional<String>& InSpaceId, const Optional<String>& ParentAssetCollectionId,
-    const String& AssetCollectionName, const Optional<Map<String, String>>& Metadata, EAssetCollectionType Type, const Optional<Array<String>>& Tags,
-    AssetCollectionResultCallback Callback)
-{
-<<<<<<< HEAD
+}
+
+void AssetSystem::GetAssetCollectionById(const String& AssetCollectionId, AssetCollectionResultCallback Callback)
+{
     services::ResponseHandlerPtr ResponseHandler
         = PrototypeAPI->CreateHandler<AssetCollectionResultCallback, AssetCollectionResult, void, chs::PrototypeDto>(Callback, nullptr);
 
     static_cast<chs::PrototypeApi*>(PrototypeAPI)->apiV1PrototypesIdGet(AssetCollectionId, ResponseHandler);
-=======
-    Optional<String> SpaceId;
-
-    if (InSpaceId.HasValue())
-    {
-        SpaceId = *InSpaceId;
-    }
-
-    const auto PrototypeInfo = CreatePrototypeDto(SpaceId, ParentAssetCollectionId, AssetCollectionName, Metadata, Type, Tags);
-
-    const services::ResponseHandlerPtr ResponseHandler
-        = PrototypeAPI->CreateHandler<AssetCollectionResultCallback, AssetCollectionResult, void, chs::PrototypeDto>(
-            Callback, nullptr, web::EResponseCodes::ResponseCreated);
-
-    static_cast<chs::PrototypeApi*>(PrototypeAPI)->apiV1PrototypesPost(PrototypeInfo, ResponseHandler);
->>>>>>> 4268eb4d
-}
-
-void AssetSystem::DeleteAssetCollection(const AssetCollection& AssetCollection, NullResultCallback Callback)
-{
-<<<<<<< HEAD
+}
+
+void AssetSystem::GetAssetCollectionByName(const String& AssetCollectionName, AssetCollectionResultCallback Callback)
+{
     services::ResponseHandlerPtr ResponseHandler
         = PrototypeAPI->CreateHandler<AssetCollectionResultCallback, AssetCollectionResult, void, chs::PrototypeDto>(Callback, nullptr);
 
@@ -572,7 +471,8 @@
     int32_t Limit = ResultsMaxNumber.HasValue() ? *ResultsMaxNumber : DEFAULT_RESULT_MAX_NUMBER;
 
     services::ResponseHandlerPtr ResponseHandler
-        = PrototypeAPI->CreateHandler<AssetCollectionsResultCallback, AssetCollectionsResult, void, chs::PrototypeDto>(Callback, nullptr);
+        = PrototypeAPI->CreateHandler<AssetCollectionsResultCallback, AssetCollectionsResult, void, services::DtoArray<chs::PrototypeDto>>(
+            Callback, nullptr);
 
     static_cast<chs::PrototypeApi*>(PrototypeAPI)
         ->apiV1PrototypesGet(PrototypeTags, // Tags
@@ -707,463 +607,6 @@
         Callback, nullptr, web::EResponseCodes::ResponseCreated);
 
     static_cast<chs::AssetDetailApi*>(AssetDetailAPI)->apiV1PrototypesPrototypeIdAssetDetailsPost(AssetCollection.Id, AssetInfo, ResponseHandler);
-=======
-    const String PrototypeId = AssetCollection.Id;
-
-    if (PrototypeId.IsEmpty())
-    {
-        CSP_LOG_MSG(LogLevel::Error, "A delete of an asset collection was issued without an ID. You have to provide an asset collection ID.");
-
-        INVOKE_IF_NOT_NULL(Callback, MakeInvalid<NullResult>());
-
-        return;
-    }
-
-    services::ResponseHandlerPtr ResponseHandler = PrototypeAPI->CreateHandler<NullResultCallback, NullResult, void, services::NullDto>(
-        Callback, nullptr, web::EResponseCodes::ResponseNoContent);
-
-    static_cast<chs::PrototypeApi*>(PrototypeAPI)->apiV1PrototypesIdDelete(PrototypeId, ResponseHandler);
-}
-
-void AssetSystem::DeleteMultipleAssetCollections(csp::common::Array<AssetCollection>& SourceAssetCollectionIDs, NullResultCallback Callback)
-{
-    if (SourceAssetCollectionIDs.Size() == 0)
-    {
-        CSP_LOG_MSG(LogLevel::Error, "No source asset collections were provided whilst attempting to delete.");
-
-        INVOKE_IF_NOT_NULL(Callback, MakeInvalid<NullResult>());
-        return;
-    }
-
-    std::vector<csp::common::String> AssetCollectionIds;
-
-    for (size_t i = 0; i < SourceAssetCollectionIDs.Size(); ++i)
-    {
-        AssetCollectionIds.emplace_back(SourceAssetCollectionIDs[i].Id);
-    }
-
-    if (AssetCollectionIds.size() == 0)
-    {
-        CSP_LOG_MSG(LogLevel::Error, "No asset collections could be converted to to required format to delete.");
-
-        INVOKE_IF_NOT_NULL(Callback, MakeInvalid<NullResult>());
-        return;
-    }
-
-    csp::services::ResponseHandlerPtr ResponseHandler
-        = PrototypeAPI->CreateHandler<NullResultCallback, NullResult, void, csp::services::DtoArray<chs::PrototypeDto>>(Callback, nullptr);
-
-    static_cast<chs::PrototypeApi*>(PrototypeAPI)
-        ->apiV1PrototypesDelete(AssetCollectionIds, ResponseHandler, csp::common::CancellationToken::Dummy());
->>>>>>> 4268eb4d
-}
-
-void AssetSystem::CopyAssetCollectionsToSpace(csp::common::Array<AssetCollection>& SourceAssetCollections, const csp::common::String& DestSpaceId,
-    bool CopyAsync, AssetCollectionsResultCallback Callback)
-{
-<<<<<<< HEAD
-    auto AssetInfo = std::make_shared<chs::AssetDetailDto>();
-    AssetInfo->SetName(Asset.Name);
-    AssetInfo->SetLanguageCode(Asset.LanguageCode);
-    AssetInfo->SetStyle(Convert(Asset.Styles));
-
-    // TODO: Move this to a separate function when we have some different values than DEFAULT
-    std::vector<String> Platform;
-    const auto DefaultPlatform = "Default";
-    Platform.push_back(DefaultPlatform);
-    AssetInfo->SetSupportedPlatforms(Platform);
-
-    if (!Asset.ExternalUri.IsEmpty() && !Asset.ExternalMimeType.IsEmpty())
-    {
-        AssetInfo->SetExternalUri(Asset.ExternalUri);
-        AssetInfo->SetExternalMimeType(Asset.ExternalMimeType);
-    }
-
-    AssetInfo->SetAddressableId(
-        StringFormat("%s|%d", Asset.ThirdPartyPackagedAssetIdentifier.c_str(), static_cast<int>(Asset.ThirdPartyPlatformType)));
-
-    AssetInfo->SetAssetType(ConvertAssetTypeToString(Asset.Type));
-    services::ResponseHandlerPtr ResponseHandler = AssetDetailAPI->CreateHandler<AssetResultCallback, AssetResult, void, chs::AssetDetailDto>(
-        Callback, nullptr, web::EResponseCodes::ResponseCreated);
-    static_cast<chs::AssetDetailApi*>(AssetDetailAPI)
-        ->apiV1PrototypesPrototypeIdAssetDetailsAssetDetailIdPut(Asset.AssetCollectionId, Asset.Id, AssetInfo, ResponseHandler);
-=======
-    if (SourceAssetCollections.Size() == 0)
-    {
-        CSP_LOG_MSG(LogLevel::Error, "No source asset collections were provided whilst attempting to perform a copy to another space.");
-
-        INVOKE_IF_NOT_NULL(Callback, MakeInvalid<AssetCollectionsResult>());
-        return;
-    }
-
-    csp::common::String SourceSpaceId = SourceAssetCollections[0].SpaceId;
-    std::vector<csp::common::String> AssetCollectionIds = { SourceAssetCollections[0].Id };
-
-    bool AssetCollectionsBelongToSameSpace = true;
-
-    for (size_t i = 1; i < SourceAssetCollections.Size(); ++i)
-    {
-        AssetCollectionsBelongToSameSpace &= SourceAssetCollections[i].SpaceId == SourceSpaceId;
-        AssetCollectionIds.emplace_back(SourceAssetCollections[i].Id);
-    }
-
-    // Verify we have a valid space ID to copy from.
-    if (SourceSpaceId.IsEmpty())
-    {
-        CSP_LOG_MSG(LogLevel::Error,
-            "An asset with no space ID was provided whilst attempting to perform a copy to another space. All assets must have a valid space ID.");
-
-        INVOKE_IF_NOT_NULL(Callback, MakeInvalid<AssetCollectionsResult>());
-        return;
-    }
-
-    // Verify that all source asset collections belong to the same space. If not, this qualifies as an unsupported operation.
-    if (!AssetCollectionsBelongToSameSpace)
-    {
-        CSP_LOG_MSG(LogLevel::Error, "All asset collections must belong to the same space for a copy operation.");
-
-        INVOKE_IF_NOT_NULL(Callback, MakeInvalid<AssetCollectionsResult>());
-        return;
-    }
-
-    csp::services::ResponseHandlerPtr ResponseHandler
-        = PrototypeAPI->CreateHandler<AssetCollectionsResultCallback, AssetCollectionsResult, void, csp::services::DtoArray<chs::PrototypeDto>>(
-            Callback, nullptr);
-
-    // Use `GET /api/v1/prototypes` and only pass asset collection IDs
-    static_cast<chs::PrototypeApi*>(PrototypeAPI)
-        ->apiV1PrototypesGroupOwnedOriginalGroupIdDuplicateNewGroupIdPost(std::nullopt, // Tags
-            std::nullopt, // ExcludedTags
-            std::nullopt, // TagsAll
-            AssetCollectionIds, // const std::optional<std::vector<utility::string_t>>& Ids
-            std::nullopt, // Names
-            std::nullopt, // PartialNames
-            std::nullopt, // ExcludedIds
-            std::nullopt, // PointOfInterestIds
-            std::nullopt, // ParentId
-            std::nullopt, // GroupIds
-            std::nullopt, // Types
-            true, // HasGroup
-            std::nullopt, // CreatedBy
-            std::nullopt, // CreatedAfter
-            std::nullopt, // PrototypeOwnerIds
-            std::nullopt, // ReadAccessFilters
-            std::nullopt, // WriteAccessFilters
-            std::nullopt, // OrganizationIds
-            SourceSpaceId, // originalGroupId
-            DestSpaceId, // newGroupId
-            std::nullopt, // shallowCopy
-            CopyAsync, // asyncCall
-            std::nullopt, // onBehalfOf
-            ResponseHandler, // ResponseHandler
-            csp::common::CancellationToken::Dummy() // CancellationToken
-        );
-}
-
-void AssetSystem::GetAssetCollectionById(const String& AssetCollectionId, AssetCollectionResultCallback Callback)
-{
-    services::ResponseHandlerPtr ResponseHandler
-        = PrototypeAPI->CreateHandler<AssetCollectionResultCallback, AssetCollectionResult, void, chs::PrototypeDto>(Callback, nullptr);
-
-    static_cast<chs::PrototypeApi*>(PrototypeAPI)->apiV1PrototypesIdGet(AssetCollectionId, ResponseHandler);
-}
-
-void AssetSystem::GetAssetCollectionByName(const String& AssetCollectionName, AssetCollectionResultCallback Callback)
-{
-    services::ResponseHandlerPtr ResponseHandler
-        = PrototypeAPI->CreateHandler<AssetCollectionResultCallback, AssetCollectionResult, void, chs::PrototypeDto>(Callback, nullptr);
-
-    static_cast<chs::PrototypeApi*>(PrototypeAPI)->apiV1PrototypesNameNameGet(AssetCollectionName, ResponseHandler);
->>>>>>> 4268eb4d
-}
-
-void AssetSystem::FindAssetCollections(const Optional<Array<String>>& Ids, const Optional<String>& ParentId, const Optional<Array<String>>& Names,
-    const Optional<Array<EAssetCollectionType>>& Types, const Optional<Array<String>>& Tags, const Optional<Array<String>>& SpaceIds,
-    const Optional<int>& ResultsSkipNumber, const Optional<int>& ResultsMaxNumber, AssetCollectionsResultCallback Callback)
-{
-<<<<<<< HEAD
-    services::ResponseHandlerPtr ResponseHandler = AssetDetailAPI->CreateHandler<NullResultCallback, NullResult, void, services::NullDto>(
-        Callback, nullptr, web::EResponseCodes::ResponseNoContent);
-
-    static_cast<chs::AssetDetailApi*>(AssetDetailAPI)
-        ->apiV1PrototypesPrototypeIdAssetDetailsAssetDetailIdDelete(AssetCollection.Id, Asset.Id, ResponseHandler);
-=======
-    typedef std::optional<std::vector<String>> StringVec;
-
-    StringVec PrototypeIds;
-
-    if (Ids.HasValue())
-    {
-        std::vector<String> Vals;
-
-        for (size_t i = 0; i < Ids->Size(); ++i)
-        {
-            Vals.push_back(Ids->operator[](i));
-        }
-
-        PrototypeIds = std::move(Vals);
-    }
-
-    std::optional<String> ParentPrototypeId;
-
-    if (ParentId.HasValue())
-    {
-        ParentPrototypeId = *ParentId;
-    }
-
-    StringVec PrototypeNames;
-
-    if (Names.HasValue())
-    {
-        std::vector<String> Vals;
-
-        for (size_t i = 0; i < Names->Size(); ++i)
-        {
-            Vals.push_back(Names->operator[](i));
-        }
-
-        PrototypeNames = std::move(Vals);
-    }
-
-    StringVec PrototypeTypes;
-
-    if (Types.HasValue())
-    {
-        std::vector<String> Vals;
-
-        for (size_t i = 0; i < Types->Size(); ++i)
-        {
-            Vals.push_back(ConvertAssetCollectionTypeToString(Types->operator[](i)));
-        }
-
-        PrototypeTypes = std::move(Vals);
-    }
-
-    StringVec PrototypeTags;
-
-    if (Tags.HasValue())
-    {
-        std::vector<String> Vals;
-
-        for (size_t i = 0; i < Tags->Size(); ++i)
-        {
-            Vals.push_back(Tags->operator[](i));
-        }
-
-        PrototypeTags = std::move(Vals);
-    }
-
-    StringVec GroupIds;
-
-    if (SpaceIds.HasValue())
-    {
-        std::vector<String> Vals;
-
-        for (size_t i = 0; i < SpaceIds->Size(); ++i)
-        {
-            Vals.push_back(SpaceIds->operator[](i));
-        }
-
-        GroupIds = std::move(Vals);
-    }
-
-    int32_t Skip = ResultsSkipNumber.HasValue() ? *ResultsSkipNumber : DEFAULT_SKIP_NUMBER;
-    int32_t Limit = ResultsMaxNumber.HasValue() ? *ResultsMaxNumber : DEFAULT_RESULT_MAX_NUMBER;
-
-    services::ResponseHandlerPtr ResponseHandler
-        = PrototypeAPI->CreateHandler<AssetCollectionsResultCallback, AssetCollectionsResult, void, services::DtoArray<chs::PrototypeDto>>(
-            Callback, nullptr);
-
-    static_cast<chs::PrototypeApi*>(PrototypeAPI)
-        ->apiV1PrototypesGet(PrototypeTags, // Tags
-            std::nullopt, // ExcludedTags
-            std::nullopt, // TagsAll
-            PrototypeIds, // Ids
-            PrototypeNames, // Names
-            std::nullopt, // PartialNames
-            std::nullopt, // ExcludedIds
-            std::nullopt, // PointOfInterestIds
-            ParentPrototypeId, // ParentId
-            GroupIds, // GroupIds
-            PrototypeTypes, // Types
-            std::nullopt, // HasGroup
-            std::nullopt, // CreatedBy
-            std::nullopt, // CreatedAfter
-            std::nullopt, // PrototypeOwnerIds
-            std::nullopt, // ReadAccessFilters
-            std::nullopt, // WriteAccessFilters
-            std::nullopt, // OrganizationIds
-            Skip, // Skip
-            Limit, // Limit
-            std::nullopt, // SortBy
-            std::nullopt, // SortDirection
-            ResponseHandler);
->>>>>>> 4268eb4d
-}
-
-void AssetSystem::UpdateAssetCollectionMetadata(const AssetCollection& AssetCollection, const Map<String, String>& NewMetadata,
-    const Optional<Array<String>>& Tags, AssetCollectionResultCallback Callback)
-{
-<<<<<<< HEAD
-    std::vector<String> PrototypeIds = { AssetCollection.Id };
-
-    services::ResponseHandlerPtr ResponseHandler
-        = AssetDetailAPI->CreateHandler<AssetsResultCallback, AssetsResult, void, services::DtoArray<chs::AssetDetailDto>>(Callback, nullptr);
-
-    static_cast<chs::AssetDetailApi*>(AssetDetailAPI)
-        ->apiV1PrototypesAssetDetailsGet(std::nullopt, // Ids
-            std::nullopt, // SupportedPlatforms
-            std::nullopt, // AssetTypes
-            std::nullopt, // Styles
-            std::nullopt, // Names
-            std::nullopt, // CreatedAfter
-            PrototypeIds, // PrototypeIds
-            std::nullopt, // PrototypeNames
-            std::nullopt, // PrototypeParentNames
-            std::nullopt, // Tags
-            std::nullopt, // ExcludedTags
-            std::nullopt, // TagsAll
-            ResponseHandler);
-=======
-    auto PrototypeInfo = CreatePrototypeDto(AssetCollection.SpaceId, AssetCollection.ParentId, AssetCollection.Name, NewMetadata,
-        AssetCollection.Type, Tags.HasValue() ? Tags : AssetCollection.Tags);
-
-    services::ResponseHandlerPtr ResponseHandler
-        = PrototypeAPI->CreateHandler<AssetCollectionResultCallback, AssetCollectionResult, void, chs::PrototypeDto>(Callback, nullptr);
-
-    static_cast<chs::PrototypeApi*>(PrototypeAPI)->apiV1PrototypesIdPut(AssetCollection.Id, PrototypeInfo, ResponseHandler);
->>>>>>> 4268eb4d
-}
-
-void AssetSystem::CreateAsset(const AssetCollection& AssetCollection, const String& Name, const Optional<String>& ThirdPartyPackagedAssetIdentifier,
-    const Optional<EThirdPartyPlatform>& ThirdPartyPlatform, EAssetType Type, AssetResultCallback Callback)
-{
-<<<<<<< HEAD
-    services::ResponseHandlerPtr ResponseHandler
-        = AssetDetailAPI->CreateHandler<AssetResultCallback, AssetResult, void, chs::AssetDetailDto>(Callback, nullptr);
-
-    static_cast<chs::AssetDetailApi*>(AssetDetailAPI)
-        ->apiV1PrototypesPrototypeIdAssetDetailsAssetDetailIdGet(AssetCollectionId, AssetId, ResponseHandler);
-}
-
-void AssetSystem::GetAssetsByCriteria(const Array<String>& AssetCollectionIds, const Optional<Array<String>>& AssetIds,
-    const Optional<Array<String>>& AssetNames, const Optional<Array<EAssetType>>& AssetTypes, AssetsResultCallback Callback)
-{
-    if (AssetCollectionIds.IsEmpty())
-    {
-        CSP_LOG_MSG(LogLevel::Error, "You have to provide at least one AssetCollectionId");
-
-        INVOKE_IF_NOT_NULL(Callback, MakeInvalid<AssetsResult>());
-
-        return;
-    }
-
-    std::vector<String> PrototypeIds;
-    PrototypeIds.reserve(AssetCollectionIds.Size());
-
-    for (size_t idx = 0; idx < AssetCollectionIds.Size(); ++idx)
-    {
-        PrototypeIds.push_back(AssetCollectionIds[idx]);
-    }
-
-    std::optional<std::vector<String>> AssetDetailIds;
-
-    if (AssetIds.HasValue())
-    {
-        AssetDetailIds.emplace(std::vector<String>());
-        AssetDetailIds->reserve(AssetIds->Size());
-
-        for (size_t idx = 0; idx < AssetIds->Size(); ++idx)
-        {
-            AssetDetailIds->push_back({ (*AssetIds)[idx] });
-        }
-    }
-
-    std::optional<std::vector<String>> AssetDetailNames;
-
-    if (AssetNames.HasValue())
-    {
-        AssetDetailNames.emplace(std::vector<String>());
-        AssetDetailNames->reserve(AssetNames->Size());
-
-        for (size_t idx = 0; idx < AssetNames->Size(); ++idx)
-        {
-            AssetDetailNames->push_back((*AssetNames)[idx]);
-        }
-    }
-
-    std::optional<std::vector<String>> AssetDetailTypes;
-
-    if (AssetTypes.HasValue())
-    {
-        AssetDetailTypes.emplace(std::vector<String>());
-        AssetDetailTypes->reserve(AssetTypes->Size());
-
-        for (size_t idx = 0; idx < AssetTypes->Size(); ++idx)
-        {
-            AssetDetailTypes->push_back(ConvertAssetTypeToString((*AssetTypes)[idx]));
-        }
-    }
-
-    services::ResponseHandlerPtr ResponseHandler
-        = AssetDetailAPI->CreateHandler<AssetsResultCallback, AssetsResult, void, services::DtoArray<chs::AssetDetailDto>>(Callback, nullptr);
-
-    static_cast<chs::AssetDetailApi*>(AssetDetailAPI)
-        ->apiV1PrototypesAssetDetailsGet(AssetDetailIds, // Ids
-            std::nullopt, // SupportedPlatforms
-            AssetDetailTypes, // AssetTypes
-            std::nullopt, // Styles
-            AssetDetailNames, // Names
-            std::nullopt, // CreatedAfter
-            PrototypeIds, // PrototypeIds
-            std::nullopt, // PrototypeNames
-            std::nullopt, // PrototypeParentNames
-            std::nullopt, // Tags
-            std::nullopt, // ExcludedTags
-            std::nullopt, // TagsAll
-            ResponseHandler);
-=======
-    auto AssetInfo = std::make_shared<chs::AssetDetailDto>();
-    AssetInfo->SetName(Name);
-    String InAddressableId;
-
-    if (ThirdPartyPackagedAssetIdentifier.HasValue() || ThirdPartyPlatform.HasValue())
-    {
-        if (ThirdPartyPackagedAssetIdentifier.HasValue() && ThirdPartyPlatform.HasValue())
-        {
-            InAddressableId = StringFormat("%s|%d", ThirdPartyPackagedAssetIdentifier->c_str(), static_cast<int>(*ThirdPartyPlatform));
-        }
-        else if (ThirdPartyPackagedAssetIdentifier.HasValue())
-        {
-            InAddressableId = StringFormat("%s|%d", ThirdPartyPackagedAssetIdentifier->c_str(), static_cast<int>(EThirdPartyPlatform::NONE));
-        }
-        else if (ThirdPartyPlatform.HasValue())
-        {
-            InAddressableId = StringFormat("%s|%d", "", static_cast<int>(*ThirdPartyPlatform));
-        }
-
-        // TODO: CHS naming refactor planned for AssetDetailDto.m_AddressableId, becoming AssetDetailDto.m_ThirdPartyReferenceId
-        AssetInfo->SetAddressableId(InAddressableId);
-    }
-
-    AssetInfo->SetAssetType(ConvertAssetTypeToString(Type));
-
-    // TODO: Move this to a separate function when we have some different values than DEFAULT
-    std::vector<String> Styles;
-    const auto DefaultStyle = "Default";
-    Styles.push_back(DefaultStyle);
-    AssetInfo->SetStyle(Styles);
-
-    // TODO: Move this to a separate function when we have some different values than DEFAULT
-    std::vector<String> Platform;
-    const auto DefaultPlatform = "Default";
-    Platform.push_back(DefaultPlatform);
-    AssetInfo->SetSupportedPlatforms(Platform);
-
-    services::ResponseHandlerPtr ResponseHandler = AssetDetailAPI->CreateHandler<AssetResultCallback, AssetResult, void, chs::AssetDetailDto>(
-        Callback, nullptr, web::EResponseCodes::ResponseCreated);
-
-    static_cast<chs::AssetDetailApi*>(AssetDetailAPI)->apiV1PrototypesPrototypeIdAssetDetailsPost(AssetCollection.Id, AssetInfo, ResponseHandler);
 }
 
 void AssetSystem::UpdateAsset(const Asset& Asset, AssetResultCallback Callback)
@@ -1388,97 +831,10 @@
 void AssetSystem::DownloadAssetData(const Asset& Asset, AssetDataResultCallback Callback)
 {
     DownloadAssetDataEx(Asset, CancellationToken::Dummy(), Callback);
->>>>>>> 4268eb4d
 }
 
 void AssetSystem::DownloadAssetDataEx(const Asset& Asset, CancellationToken& CancellationToken, AssetDataResultCallback Callback)
 {
-<<<<<<< HEAD
-    if (AssetCollectionIds.IsEmpty())
-    {
-        CSP_LOG_MSG(LogLevel::Error, "You have to provide at least one AssetCollectionId");
-
-        INVOKE_IF_NOT_NULL(Callback, MakeInvalid<AssetsResult>());
-
-        return;
-    }
-
-    std::vector<String> Ids;
-
-    for (int i = 0; i < AssetCollectionIds.Size(); ++i)
-    {
-        Ids.push_back(AssetCollectionIds[i]);
-    }
-
-    services::ResponseHandlerPtr ResponseHandler
-        = AssetDetailAPI->CreateHandler<AssetsResultCallback, AssetsResult, void, services::DtoArray<chs::AssetDetailDto>>(Callback, nullptr);
-
-    // Use `GET /api/v1/prototypes/asset-details` and only pass asset collection IDs
-    static_cast<chs::AssetDetailApi*>(AssetDetailAPI)
-        ->apiV1PrototypesAssetDetailsGet(std::nullopt, // Ids
-            std::nullopt, // SupportedPlatforms
-            std::nullopt, // AssetTypes
-            std::nullopt, // Styles
-            std::nullopt, // Names
-            std::nullopt, // CreatedAfter
-            Ids, // PrototypeIds
-            std::nullopt, // PrototypeNames
-            std::nullopt, // PrototypeParentNames
-            std::nullopt, // Tags
-            std::nullopt, // ExcludedTags
-            std::nullopt, // TagsAll
-            ResponseHandler);
-}
-
-void AssetSystem::UploadAssetData(
-    const AssetCollection& AssetCollection, const Asset& Asset, const AssetDataSource& AssetDataSource, UriResultCallback Callback)
-{
-    UploadAssetDataEx(AssetCollection, Asset, AssetDataSource, CancellationToken::Dummy(), Callback);
-}
-
-void AssetSystem::UploadAssetDataEx(const AssetCollection& AssetCollection, const Asset& Asset, const AssetDataSource& AssetDataSource,
-    CancellationToken& CancellationToken, UriResultCallback Callback)
-{
-    if (Asset.Name.IsEmpty())
-    {
-        INVOKE_IF_NOT_NULL(Callback, MakeInvalid<UriResult>());
-
-        return;
-    }
-
-    auto FormFile = std::make_shared<web::HttpPayload>();
-    AssetDataSource.SetUploadContent(WebClient, FormFile.get(), Asset);
-
-    UriResultCallback InternalCallback = [Callback, Asset](const UriResult& Result)
-    {
-        if (Result.GetFailureReason() != ERequestFailureReason::None)
-        {
-            CSP_LOG_ERROR_MSG(String("Asset with Id %s has failed to upload").c_str());
-        }
-
-        INVOKE_IF_NOT_NULL(Callback, Result);
-    };
-
-    services::ResponseHandlerPtr ResponseHandler = AssetDetailAPI->CreateHandler<UriResultCallback, UriResult, void, services::NullDto>(
-        InternalCallback, nullptr, web::EResponseCodes::ResponseOK);
-
-    static_cast<chs::AssetDetailApi*>(AssetDetailAPI)
-        ->apiV1PrototypesPrototypeIdAssetDetailsAssetDetailIdBlobPost(
-            AssetCollection.Id, Asset.Id, std::nullopt, FormFile, ResponseHandler, CancellationToken);
-}
-
-void AssetSystem::DownloadAssetData(const Asset& Asset, AssetDataResultCallback Callback)
-{
-    DownloadAssetDataEx(Asset, CancellationToken::Dummy(), Callback);
-}
-
-void AssetSystem::DownloadAssetDataEx(const Asset& Asset, CancellationToken& CancellationToken, AssetDataResultCallback Callback)
-{
-    services::ResponseHandlerPtr ResponseHandler
-        = AssetDetailAPI->CreateHandler<AssetDataResultCallback, AssetDataResult, void, services::AssetFileDto>(Callback, nullptr);
-
-    FileManager->GetFile(Asset.Uri, ResponseHandler, CancellationToken);
-=======
     services::ResponseHandlerPtr ResponseHandler
         = AssetDetailAPI->CreateHandler<AssetDataResultCallback, AssetDataResult, void, services::AssetFileDto>(Callback, nullptr);
 
@@ -1575,101 +931,10 @@
     };
 
     GetAssetsByCriteria({ InAsset.AssetCollectionId }, nullptr, nullptr, Array<EAssetType> { EAssetType::MODEL }, GetAssetsCallback);
->>>>>>> 4268eb4d
 }
 
 void AssetSystem::CreateMaterial(const csp::common::String& Name, const csp::common::String& SpaceId, GLTFMaterialResultCallback Callback)
 {
-<<<<<<< HEAD
-    HTTPHeadersResultCallback InternalCallback = [Callback](const HTTPHeadersResult& Result)
-    {
-        UInt64Result InternalResult(Result.GetResultCode(), Result.GetHttpResultCode());
-
-        if (Result.GetResultCode() == EResultCode::Success)
-        {
-            auto& Headers = Result.GetValue();
-            auto& ContentLength = Headers["content-length"];
-            auto Value = std::strtoull(ContentLength.c_str(), nullptr, 10);
-            InternalResult.SetValue(Value);
-        }
-
-        INVOKE_IF_NOT_NULL(Callback, InternalResult);
-    };
-
-    services::ResponseHandlerPtr ResponseHandler
-        = AssetDetailAPI->CreateHandler<HTTPHeadersResultCallback, HTTPHeadersResult, void, services::NullDto>(InternalCallback, nullptr);
-
-    FileManager->GetResponseHeaders(Asset.Uri, ResponseHandler);
-}
-
-CSP_ASYNC_RESULT void AssetSystem::GetLODChain(const AssetCollection& AssetCollection, LODChainResultCallback Callback)
-{
-    auto GetAssetsCallback = [AssetCollection, Callback](const AssetsResult& Result)
-    {
-        LODChainResult LODResult(Result.GetResultCode(), Result.GetHttpResultCode());
-
-        if (Result.GetResultCode() == EResultCode::Success)
-        {
-            LODChain Chain = CreateLODChainFromAssets(Result.GetAssets(), AssetCollection.Id);
-            LODResult.SetLODChain(std::move(Chain));
-        }
-
-        INVOKE_IF_NOT_NULL(Callback, LODResult);
-    };
-
-    GetAssetsByCriteria({ AssetCollection.Id }, nullptr, nullptr, Array<EAssetType> { EAssetType::MODEL }, GetAssetsCallback);
-}
-
-CSP_ASYNC_RESULT_WITH_PROGRESS void AssetSystem::RegisterAssetToLODChain(
-    const AssetCollection& AssetCollection, const Asset& InAsset, int LODLevel, AssetResultCallback Callback)
-{
-    // GetAssetsByCriteria
-    auto GetAssetsCallback = [this, AssetCollection, InAsset, LODLevel, Callback](const AssetsResult& Result)
-    {
-        if (Result.GetResultCode() == EResultCode::InProgress)
-        {
-            return;
-        }
-
-        if (Result.GetResultCode() == EResultCode::Failed)
-        {
-            INVOKE_IF_NOT_NULL(Callback, Result);
-
-            return;
-        }
-
-        const Array<Asset>& Assets = Result.GetAssets();
-        LODChain Chain = CreateLODChainFromAssets(Assets, AssetCollection.Id);
-
-        if (!ValidateNewLODLevelForChain(Chain, LODLevel))
-        {
-            CSP_LOG_MSG(LogLevel::Error, "LOD level already exists in chain");
-
-            INVOKE_IF_NOT_NULL(Callback, Result);
-
-            return;
-        }
-
-        // UpdateAsset
-        auto UpdateAssetCallback = [this, AssetCollection, Callback, Assets](const AssetResult& Result) { INVOKE_IF_NOT_NULL(Callback, Result); };
-
-        // Add new LOD style
-        Asset NewAsset = InAsset;
-        Array<String> NewStyles(NewAsset.Styles.Size() + 1);
-
-        for (int i = 0; i < NewAsset.Styles.Size(); ++i)
-        {
-            NewStyles[i] = NewAsset.Styles[i];
-        }
-
-        NewStyles[NewAsset.Styles.Size()] = CreateLODStyleVar(LODLevel);
-        NewAsset.Styles = std::move(NewStyles);
-
-        UpdateAsset(NewAsset, UpdateAssetCallback);
-    };
-
-    GetAssetsByCriteria({ InAsset.AssetCollectionId }, nullptr, nullptr, Array<EAssetType> { EAssetType::MODEL }, GetAssetsCallback);
-=======
     // 1. Create asset collection
     auto CreateAssetCollectionCB = [this, Callback, Name, SpaceId](const AssetCollectionResult& CreateAssetCollectionResult)
     {
@@ -1973,26 +1238,17 @@
     AssetDetailBlobChangedCallback = Callback;
 
     RegisterSystemCallback();
->>>>>>> 4268eb4d
 }
 
 void AssetSystem::SetMaterialChangedCallback(MaterialChangedCallbackHandler Callback)
 {
-<<<<<<< HEAD
-    AssetDetailBlobChangedCallback = Callback;
-=======
     MaterialChangedCallback = Callback;
 
->>>>>>> 4268eb4d
     RegisterSystemCallback();
 }
 
 void AssetSystem::RegisterSystemCallback()
 {
-<<<<<<< HEAD
-    if (!AssetDetailBlobChangedCallback)
-    {
-=======
     if (!EventBusPtr)
     {
         CSP_LOG_ERROR_MSG("Error: Failed to register AssetSystem. EventBus must be instantiated in the MultiplayerConnection first.");
@@ -2003,7 +1259,6 @@
     {
         CSP_LOG_ERROR_MSG("Error: Neither MaterialChangedCallback nor AssetDetailBlobChangedCallback were set, not registering AssetSystem to "
                           "AssetDetailBlobChanged.\nPlease set either callback before registering.");
->>>>>>> 4268eb4d
         return;
     }
 
@@ -2020,20 +1275,13 @@
 
 void AssetSystem::OnEvent(const std::vector<signalr::value>& EventValues)
 {
-<<<<<<< HEAD
-    if (!AssetDetailBlobChangedCallback)
-=======
     if (!AssetDetailBlobChangedCallback && !MaterialChangedCallback)
->>>>>>> 4268eb4d
     {
         return;
     }
 
     csp::multiplayer::AssetChangedEventDeserialiser Deserialiser;
     Deserialiser.Parse(EventValues);
-<<<<<<< HEAD
-    AssetDetailBlobChangedCallback(Deserialiser.GetEventParams());
-=======
 
     const csp::multiplayer::AssetDetailBlobParams& AssetParams = Deserialiser.GetEventParams();
 
@@ -2051,7 +1299,6 @@
 
         MaterialChangedCallback(MaterialParams);
     }
->>>>>>> 4268eb4d
 }
 
 } // namespace csp::systems