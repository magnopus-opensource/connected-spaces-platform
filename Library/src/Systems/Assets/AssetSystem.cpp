/*
 * Copyright 2023 Magnopus LLC

 * Licensed under the Apache License, Version 2.0 (the "License");
 * you may not use this file except in compliance with the License.
 * You may obtain a copy of the License at
 *
 *     http://www.apache.org/licenses/LICENSE-2.0
 *
 * Unless required by applicable law or agreed to in writing, software
 * distributed under the License is distributed on an "AS IS" BASIS,
 * WITHOUT WARRANTIES OR CONDITIONS OF ANY KIND, either express or implied.
 * See the License for the specific language governing permissions and
 * limitations under the License.
 */

#include "CSP/Systems/Assets/AssetSystem.h"

#include "CallHelpers.h"
#include "Common/Algorithm.h"
#include "LODHelpers.h"
#include "Multiplayer/EventSerialisation.h"
#include "Services/PrototypeService/Api.h"
#include "Systems/ResultHelpers.h"
#include "Web/RemoteFileManager.h"

// StringFormat needs to be here due to clashing headers
#include "CSP/Common/StringFormat.h"


using namespace csp;
using namespace csp::common;

namespace chs = services::generated::prototypeservice;

constexpr int DEFAULT_SKIP_NUMBER		= 0;
constexpr int DEFAULT_RESULT_MAX_NUMBER = 100;


namespace
{

String ConvertAssetCollectionTypeToString(systems::EAssetCollectionType AssetCollectionType)
{
	if (AssetCollectionType == systems::EAssetCollectionType::DEFAULT)
		return "Default";
	else if (AssetCollectionType == systems::EAssetCollectionType::FOUNDATION_INTERNAL)
		return "FoundationInternal";
	else if (AssetCollectionType == systems::EAssetCollectionType::COMMENT_CONTAINER)
		return "CommentContainer";
	else if (AssetCollectionType == systems::EAssetCollectionType::COMMENT)
		return "Comment";
	else if (AssetCollectionType == systems::EAssetCollectionType::SPACE_THUMBNAIL)
		return "SpaceThumbnail";
	else
	{
		assert(false && "Unsupported AssetCollection Type!");
		return "Default";
	}
}

String ConvertAssetTypeToString(systems::EAssetType AssetType)
{
	if (AssetType == systems::EAssetType::IMAGE)
		return "Image";
	else if (AssetType == systems::EAssetType::THUMBNAIL)
		return "Thumbnail";
	else if (AssetType == systems::EAssetType::SIMULATION)
		return "Simulation";
	else if (AssetType == systems::EAssetType::MODEL)
		return "Model";
	else if (AssetType == systems::EAssetType::VIDEO)
		return "Video";
	else if (AssetType == systems::EAssetType::SCRIPT_LIBRARY)
		return "ScriptLibrary";
	else if (AssetType == systems::EAssetType::HOLOCAP_VIDEO)
		return "HolocapVideo";
	else if (AssetType == systems::EAssetType::HOLOCAP_AUDIO)
		return "HolocapAudio";
	else if (AssetType == systems::EAssetType::AUDIO)
		return "Audio";
	else if (AssetType == systems::EAssetType::GAUSSIAN_SPLAT)
		return "GaussianSplat";
	else
	{
		assert(false && "Unsupported Asset Type!");
		return "Image";
	}
}

std::shared_ptr<chs::PrototypeDto> CreatePrototypeDto(const Optional<String>& SpaceId,
													  const Optional<String>& ParentAssetCollectionId,
													  const String& AssetCollectionName,
													  const Optional<Map<String, String>>& Metadata,
													  systems::EAssetCollectionType Type,
													  const Optional<Array<String>>& Tags)
{
	auto PrototypeInfo = std::make_shared<chs::PrototypeDto>();
	PrototypeInfo->SetName(AssetCollectionName);

	PrototypeInfo->SetType(ConvertAssetCollectionTypeToString(Type));

	if (SpaceId.HasValue())
	{
		const std::vector<String> GroupIds = {*SpaceId};
		PrototypeInfo->SetGroupIds(GroupIds);
	}

	if (ParentAssetCollectionId.HasValue())
	{
		PrototypeInfo->SetParentId(*ParentAssetCollectionId);
	}

	if (Metadata.HasValue())
	{
		std::map<String, String> DTOMetadata;

		auto* Keys = Metadata->Keys();

		for (auto idx = 0; idx < Keys->Size(); ++idx)
		{
			auto Key   = Keys->operator[](idx);
			auto Value = Metadata->operator[](Key);
			DTOMetadata.insert(std::pair<String, String>(Key, Value));
		}

		PrototypeInfo->SetMetadata(DTOMetadata);
	}

	if (Tags.HasValue())
	{
		std::vector<String> TagsVector;
		TagsVector.reserve(Tags->Size());

		for (size_t idx = 0; idx < Tags->Size(); ++idx)
		{
			TagsVector.push_back((*Tags)[idx]);
		}

		PrototypeInfo->SetTags(TagsVector);
	}

	return PrototypeInfo;
}

} // namespace


namespace csp::systems
{

AssetSystem::AssetSystem() : SystemBase(nullptr, nullptr), PrototypeAPI(nullptr), AssetDetailAPI(nullptr), FileManager(nullptr)
{
}

AssetSystem::AssetSystem(web::WebClient* InWebClient, multiplayer::EventBus* InEventBus) : SystemBase(InWebClient, InEventBus)
{
	PrototypeAPI   = CSP_NEW chs::PrototypeApi(InWebClient);
	AssetDetailAPI = CSP_NEW chs::AssetDetailApi(InWebClient);

	FileManager = CSP_NEW web::RemoteFileManager(InWebClient);

	RegisterSystemCallback();
}

AssetSystem::~AssetSystem()
{
	CSP_DELETE(FileManager);

	CSP_DELETE(AssetDetailAPI);
	CSP_DELETE(PrototypeAPI);

	DeregisterSystemCallback();
}

void AssetSystem::CreateAssetCollection(const Optional<String>& InSpaceId,
										const Optional<String>& ParentAssetCollectionId,
										const String& AssetCollectionName,
										const Optional<Map<String, String>>& Metadata,
										EAssetCollectionType Type,
										const Optional<Array<String>>& Tags,
										AssetCollectionResultCallback Callback)
{
	Optional<String> SpaceId;

	if (InSpaceId.HasValue())
	{
		SpaceId = *InSpaceId;
	}

	const auto PrototypeInfo = CreatePrototypeDto(SpaceId, ParentAssetCollectionId, AssetCollectionName, Metadata, Type, Tags);

	const services::ResponseHandlerPtr ResponseHandler
		= PrototypeAPI->CreateHandler<AssetCollectionResultCallback, AssetCollectionResult, void, chs::PrototypeDto>(
			Callback,
			nullptr,
			web::EResponseCodes::ResponseCreated);

	static_cast<chs::PrototypeApi*>(PrototypeAPI)->apiV1PrototypesPost(PrototypeInfo, ResponseHandler);
}

void AssetSystem::DeleteAssetCollection(const AssetCollection& AssetCollection, NullResultCallback Callback)
{
	const String PrototypeId = AssetCollection.Id;

	if (PrototypeId.IsEmpty())
	{
		CSP_LOG_MSG(LogLevel::Error, "A delete of an asset collection was issued without an ID. You have to provide an asset collection ID.");

		INVOKE_IF_NOT_NULL(Callback, MakeInvalid<NullResult>());

		return;
	}

	services::ResponseHandlerPtr ResponseHandler
		= PrototypeAPI->CreateHandler<NullResultCallback, NullResult, void, services::NullDto>(Callback,
																							   nullptr,
																							   web::EResponseCodes::ResponseNoContent);

	static_cast<chs::PrototypeApi*>(PrototypeAPI)->apiV1PrototypesIdDelete(PrototypeId, ResponseHandler);
}

void AssetSystem::DeleteMultipleAssetCollections(csp::common::Array<AssetCollection>& SourceAssetCollectionIDs, NullResultCallback Callback)
{
	if (SourceAssetCollectionIDs.Size() == 0)
	{
		CSP_LOG_MSG(LogLevel::Error, "No source asset collections were provided whilst attempting to delete.");

		INVOKE_IF_NOT_NULL(Callback, MakeInvalid<NullResult>());
		return;
	}

	std::vector<csp::common::String> AssetCollectionIds;

	for (size_t i = 0; i < SourceAssetCollectionIDs.Size(); ++i)
	{
		AssetCollectionIds.emplace_back(SourceAssetCollectionIDs[i].Id);
	}

	if (AssetCollectionIds.size() == 0)
	{
		CSP_LOG_MSG(LogLevel::Error, "No asset collections could be converted to to required format to delete.");

		INVOKE_IF_NOT_NULL(Callback, MakeInvalid<NullResult>());
		return;
	}

	csp::services::ResponseHandlerPtr ResponseHandler
		= PrototypeAPI->CreateHandler<NullResultCallback, NullResult, void, csp::services::DtoArray<chs::PrototypeDto>>(
			Callback,
			nullptr);

	static_cast<chs::PrototypeApi*>(PrototypeAPI)
		->apiV1PrototypesDelete(AssetCollectionIds, ResponseHandler, csp::common::CancellationToken::Dummy());
}

void AssetSystem::CopyAssetCollectionsToSpace(csp::common::Array<AssetCollection>& SourceAssetCollections,
											  const csp::common::String& DestSpaceId,
											  bool CopyAsync,
											  AssetCollectionsResultCallback Callback)
{
	if (SourceAssetCollections.Size() == 0)
	{
		CSP_LOG_MSG(LogLevel::Error, "No source asset collections were provided whilst attempting to perform a copy to another space.");

		INVOKE_IF_NOT_NULL(Callback, MakeInvalid<AssetCollectionsResult>());
		return;
	}

	csp::common::String SourceSpaceId					= SourceAssetCollections[0].SpaceId;
	std::vector<csp::common::String> AssetCollectionIds = {SourceAssetCollections[0].Id};

	bool AssetCollectionsBelongToSameSpace = true;

	for (size_t i = 1; i < SourceAssetCollections.Size(); ++i)
	{
		AssetCollectionsBelongToSameSpace &= SourceAssetCollections[i].SpaceId == SourceSpaceId;
		AssetCollectionIds.emplace_back(SourceAssetCollections[i].Id);
	}

	// Verify we have a valid space ID to copy from.
	if (SourceSpaceId.IsEmpty())
	{
		CSP_LOG_MSG(
			LogLevel::Error,
			"An asset with no space ID was provided whilst attempting to perform a copy to another space. All assets must have a valid space ID.");

		INVOKE_IF_NOT_NULL(Callback, MakeInvalid<AssetCollectionsResult>());
		return;
	}

	// Verify that all source asset collections belong to the same space. If not, this qualifies as an unsupported operation.
	if (!AssetCollectionsBelongToSameSpace)
	{
		CSP_LOG_MSG(LogLevel::Error, "All asset collections must belong to the same space for a copy operation.");

		INVOKE_IF_NOT_NULL(Callback, MakeInvalid<AssetCollectionsResult>());
		return;
	}

	csp::services::ResponseHandlerPtr ResponseHandler
		= PrototypeAPI->CreateHandler<AssetCollectionsResultCallback, AssetCollectionsResult, void, csp::services::DtoArray<chs::PrototypeDto>>(
			Callback,
			nullptr);

	// Use `GET /api/v1/prototypes` and only pass asset collection IDs
	static_cast<chs::PrototypeApi*>(PrototypeAPI)
		->apiV1PrototypesGroupOwnedOriginalGroupIdDuplicateNewGroupIdPost(
			std::nullopt,							// Tags
			std::nullopt,							// ExcludedTags
			std::nullopt,							// TagsAll
			AssetCollectionIds,						// const std::optional<std::vector<utility::string_t>>& Ids
			std::nullopt,							// Names
			std::nullopt,							// PartialNames
			std::nullopt,							// ExcludedIds
			std::nullopt,							// PointOfInterestIds
			std::nullopt,							// ParentId
			std::nullopt,							// GroupIds
			std::nullopt,							// Types
			true,									// HasGroup
			std::nullopt,							// CreatedBy
			std::nullopt,							// CreatedAfter
			std::nullopt,							// PrototypeOwnerIds
			std::nullopt,							// ReadAccessFilters
			std::nullopt,							// WriteAccessFilters
			std::nullopt,							// OrganizationIds
			SourceSpaceId,							// originalGroupId
			DestSpaceId,							// newGroupId
			std::nullopt,							// shallowCopy
			CopyAsync,								// asyncCall
			std::nullopt,							// onBehalfOf
			ResponseHandler,						// ResponseHandler
			csp::common::CancellationToken::Dummy() // CancellationToken
		);
}

void AssetSystem::GetAssetCollectionById(const String& AssetCollectionId, AssetCollectionResultCallback Callback)
{
	services::ResponseHandlerPtr ResponseHandler
		= PrototypeAPI->CreateHandler<AssetCollectionResultCallback, AssetCollectionResult, void, chs::PrototypeDto>(Callback, nullptr);

	static_cast<chs::PrototypeApi*>(PrototypeAPI)->apiV1PrototypesIdGet(AssetCollectionId, ResponseHandler);
}

void AssetSystem::GetAssetCollectionByName(const String& AssetCollectionName, AssetCollectionResultCallback Callback)
{
	services::ResponseHandlerPtr ResponseHandler
		= PrototypeAPI->CreateHandler<AssetCollectionResultCallback, AssetCollectionResult, void, chs::PrototypeDto>(Callback, nullptr);

	static_cast<chs::PrototypeApi*>(PrototypeAPI)->apiV1PrototypesNameNameGet(AssetCollectionName, ResponseHandler);
}

void AssetSystem::FindAssetCollections(const Optional<Array<String>>& Ids,
									   const Optional<String>& ParentId,
									   const Optional<Array<String>>& Names,
									   const Optional<Array<EAssetCollectionType>>& Types,
									   const Optional<Array<String>>& Tags,
									   const Optional<Array<String>>& SpaceIds,
									   const Optional<int>& ResultsSkipNumber,
									   const Optional<int>& ResultsMaxNumber,
									   AssetCollectionsResultCallback Callback)
{
	typedef std::optional<std::vector<String>> StringVec;

	StringVec PrototypeIds;

	if (Ids.HasValue())
	{
		std::vector<String> Vals;

		for (size_t i = 0; i < Ids->Size(); ++i)
		{
			Vals.push_back(Ids->operator[](i));
		}

		PrototypeIds = std::move(Vals);
	}

	std::optional<String> ParentPrototypeId;

	if (ParentId.HasValue())
	{
		ParentPrototypeId = *ParentId;
	}

	StringVec PrototypeNames;

	if (Names.HasValue())
	{
		std::vector<String> Vals;

		for (size_t i = 0; i < Names->Size(); ++i)
		{
			Vals.push_back(Names->operator[](i));
		}

		PrototypeNames = std::move(Vals);
	}

	StringVec PrototypeTypes;

	if (Types.HasValue())
	{
		std::vector<String> Vals;

		for (size_t i = 0; i < Types->Size(); ++i)
		{
			Vals.push_back(ConvertAssetCollectionTypeToString(Types->operator[](i)));
		}

		PrototypeTypes = std::move(Vals);
	}

	StringVec PrototypeTags;

	if (Tags.HasValue())
	{
		std::vector<String> Vals;

		for (size_t i = 0; i < Tags->Size(); ++i)
		{
			Vals.push_back(Tags->operator[](i));
		}

		PrototypeTags = std::move(Vals);
	}

	StringVec GroupIds;

	if (SpaceIds.HasValue())
	{
		std::vector<String> Vals;

		for (size_t i = 0; i < SpaceIds->Size(); ++i)
		{
			Vals.push_back(SpaceIds->operator[](i));
		}

		GroupIds = std::move(Vals);
	}

	int32_t Skip  = ResultsSkipNumber.HasValue() ? *ResultsSkipNumber : DEFAULT_SKIP_NUMBER;
	int32_t Limit = ResultsMaxNumber.HasValue() ? *ResultsMaxNumber : DEFAULT_RESULT_MAX_NUMBER;

	services::ResponseHandlerPtr ResponseHandler
		= PrototypeAPI->CreateHandler<AssetCollectionsResultCallback, AssetCollectionsResult, void, services::DtoArray<chs::PrototypeDto>>(Callback,
																																		   nullptr);

	static_cast<chs::PrototypeApi*>(PrototypeAPI)
		->apiV1PrototypesGet(PrototypeTags,		// Tags
<<<<<<< HEAD
=======
							 std::nullopt,		// ExcludedTags
>>>>>>> 2864fa6f
							 std::nullopt,		// TagsAll
							 PrototypeIds,		// Ids
							 PrototypeNames,	// Names
							 std::nullopt,		// PartialNames
							 std::nullopt,		// ExcludedIds
							 std::nullopt,		// PointOfInterestIds
							 ParentPrototypeId, // ParentId
							 GroupIds,			// GroupIds
							 PrototypeTypes,	// Types
							 std::nullopt,		// HasGroup
							 std::nullopt,		// CreatedBy
<<<<<<< HEAD
=======
							 std::nullopt,		// CreatedAfter
>>>>>>> 2864fa6f
							 std::nullopt,		// PrototypeOwnerIds
							 std::nullopt,		// ReadAccessFilters
							 std::nullopt,		// WriteAccessFilters
							 std::nullopt,		// OrganizationIds
							 Skip,				// Skip
							 Limit,				// Limit
							 std::nullopt,		// SortBy
							 std::nullopt,		// SortDirection
							 ResponseHandler);
}

void AssetSystem::UpdateAssetCollectionMetadata(const AssetCollection& AssetCollection,
												const Map<String, String>& NewMetadata,
												const Optional<Array<String>>& Tags,
												AssetCollectionResultCallback Callback)
{
	auto PrototypeInfo = CreatePrototypeDto(AssetCollection.SpaceId,
											AssetCollection.ParentId,
											AssetCollection.Name,
											NewMetadata,
											AssetCollection.Type,
											Tags.HasValue() ? Tags : AssetCollection.Tags);

	services::ResponseHandlerPtr ResponseHandler
		= PrototypeAPI->CreateHandler<AssetCollectionResultCallback, AssetCollectionResult, void, chs::PrototypeDto>(Callback, nullptr);

	static_cast<chs::PrototypeApi*>(PrototypeAPI)->apiV1PrototypesIdPut(AssetCollection.Id, PrototypeInfo, ResponseHandler);
}

void AssetSystem::CreateAsset(const AssetCollection& AssetCollection,
							  const String& Name,
							  const Optional<String>& ThirdPartyPackagedAssetIdentifier,
							  const Optional<EThirdPartyPlatform>& ThirdPartyPlatform,
							  EAssetType Type,
							  AssetResultCallback Callback)
{
	auto AssetInfo = std::make_shared<chs::AssetDetailDto>();
	AssetInfo->SetName(Name);
	String InAddressableId;

	if (ThirdPartyPackagedAssetIdentifier.HasValue() || ThirdPartyPlatform.HasValue())
	{
		if (ThirdPartyPackagedAssetIdentifier.HasValue() && ThirdPartyPlatform.HasValue())
		{
			InAddressableId = StringFormat("%s|%d", ThirdPartyPackagedAssetIdentifier->c_str(), static_cast<int>(*ThirdPartyPlatform));
		}
		else if (ThirdPartyPackagedAssetIdentifier.HasValue())
		{
			InAddressableId = StringFormat("%s|%d", ThirdPartyPackagedAssetIdentifier->c_str(), static_cast<int>(EThirdPartyPlatform::NONE));
		}
		else if (ThirdPartyPlatform.HasValue())
		{
			InAddressableId = StringFormat("%s|%d", "", static_cast<int>(*ThirdPartyPlatform));
		}

		// TODO: CHS naming refactor planned for AssetDetailDto.m_AddressableId, becoming AssetDetailDto.m_ThirdPartyReferenceId
		AssetInfo->SetAddressableId(InAddressableId);
	}

	AssetInfo->SetAssetType(ConvertAssetTypeToString(Type));

	// TODO: Move this to a separate function when we have some different values than DEFAULT
	std::vector<String> Styles;
	const auto DefaultStyle = "Default";
	Styles.push_back(DefaultStyle);
	AssetInfo->SetStyle(Styles);

	// TODO: Move this to a separate function when we have some different values than DEFAULT
	std::vector<String> Platform;
	const auto DefaultPlatform = "Default";
	Platform.push_back(DefaultPlatform);
	AssetInfo->SetSupportedPlatforms(Platform);

	services::ResponseHandlerPtr ResponseHandler
		= AssetDetailAPI->CreateHandler<AssetResultCallback, AssetResult, void, chs::AssetDetailDto>(Callback,
																									 nullptr,
																									 web::EResponseCodes::ResponseCreated);

	static_cast<chs::AssetDetailApi*>(AssetDetailAPI)->apiV1PrototypesPrototypeIdAssetDetailsPost(AssetCollection.Id, AssetInfo, ResponseHandler);
}

void AssetSystem::UpdateAsset(const Asset& Asset, AssetResultCallback Callback)
{
	auto AssetInfo = std::make_shared<chs::AssetDetailDto>();
	AssetInfo->SetName(Asset.Name);
	AssetInfo->SetLanguageCode(Asset.LanguageCode);
	AssetInfo->SetStyle(Convert(Asset.Styles));

	// TODO: Move this to a separate function when we have some different values than DEFAULT
	std::vector<String> Platform;
	const auto DefaultPlatform = "Default";
	Platform.push_back(DefaultPlatform);
	AssetInfo->SetSupportedPlatforms(Platform);

	if (!Asset.ExternalUri.IsEmpty() && !Asset.ExternalMimeType.IsEmpty())
	{
		AssetInfo->SetExternalUri(Asset.ExternalUri);
		AssetInfo->SetExternalMimeType(Asset.ExternalMimeType);
	}

	AssetInfo->SetAddressableId(
		StringFormat("%s|%d", Asset.ThirdPartyPackagedAssetIdentifier.c_str(), static_cast<int>(Asset.ThirdPartyPlatformType)));

	AssetInfo->SetAssetType(ConvertAssetTypeToString(Asset.Type));
	services::ResponseHandlerPtr ResponseHandler
		= AssetDetailAPI->CreateHandler<AssetResultCallback, AssetResult, void, chs::AssetDetailDto>(Callback,
																									 nullptr,
																									 web::EResponseCodes::ResponseCreated);
	static_cast<chs::AssetDetailApi*>(AssetDetailAPI)
		->apiV1PrototypesPrototypeIdAssetDetailsAssetDetailIdPut(Asset.AssetCollectionId, Asset.Id, AssetInfo, ResponseHandler);
}

void AssetSystem::DeleteAsset(const AssetCollection& AssetCollection, const Asset& Asset, NullResultCallback Callback)
{
	services::ResponseHandlerPtr ResponseHandler
		= AssetDetailAPI->CreateHandler<NullResultCallback, NullResult, void, services::NullDto>(Callback,
																								 nullptr,
																								 web::EResponseCodes::ResponseNoContent);

	static_cast<chs::AssetDetailApi*>(AssetDetailAPI)
		->apiV1PrototypesPrototypeIdAssetDetailsAssetDetailIdDelete(AssetCollection.Id, Asset.Id, ResponseHandler);
}

void AssetSystem::GetAssetsInCollection(const AssetCollection& AssetCollection, AssetsResultCallback Callback)
{
	std::vector<String> PrototypeIds = {AssetCollection.Id};

	services::ResponseHandlerPtr ResponseHandler
		= AssetDetailAPI->CreateHandler<AssetsResultCallback, AssetsResult, void, services::DtoArray<chs::AssetDetailDto>>(Callback, nullptr);

	static_cast<chs::AssetDetailApi*>(AssetDetailAPI)
		->apiV1PrototypesAssetDetailsGet(std::nullopt, // Ids
										 std::nullopt, // SupportedPlatforms
										 std::nullopt, // AssetTypes
										 std::nullopt, // Styles
										 std::nullopt, // Names
										 std::nullopt, // CreatedAfter
										 PrototypeIds, // PrototypeIds
										 std::nullopt, // PrototypeNames
										 std::nullopt, // PrototypeParentNames
										 std::nullopt, // Tags
										 std::nullopt, // ExcludedTags
										 std::nullopt, // TagsAll
										 ResponseHandler);
}

void AssetSystem::GetAssetById(const String& AssetCollectionId, const String& AssetId, AssetResultCallback Callback)
{
	services::ResponseHandlerPtr ResponseHandler
		= AssetDetailAPI->CreateHandler<AssetResultCallback, AssetResult, void, chs::AssetDetailDto>(Callback, nullptr);

	static_cast<chs::AssetDetailApi*>(AssetDetailAPI)
		->apiV1PrototypesPrototypeIdAssetDetailsAssetDetailIdGet(AssetCollectionId, AssetId, ResponseHandler);
}

void AssetSystem::GetAssetsByCriteria(const Array<String>& AssetCollectionIds,
									  const Optional<Array<String>>& AssetIds,
									  const Optional<Array<String>>& AssetNames,
									  const Optional<Array<EAssetType>>& AssetTypes,
									  AssetsResultCallback Callback)
{
	if (AssetCollectionIds.IsEmpty())
	{
		CSP_LOG_MSG(LogLevel::Error, "You have to provide at least one AssetCollectionId");

		INVOKE_IF_NOT_NULL(Callback, MakeInvalid<AssetsResult>());

		return;
	}

	std::vector<String> PrototypeIds;
	PrototypeIds.reserve(AssetCollectionIds.Size());

	for (size_t idx = 0; idx < AssetCollectionIds.Size(); ++idx)
	{
		PrototypeIds.push_back(AssetCollectionIds[idx]);
	}

	std::optional<std::vector<String>> AssetDetailIds;

	if (AssetIds.HasValue())
	{
		AssetDetailIds.emplace(std::vector<String>());
		AssetDetailIds->reserve(AssetIds->Size());

		for (size_t idx = 0; idx < AssetIds->Size(); ++idx)
		{
			AssetDetailIds->push_back({(*AssetIds)[idx]});
		}
	}

	std::optional<std::vector<String>> AssetDetailNames;

	if (AssetNames.HasValue())
	{
		AssetDetailNames.emplace(std::vector<String>());
		AssetDetailNames->reserve(AssetNames->Size());

		for (size_t idx = 0; idx < AssetNames->Size(); ++idx)
		{
			AssetDetailNames->push_back((*AssetNames)[idx]);
		}
	}

	std::optional<std::vector<String>> AssetDetailTypes;

	if (AssetTypes.HasValue())
	{
		AssetDetailTypes.emplace(std::vector<String>());
		AssetDetailTypes->reserve(AssetTypes->Size());

		for (size_t idx = 0; idx < AssetTypes->Size(); ++idx)
		{
			AssetDetailTypes->push_back(ConvertAssetTypeToString((*AssetTypes)[idx]));
		}
	}

	services::ResponseHandlerPtr ResponseHandler
		= AssetDetailAPI->CreateHandler<AssetsResultCallback, AssetsResult, void, services::DtoArray<chs::AssetDetailDto>>(Callback, nullptr);

	static_cast<chs::AssetDetailApi*>(AssetDetailAPI)
		->apiV1PrototypesAssetDetailsGet(AssetDetailIds,   // Ids
										 std::nullopt,	   // SupportedPlatforms
										 AssetDetailTypes, // AssetTypes
										 std::nullopt,	   // Styles
										 AssetDetailNames, // Names
										 std::nullopt,	   // CreatedAfter
										 PrototypeIds,	   // PrototypeIds
										 std::nullopt,	   // PrototypeNames
										 std::nullopt,	   // PrototypeParentNames
										 std::nullopt,	   // Tags
										 std::nullopt,	   // ExcludedTags
										 std::nullopt,	   // TagsAll
										 ResponseHandler);
}

void AssetSystem::GetAssetsByCollectionIds(const Array<String>& AssetCollectionIds, AssetsResultCallback Callback)
{
	if (AssetCollectionIds.IsEmpty())
	{
		CSP_LOG_MSG(LogLevel::Error, "You have to provide at least one AssetCollectionId");

		INVOKE_IF_NOT_NULL(Callback, MakeInvalid<AssetsResult>());

		return;
	}

	std::vector<String> Ids;

	for (int i = 0; i < AssetCollectionIds.Size(); ++i)
	{
		Ids.push_back(AssetCollectionIds[i]);
	}

	services::ResponseHandlerPtr ResponseHandler
		= AssetDetailAPI->CreateHandler<AssetsResultCallback, AssetsResult, void, services::DtoArray<chs::AssetDetailDto>>(Callback, nullptr);

	// Use `GET /api/v1/prototypes/asset-details` and only pass asset collection IDs
	static_cast<chs::AssetDetailApi*>(AssetDetailAPI)
		->apiV1PrototypesAssetDetailsGet(std::nullopt, // Ids
										 std::nullopt, // SupportedPlatforms
										 std::nullopt, // AssetTypes
										 std::nullopt, // Styles
										 std::nullopt, // Names
										 std::nullopt, // CreatedAfter
										 Ids,		   // PrototypeIds
										 std::nullopt, // PrototypeNames
										 std::nullopt, // PrototypeParentNames
										 std::nullopt, // Tags
										 std::nullopt, // ExcludedTags
										 std::nullopt, // TagsAll
										 ResponseHandler);
}

void AssetSystem::UploadAssetData(const AssetCollection& AssetCollection,
								  const Asset& Asset,
								  const AssetDataSource& AssetDataSource,
								  UriResultCallback Callback)
{
	UploadAssetDataEx(AssetCollection, Asset, AssetDataSource, CancellationToken::Dummy(), Callback);
}

void AssetSystem::UploadAssetDataEx(const AssetCollection& AssetCollection,
									const Asset& Asset,
									const AssetDataSource& AssetDataSource,
									CancellationToken& CancellationToken,
									UriResultCallback Callback)
{
	if (Asset.Name.IsEmpty())
	{
		INVOKE_IF_NOT_NULL(Callback, MakeInvalid<UriResult>());

		return;
	}

	auto FormFile = std::make_shared<web::HttpPayload>();
	AssetDataSource.SetUploadContent(WebClient, FormFile.get(), Asset);

	UriResultCallback InternalCallback = [Callback, Asset](const UriResult& Result)
	{
		if (Result.GetFailureReason() != ERequestFailureReason::None)
		{
			CSP_LOG_ERROR_MSG(String("Asset with Id %s has failed to upload").c_str());
		}

		INVOKE_IF_NOT_NULL(Callback, Result);
	};

	services::ResponseHandlerPtr ResponseHandler
		= AssetDetailAPI->CreateHandler<UriResultCallback, UriResult, void, services::NullDto>(InternalCallback,
																							   nullptr,
																							   web::EResponseCodes::ResponseOK);

	static_cast<chs::AssetDetailApi*>(AssetDetailAPI)
		->apiV1PrototypesPrototypeIdAssetDetailsAssetDetailIdBlobPost(AssetCollection.Id,
																	  Asset.Id,
																	  std::nullopt,
																	  FormFile,
																	  ResponseHandler,
																	  CancellationToken);
}

void AssetSystem::DownloadAssetData(const Asset& Asset, AssetDataResultCallback Callback)
{
	DownloadAssetDataEx(Asset, CancellationToken::Dummy(), Callback);
}

void AssetSystem::DownloadAssetDataEx(const Asset& Asset, CancellationToken& CancellationToken, AssetDataResultCallback Callback)
{
	services::ResponseHandlerPtr ResponseHandler
		= AssetDetailAPI->CreateHandler<AssetDataResultCallback, AssetDataResult, void, services::AssetFileDto>(Callback, nullptr);

	FileManager->GetFile(Asset.Uri, ResponseHandler, CancellationToken);
}

void AssetSystem::GetAssetDataSize(const Asset& Asset, UInt64ResultCallback Callback)
{
	HTTPHeadersResultCallback InternalCallback = [Callback](const HTTPHeadersResult& Result)
	{
		UInt64Result InternalResult(Result.GetResultCode(), Result.GetHttpResultCode());

		if (Result.GetResultCode() == EResultCode::Success)
		{
			auto& Headers		= Result.GetValue();
			auto& ContentLength = Headers["content-length"];
			auto Value			= std::strtoull(ContentLength.c_str(), nullptr, 10);
			InternalResult.SetValue(Value);
		}

		INVOKE_IF_NOT_NULL(Callback, InternalResult);
	};

	services::ResponseHandlerPtr ResponseHandler
		= AssetDetailAPI->CreateHandler<HTTPHeadersResultCallback, HTTPHeadersResult, void, services::NullDto>(InternalCallback, nullptr);

	FileManager->GetResponseHeaders(Asset.Uri, ResponseHandler);
}

CSP_ASYNC_RESULT void AssetSystem::GetLODChain(const AssetCollection& AssetCollection, LODChainResultCallback Callback)
{
	auto GetAssetsCallback = [AssetCollection, Callback](const AssetsResult& Result)
	{
		LODChainResult LODResult(Result.GetResultCode(), Result.GetHttpResultCode());

		if (Result.GetResultCode() == EResultCode::Success)
		{
			LODChain Chain = CreateLODChainFromAssets(Result.GetAssets(), AssetCollection.Id);
			LODResult.SetLODChain(std::move(Chain));
		}

		INVOKE_IF_NOT_NULL(Callback, LODResult);
	};

	GetAssetsByCriteria({AssetCollection.Id}, nullptr, nullptr, Array<EAssetType> {EAssetType::MODEL}, GetAssetsCallback);
}

CSP_ASYNC_RESULT_WITH_PROGRESS void
	AssetSystem::RegisterAssetToLODChain(const AssetCollection& AssetCollection, const Asset& InAsset, int LODLevel, AssetResultCallback Callback)
{
	// GetAssetsByCriteria
	auto GetAssetsCallback = [this, AssetCollection, InAsset, LODLevel, Callback](const AssetsResult& Result)
	{
		if (Result.GetResultCode() == EResultCode::InProgress)
		{
			return;
		}

		if (Result.GetResultCode() == EResultCode::Failed)
		{
			INVOKE_IF_NOT_NULL(Callback, Result);

			return;
		}

		const Array<Asset>& Assets = Result.GetAssets();
		LODChain Chain			   = CreateLODChainFromAssets(Assets, AssetCollection.Id);

		if (!ValidateNewLODLevelForChain(Chain, LODLevel))
		{
			CSP_LOG_MSG(LogLevel::Error, "LOD level already exists in chain");

			INVOKE_IF_NOT_NULL(Callback, Result);

			return;
		}

		// UpdateAsset
		auto UpdateAssetCallback = [this, AssetCollection, Callback, Assets](const AssetResult& Result)
		{
			INVOKE_IF_NOT_NULL(Callback, Result);
		};

		// Add new LOD style
		Asset NewAsset = InAsset;
		Array<String> NewStyles(NewAsset.Styles.Size() + 1);

		for (int i = 0; i < NewAsset.Styles.Size(); ++i)
		{
			NewStyles[i] = NewAsset.Styles[i];
		}

		NewStyles[NewAsset.Styles.Size()] = CreateLODStyleVar(LODLevel);
		NewAsset.Styles					  = std::move(NewStyles);

		UpdateAsset(NewAsset, UpdateAssetCallback);
	};

	GetAssetsByCriteria({InAsset.AssetCollectionId}, nullptr, nullptr, Array<EAssetType> {EAssetType::MODEL}, GetAssetsCallback);
}

CSP_EVENT void AssetSystem::SetAssetDetailBlobChangedCallback(AssetDetailBlobChangedCallbackHandler Callback)
{
	AssetDetailBlobChangedCallback = Callback;
	RegisterSystemCallback();
}

void AssetSystem::RegisterSystemCallback()
{
	if (!AssetDetailBlobChangedCallback)
	{
		return;
	}

	EventBusPtr->ListenNetworkEvent("AssetDetailBlobChanged", this);
}

void AssetSystem::DeregisterSystemCallback()
{
	if (EventBusPtr)
	{
		EventBusPtr->StopListenNetworkEvent("AssetDetailBlobChanged");
	}
}

void AssetSystem::OnEvent(const std::vector<signalr::value>& EventValues)
{
	if (!AssetDetailBlobChangedCallback)
	{
		return;
	}

	csp::multiplayer::AssetChangedEventDeserialiser Deserialiser;
	Deserialiser.Parse(EventValues);
	AssetDetailBlobChangedCallback(Deserialiser.GetEventParams());
}

} // namespace csp::systems<|MERGE_RESOLUTION|>--- conflicted
+++ resolved
@@ -246,9 +246,7 @@
 	}
 
 	csp::services::ResponseHandlerPtr ResponseHandler
-		= PrototypeAPI->CreateHandler<NullResultCallback, NullResult, void, csp::services::DtoArray<chs::PrototypeDto>>(
-			Callback,
-			nullptr);
+		= PrototypeAPI->CreateHandler<NullResultCallback, NullResult, void, csp::services::DtoArray<chs::PrototypeDto>>(Callback, nullptr);
 
 	static_cast<chs::PrototypeApi*>(PrototypeAPI)
 		->apiV1PrototypesDelete(AssetCollectionIds, ResponseHandler, csp::common::CancellationToken::Dummy());
@@ -448,10 +446,7 @@
 
 	static_cast<chs::PrototypeApi*>(PrototypeAPI)
 		->apiV1PrototypesGet(PrototypeTags,		// Tags
-<<<<<<< HEAD
-=======
 							 std::nullopt,		// ExcludedTags
->>>>>>> 2864fa6f
 							 std::nullopt,		// TagsAll
 							 PrototypeIds,		// Ids
 							 PrototypeNames,	// Names
@@ -463,10 +458,7 @@
 							 PrototypeTypes,	// Types
 							 std::nullopt,		// HasGroup
 							 std::nullopt,		// CreatedBy
-<<<<<<< HEAD
-=======
 							 std::nullopt,		// CreatedAfter
->>>>>>> 2864fa6f
 							 std::nullopt,		// PrototypeOwnerIds
 							 std::nullopt,		// ReadAccessFilters
 							 std::nullopt,		// WriteAccessFilters
