--- conflicted
+++ resolved
@@ -34,12 +34,6 @@
 
 namespace chs = services::generated::prototypeservice;
 
-<<<<<<< HEAD
-constexpr int DEFAULT_SKIP_NUMBER = 0;
-constexpr int DEFAULT_RESULT_MAX_NUMBER = 100;
-
-=======
->>>>>>> ef8fa0a0
 namespace
 {
 constexpr int DEFAULT_SKIP_NUMBER = 0;
@@ -90,11 +84,8 @@
         return "Audio";
     else if (AssetType == systems::EAssetType::GAUSSIAN_SPLAT)
         return "GaussianSplat";
-<<<<<<< HEAD
-=======
     else if (AssetType == systems::EAssetType::MATERIAL)
         return "Material";
->>>>>>> ef8fa0a0
     else
     {
         assert(false && "Unsupported Asset Type!");
@@ -108,7 +99,6 @@
 {
     auto PrototypeInfo = std::make_shared<chs::PrototypeDto>();
     PrototypeInfo->SetName(AssetCollectionName);
-<<<<<<< HEAD
 
     PrototypeInfo->SetType(ConvertAssetCollectionTypeToString(Type));
 
@@ -155,19 +145,26 @@
     return PrototypeInfo;
 }
 
+csp::common::String CreateUniqueMaterialAssetCollectionName(const csp::common::String& Name, const csp::common::String& SpaceId)
+{
+    return MATERIAL_ASSET_COLLECTION_NAME_PREFIX + SpaceId + "_" + Name;
+}
+
+csp::common::String CreateUniqueMaterialAssetName(const csp::common::String& Name, const csp::common::String& SpaceId)
+{
+    return MATERIAL_ASSET_NAME_PREFIX + SpaceId + "_" + Name;
+}
+
+csp::common::String CreateUniqueMaterialFileName(const csp::common::String& Name, const csp::common::String& SpaceId)
+{
+    return MATERIAL_FILE_NAME_PREFIX + SpaceId + "_" + Name + ".json";
+}
+
 } // namespace
-=======
-
-    PrototypeInfo->SetType(ConvertAssetCollectionTypeToString(Type));
->>>>>>> ef8fa0a0
-
-    if (SpaceId.HasValue())
-    {
-        const std::vector<String> GroupIds = { *SpaceId };
-        PrototypeInfo->SetGroupIds(GroupIds);
-    }
-
-<<<<<<< HEAD
+
+namespace csp::systems
+{
+
 AssetSystem::AssetSystem()
     : SystemBase(nullptr, nullptr)
     , PrototypeAPI(nullptr)
@@ -197,6 +194,34 @@
     DeregisterSystemCallback();
 }
 
+void AssetSystem::DeleteAssetCollectionById(const csp::common::String& AssetCollectionId, NullResultCallback Callback)
+{
+    const String PrototypeId = AssetCollectionId;
+
+    if (PrototypeId.IsEmpty())
+    {
+        CSP_LOG_MSG(LogLevel::Error, "A delete of an asset collection was issued without an ID. You have to provide an asset collection ID.");
+
+        INVOKE_IF_NOT_NULL(Callback, MakeInvalid<NullResult>());
+
+        return;
+    }
+
+    services::ResponseHandlerPtr ResponseHandler = PrototypeAPI->CreateHandler<NullResultCallback, NullResult, void, services::NullDto>(
+        Callback, nullptr, web::EResponseCodes::ResponseNoContent);
+
+    static_cast<chs::PrototypeApi*>(PrototypeAPI)->apiV1PrototypesIdDelete(PrototypeId, ResponseHandler);
+}
+
+void AssetSystem::DeleteAssetById(const csp::common::String& AsseCollectiontId, const csp::common::String& AssetId, NullResultCallback Callback)
+{
+    services::ResponseHandlerPtr ResponseHandler = AssetDetailAPI->CreateHandler<NullResultCallback, NullResult, void, services::NullDto>(
+        Callback, nullptr, web::EResponseCodes::ResponseNoContent);
+
+    static_cast<chs::AssetDetailApi*>(AssetDetailAPI)
+        ->apiV1PrototypesPrototypeIdAssetDetailsAssetDetailIdDelete(AsseCollectiontId, AssetId, ResponseHandler);
+}
+
 void AssetSystem::CreateAssetCollection(const Optional<String>& InSpaceId, const Optional<String>& ParentAssetCollectionId,
     const String& AssetCollectionName, const Optional<Map<String, String>>& Metadata, EAssetCollectionType Type, const Optional<Array<String>>& Tags,
     AssetCollectionResultCallback Callback)
@@ -216,72 +241,9 @@
 
     static_cast<chs::PrototypeApi*>(PrototypeAPI)->apiV1PrototypesPost(PrototypeInfo, ResponseHandler);
 }
-=======
-    if (ParentAssetCollectionId.HasValue())
-    {
-        PrototypeInfo->SetParentId(*ParentAssetCollectionId);
-    }
-
-    if (Metadata.HasValue())
-    {
-        std::map<String, String> DTOMetadata;
-
-        auto* Keys = Metadata->Keys();
-
-        for (auto idx = 0; idx < Keys->Size(); ++idx)
-        {
-            auto Key = Keys->operator[](idx);
-            auto Value = Metadata->operator[](Key);
-            DTOMetadata.insert(std::pair<String, String>(Key, Value));
-        }
-
-        PrototypeInfo->SetMetadata(DTOMetadata);
-    }
-
-    if (Tags.HasValue())
-    {
-        std::vector<String> TagsVector;
-        TagsVector.reserve(Tags->Size());
-
-        for (size_t idx = 0; idx < Tags->Size(); ++idx)
-        {
-            TagsVector.push_back((*Tags)[idx]);
-        }
-
-        PrototypeInfo->SetTags(TagsVector);
-    }
-
-    return PrototypeInfo;
-}
-
-csp::common::String CreateUniqueMaterialAssetCollectionName(const csp::common::String& Name, const csp::common::String& SpaceId)
-{
-    return MATERIAL_ASSET_COLLECTION_NAME_PREFIX + SpaceId + "_" + Name;
-}
-
-csp::common::String CreateUniqueMaterialAssetName(const csp::common::String& Name, const csp::common::String& SpaceId)
-{
-    return MATERIAL_ASSET_NAME_PREFIX + SpaceId + "_" + Name;
-}
-
-csp::common::String CreateUniqueMaterialFileName(const csp::common::String& Name, const csp::common::String& SpaceId)
-{
-    return MATERIAL_FILE_NAME_PREFIX + SpaceId + "_" + Name + ".json";
-}
-
-} // namespace
-
-namespace csp::systems
-{
->>>>>>> ef8fa0a0
-
-AssetSystem::AssetSystem()
-    : SystemBase(nullptr, nullptr)
-    , PrototypeAPI(nullptr)
-    , AssetDetailAPI(nullptr)
-    , FileManager(nullptr)
-{
-<<<<<<< HEAD
+
+void AssetSystem::DeleteAssetCollection(const AssetCollection& AssetCollection, NullResultCallback Callback)
+{
     const String PrototypeId = AssetCollection.Id;
 
     if (PrototypeId.IsEmpty())
@@ -602,334 +564,6 @@
     AssetInfo->SetName(Asset.Name);
     AssetInfo->SetLanguageCode(Asset.LanguageCode);
     AssetInfo->SetStyle(Convert(Asset.Styles));
-=======
-}
-
-AssetSystem::AssetSystem(web::WebClient* InWebClient, multiplayer::EventBus* InEventBus)
-    : SystemBase(InWebClient, InEventBus)
-{
-    PrototypeAPI = CSP_NEW chs::PrototypeApi(InWebClient);
-    AssetDetailAPI = CSP_NEW chs::AssetDetailApi(InWebClient);
-
-    FileManager = CSP_NEW web::RemoteFileManager(InWebClient);
-}
-
-AssetSystem::~AssetSystem()
-{
-    CSP_DELETE(FileManager);
-
-    CSP_DELETE(AssetDetailAPI);
-    CSP_DELETE(PrototypeAPI);
-
-    DeregisterSystemCallback();
-}
-
-void AssetSystem::DeleteAssetCollectionById(const csp::common::String& AssetCollectionId, NullResultCallback Callback)
-{
-    const String PrototypeId = AssetCollectionId;
-
-    if (PrototypeId.IsEmpty())
-    {
-        CSP_LOG_MSG(LogLevel::Error, "A delete of an asset collection was issued without an ID. You have to provide an asset collection ID.");
-
-        INVOKE_IF_NOT_NULL(Callback, MakeInvalid<NullResult>());
-
-        return;
-    }
-
-    services::ResponseHandlerPtr ResponseHandler = PrototypeAPI->CreateHandler<NullResultCallback, NullResult, void, services::NullDto>(
-        Callback, nullptr, web::EResponseCodes::ResponseNoContent);
-
-    static_cast<chs::PrototypeApi*>(PrototypeAPI)->apiV1PrototypesIdDelete(PrototypeId, ResponseHandler);
-}
-
-void AssetSystem::DeleteAssetById(const csp::common::String& AsseCollectiontId, const csp::common::String& AssetId, NullResultCallback Callback)
-{
-    services::ResponseHandlerPtr ResponseHandler = AssetDetailAPI->CreateHandler<NullResultCallback, NullResult, void, services::NullDto>(
-        Callback, nullptr, web::EResponseCodes::ResponseNoContent);
-
-    static_cast<chs::AssetDetailApi*>(AssetDetailAPI)
-        ->apiV1PrototypesPrototypeIdAssetDetailsAssetDetailIdDelete(AsseCollectiontId, AssetId, ResponseHandler);
-}
-
-void AssetSystem::CreateAssetCollection(const Optional<String>& InSpaceId, const Optional<String>& ParentAssetCollectionId,
-    const String& AssetCollectionName, const Optional<Map<String, String>>& Metadata, EAssetCollectionType Type, const Optional<Array<String>>& Tags,
-    AssetCollectionResultCallback Callback)
-{
-    Optional<String> SpaceId;
-
-    if (InSpaceId.HasValue())
-    {
-        SpaceId = *InSpaceId;
-    }
-
-    const auto PrototypeInfo = CreatePrototypeDto(SpaceId, ParentAssetCollectionId, AssetCollectionName, Metadata, Type, Tags);
-
-    const services::ResponseHandlerPtr ResponseHandler
-        = PrototypeAPI->CreateHandler<AssetCollectionResultCallback, AssetCollectionResult, void, chs::PrototypeDto>(
-            Callback, nullptr, web::EResponseCodes::ResponseCreated);
-
-    static_cast<chs::PrototypeApi*>(PrototypeAPI)->apiV1PrototypesPost(PrototypeInfo, ResponseHandler);
-}
-
-void AssetSystem::DeleteAssetCollection(const AssetCollection& AssetCollection, NullResultCallback Callback)
-{
-    DeleteAssetCollectionById(AssetCollection.Id, Callback);
-}
-
-void AssetSystem::CopyAssetCollectionsToSpace(csp::common::Array<AssetCollection>& SourceAssetCollections, const csp::common::String& DestSpaceId,
-    bool CopyAsync, AssetCollectionsResultCallback Callback)
-{
-    if (SourceAssetCollections.Size() == 0)
-    {
-        CSP_LOG_MSG(LogLevel::Error, "No source asset collections were provided whilst attempting to perform a copy to another space.");
-
-        INVOKE_IF_NOT_NULL(Callback, MakeInvalid<AssetCollectionsResult>());
-        return;
-    }
-
-    csp::common::String SourceSpaceId = SourceAssetCollections[0].SpaceId;
-    std::vector<csp::common::String> AssetCollectionIds = { SourceAssetCollections[0].Id };
-
-    bool AssetCollectionsBelongToSameSpace = true;
-
-    for (size_t i = 1; i < SourceAssetCollections.Size(); ++i)
-    {
-        AssetCollectionsBelongToSameSpace &= SourceAssetCollections[i].SpaceId == SourceSpaceId;
-        AssetCollectionIds.emplace_back(SourceAssetCollections[i].Id);
-    }
-
-    // Verify we have a valid space ID to copy from.
-    if (SourceSpaceId.IsEmpty())
-    {
-        CSP_LOG_MSG(LogLevel::Error,
-            "An asset with no space ID was provided whilst attempting to perform a copy to another space. All assets must have a valid space ID.");
-
-        INVOKE_IF_NOT_NULL(Callback, MakeInvalid<AssetCollectionsResult>());
-        return;
-    }
-
-    // Verify that all source asset collections belong to the same space. If not, this qualifies as an unsupported operation.
-    if (!AssetCollectionsBelongToSameSpace)
-    {
-        CSP_LOG_MSG(LogLevel::Error, "All asset collections must belong to the same space for a copy operation.");
-
-        INVOKE_IF_NOT_NULL(Callback, MakeInvalid<AssetCollectionsResult>());
-        return;
-    }
-
-    csp::services::ResponseHandlerPtr ResponseHandler
-        = PrototypeAPI->CreateHandler<AssetCollectionsResultCallback, AssetCollectionsResult, void, csp::services::DtoArray<chs::PrototypeDto>>(
-            Callback, nullptr);
-
-    // Use `GET /api/v1/prototypes` and only pass asset collection IDs
-    static_cast<chs::PrototypeApi*>(PrototypeAPI)
-        ->apiV1PrototypesGroupOwnedOriginalGroupIdDuplicateNewGroupIdPost(std::nullopt, // Tags
-            std::nullopt, // ExcludedTags
-            std::nullopt, // TagsAll
-            AssetCollectionIds, // const std::optional<std::vector<utility::string_t>>& Ids
-            std::nullopt, // Names
-            std::nullopt, // PartialNames
-            std::nullopt, // ExcludedIds
-            std::nullopt, // PointOfInterestIds
-            std::nullopt, // ParentId
-            std::nullopt, // GroupIds
-            std::nullopt, // Types
-            true, // HasGroup
-            std::nullopt, // CreatedBy
-            std::nullopt, // CreatedAfter
-            std::nullopt, // PrototypeOwnerIds
-            std::nullopt, // ReadAccessFilters
-            std::nullopt, // WriteAccessFilters
-            std::nullopt, // OrganizationIds
-            SourceSpaceId, // originalGroupId
-            DestSpaceId, // newGroupId
-            std::nullopt, // shallowCopy
-            CopyAsync, // asyncCall
-            std::nullopt, // onBehalfOf
-            ResponseHandler, // ResponseHandler
-            csp::common::CancellationToken::Dummy() // CancellationToken
-        );
-}
-
-void AssetSystem::GetAssetCollectionById(const String& AssetCollectionId, AssetCollectionResultCallback Callback)
-{
-    services::ResponseHandlerPtr ResponseHandler
-        = PrototypeAPI->CreateHandler<AssetCollectionResultCallback, AssetCollectionResult, void, chs::PrototypeDto>(Callback, nullptr);
-
-    static_cast<chs::PrototypeApi*>(PrototypeAPI)->apiV1PrototypesIdGet(AssetCollectionId, ResponseHandler);
-}
-
-void AssetSystem::GetAssetCollectionByName(const String& AssetCollectionName, AssetCollectionResultCallback Callback)
-{
-    services::ResponseHandlerPtr ResponseHandler
-        = PrototypeAPI->CreateHandler<AssetCollectionResultCallback, AssetCollectionResult, void, chs::PrototypeDto>(Callback, nullptr);
-
-    static_cast<chs::PrototypeApi*>(PrototypeAPI)->apiV1PrototypesNameNameGet(AssetCollectionName, ResponseHandler);
-}
-
-void AssetSystem::FindAssetCollections(const Optional<Array<String>>& Ids, const Optional<String>& ParentId, const Optional<Array<String>>& Names,
-    const Optional<Array<EAssetCollectionType>>& Types, const Optional<Array<String>>& Tags, const Optional<Array<String>>& SpaceIds,
-    const Optional<int>& ResultsSkipNumber, const Optional<int>& ResultsMaxNumber, AssetCollectionsResultCallback Callback)
-{
-    typedef std::optional<std::vector<String>> StringVec;
-
-    StringVec PrototypeIds;
-
-    if (Ids.HasValue())
-    {
-        std::vector<String> Vals;
-
-        for (size_t i = 0; i < Ids->Size(); ++i)
-        {
-            Vals.push_back(Ids->operator[](i));
-        }
-
-        PrototypeIds = std::move(Vals);
-    }
-
-    std::optional<String> ParentPrototypeId;
-
-    if (ParentId.HasValue())
-    {
-        ParentPrototypeId = *ParentId;
-    }
-
-    StringVec PrototypeNames;
-
-    if (Names.HasValue())
-    {
-        std::vector<String> Vals;
-
-        for (size_t i = 0; i < Names->Size(); ++i)
-        {
-            Vals.push_back(Names->operator[](i));
-        }
-
-        PrototypeNames = std::move(Vals);
-    }
-
-    StringVec PrototypeTypes;
-
-    if (Types.HasValue())
-    {
-        std::vector<String> Vals;
-
-        for (size_t i = 0; i < Types->Size(); ++i)
-        {
-            Vals.push_back(ConvertAssetCollectionTypeToString(Types->operator[](i)));
-        }
-
-        PrototypeTypes = std::move(Vals);
-    }
-
-    StringVec PrototypeTags;
-
-    if (Tags.HasValue())
-    {
-        std::vector<String> Vals;
-
-        for (size_t i = 0; i < Tags->Size(); ++i)
-        {
-            Vals.push_back(Tags->operator[](i));
-        }
-
-        PrototypeTags = std::move(Vals);
-    }
-
-    StringVec GroupIds;
-
-    if (SpaceIds.HasValue())
-    {
-        std::vector<String> Vals;
-
-        for (size_t i = 0; i < SpaceIds->Size(); ++i)
-        {
-            Vals.push_back(SpaceIds->operator[](i));
-        }
-
-        GroupIds = std::move(Vals);
-    }
-
-    int32_t Skip = ResultsSkipNumber.HasValue() ? *ResultsSkipNumber : DEFAULT_SKIP_NUMBER;
-    int32_t Limit = ResultsMaxNumber.HasValue() ? *ResultsMaxNumber : DEFAULT_RESULT_MAX_NUMBER;
-
-    services::ResponseHandlerPtr ResponseHandler
-        = PrototypeAPI->CreateHandler<AssetCollectionsResultCallback, AssetCollectionsResult, void, services::DtoArray<chs::PrototypeDto>>(
-            Callback, nullptr);
-
-    static_cast<chs::PrototypeApi*>(PrototypeAPI)
-        ->apiV1PrototypesGet(PrototypeTags, // Tags
-            std::nullopt, // ExcludedTags
-            std::nullopt, // TagsAll
-            PrototypeIds, // Ids
-            PrototypeNames, // Names
-            std::nullopt, // PartialNames
-            std::nullopt, // ExcludedIds
-            std::nullopt, // PointOfInterestIds
-            ParentPrototypeId, // ParentId
-            GroupIds, // GroupIds
-            PrototypeTypes, // Types
-            std::nullopt, // HasGroup
-            std::nullopt, // CreatedBy
-            std::nullopt, // CreatedAfter
-            std::nullopt, // PrototypeOwnerIds
-            std::nullopt, // ReadAccessFilters
-            std::nullopt, // WriteAccessFilters
-            std::nullopt, // OrganizationIds
-            Skip, // Skip
-            Limit, // Limit
-            std::nullopt, // SortBy
-            std::nullopt, // SortDirection
-            ResponseHandler);
-}
-
-void AssetSystem::UpdateAssetCollectionMetadata(const AssetCollection& AssetCollection, const Map<String, String>& NewMetadata,
-    const Optional<Array<String>>& Tags, AssetCollectionResultCallback Callback)
-{
-    auto PrototypeInfo = CreatePrototypeDto(AssetCollection.SpaceId, AssetCollection.ParentId, AssetCollection.Name, NewMetadata,
-        AssetCollection.Type, Tags.HasValue() ? Tags : AssetCollection.Tags);
-
-    services::ResponseHandlerPtr ResponseHandler
-        = PrototypeAPI->CreateHandler<AssetCollectionResultCallback, AssetCollectionResult, void, chs::PrototypeDto>(Callback, nullptr);
-
-    static_cast<chs::PrototypeApi*>(PrototypeAPI)->apiV1PrototypesIdPut(AssetCollection.Id, PrototypeInfo, ResponseHandler);
-}
-
-void AssetSystem::CreateAsset(const AssetCollection& AssetCollection, const String& Name, const Optional<String>& ThirdPartyPackagedAssetIdentifier,
-    const Optional<EThirdPartyPlatform>& ThirdPartyPlatform, EAssetType Type, AssetResultCallback Callback)
-{
-    auto AssetInfo = std::make_shared<chs::AssetDetailDto>();
-    AssetInfo->SetName(Name);
-    String InAddressableId;
-
-    if (ThirdPartyPackagedAssetIdentifier.HasValue() || ThirdPartyPlatform.HasValue())
-    {
-        if (ThirdPartyPackagedAssetIdentifier.HasValue() && ThirdPartyPlatform.HasValue())
-        {
-            InAddressableId = StringFormat("%s|%d", ThirdPartyPackagedAssetIdentifier->c_str(), static_cast<int>(*ThirdPartyPlatform));
-        }
-        else if (ThirdPartyPackagedAssetIdentifier.HasValue())
-        {
-            InAddressableId = StringFormat("%s|%d", ThirdPartyPackagedAssetIdentifier->c_str(), static_cast<int>(EThirdPartyPlatform::NONE));
-        }
-        else if (ThirdPartyPlatform.HasValue())
-        {
-            InAddressableId = StringFormat("%s|%d", "", static_cast<int>(*ThirdPartyPlatform));
-        }
-
-        // TODO: CHS naming refactor planned for AssetDetailDto.m_AddressableId, becoming AssetDetailDto.m_ThirdPartyReferenceId
-        AssetInfo->SetAddressableId(InAddressableId);
-    }
-
-    AssetInfo->SetAssetType(ConvertAssetTypeToString(Type));
-
-    // TODO: Move this to a separate function when we have some different values than DEFAULT
-    std::vector<String> Styles;
-    const auto DefaultStyle = "Default";
-    Styles.push_back(DefaultStyle);
-    AssetInfo->SetStyle(Styles);
->>>>>>> ef8fa0a0
 
     // TODO: Move this to a separate function when we have some different values than DEFAULT
     std::vector<String> Platform;
@@ -937,7 +571,6 @@
     Platform.push_back(DefaultPlatform);
     AssetInfo->SetSupportedPlatforms(Platform);
 
-<<<<<<< HEAD
     if (!Asset.ExternalUri.IsEmpty() && !Asset.ExternalMimeType.IsEmpty())
     {
         AssetInfo->SetExternalUri(Asset.ExternalUri);
@@ -956,51 +589,7 @@
 
 void AssetSystem::DeleteAsset(const AssetCollection& AssetCollection, const Asset& Asset, NullResultCallback Callback)
 {
-    services::ResponseHandlerPtr ResponseHandler = AssetDetailAPI->CreateHandler<NullResultCallback, NullResult, void, services::NullDto>(
-        Callback, nullptr, web::EResponseCodes::ResponseNoContent);
-
-    static_cast<chs::AssetDetailApi*>(AssetDetailAPI)
-        ->apiV1PrototypesPrototypeIdAssetDetailsAssetDetailIdDelete(AssetCollection.Id, Asset.Id, ResponseHandler);
-=======
-    services::ResponseHandlerPtr ResponseHandler = AssetDetailAPI->CreateHandler<AssetResultCallback, AssetResult, void, chs::AssetDetailDto>(
-        Callback, nullptr, web::EResponseCodes::ResponseCreated);
-
-    static_cast<chs::AssetDetailApi*>(AssetDetailAPI)->apiV1PrototypesPrototypeIdAssetDetailsPost(AssetCollection.Id, AssetInfo, ResponseHandler);
-}
-
-void AssetSystem::UpdateAsset(const Asset& Asset, AssetResultCallback Callback)
-{
-    auto AssetInfo = std::make_shared<chs::AssetDetailDto>();
-    AssetInfo->SetName(Asset.Name);
-    AssetInfo->SetLanguageCode(Asset.LanguageCode);
-    AssetInfo->SetStyle(Convert(Asset.Styles));
-
-    // TODO: Move this to a separate function when we have some different values than DEFAULT
-    std::vector<String> Platform;
-    const auto DefaultPlatform = "Default";
-    Platform.push_back(DefaultPlatform);
-    AssetInfo->SetSupportedPlatforms(Platform);
-
-    if (!Asset.ExternalUri.IsEmpty() && !Asset.ExternalMimeType.IsEmpty())
-    {
-        AssetInfo->SetExternalUri(Asset.ExternalUri);
-        AssetInfo->SetExternalMimeType(Asset.ExternalMimeType);
-    }
-
-    AssetInfo->SetAddressableId(
-        StringFormat("%s|%d", Asset.ThirdPartyPackagedAssetIdentifier.c_str(), static_cast<int>(Asset.ThirdPartyPlatformType)));
-
-    AssetInfo->SetAssetType(ConvertAssetTypeToString(Asset.Type));
-    services::ResponseHandlerPtr ResponseHandler = AssetDetailAPI->CreateHandler<AssetResultCallback, AssetResult, void, chs::AssetDetailDto>(
-        Callback, nullptr, web::EResponseCodes::ResponseCreated);
-    static_cast<chs::AssetDetailApi*>(AssetDetailAPI)
-        ->apiV1PrototypesPrototypeIdAssetDetailsAssetDetailIdPut(Asset.AssetCollectionId, Asset.Id, AssetInfo, ResponseHandler);
-}
-
-void AssetSystem::DeleteAsset(const AssetCollection& AssetCollection, const Asset& Asset, NullResultCallback Callback)
-{
     DeleteAssetById(AssetCollection.Id, Asset.Id, Callback);
->>>>>>> ef8fa0a0
 }
 
 void AssetSystem::GetAssetsInCollection(const AssetCollection& AssetCollection, AssetsResultCallback Callback)
@@ -1295,10 +884,6 @@
 
 void AssetSystem::CreateMaterial(const csp::common::String& Name, const csp::common::String& SpaceId, GLTFMaterialResultCallback Callback)
 {
-<<<<<<< HEAD
-    AssetDetailBlobChangedCallback = Callback;
-    RegisterSystemCallback();
-=======
     // 1. Create asset collection
     auto CreateAssetCollectionCB = [this, Callback, Name, SpaceId](const AssetCollectionResult& CreateAssetCollectionResult)
     {
@@ -1361,7 +946,6 @@
     const csp::common::String MaterialCollectionName = CreateUniqueMaterialAssetCollectionName(Name, SpaceId);
 
     CreateAssetCollection(SpaceId, nullptr, MaterialCollectionName, nullptr, EAssetCollectionType::DEFAULT, nullptr, CreateAssetCollectionCB);
->>>>>>> ef8fa0a0
 }
 
 void AssetSystem::UpdateMaterial(const GLTFMaterial& Material, NullResultCallback Callback)
@@ -1412,13 +996,6 @@
 
 void AssetSystem::DeleteMaterial(const GLTFMaterial& Material, NullResultCallback Callback)
 {
-<<<<<<< HEAD
-    if (!AssetDetailBlobChangedCallback)
-    {
-        return;
-    }
-
-=======
     // 1. Delete asset
     auto DeleteAssetCB = [this, Callback, &Material](const NullResult& DeleteAssetResult)
     {
@@ -1634,7 +1211,6 @@
         return;
     }
 
->>>>>>> ef8fa0a0
     EventBusPtr->ListenNetworkEvent("AssetDetailBlobChanged", this);
 }
 
@@ -1648,20 +1224,13 @@
 
 void AssetSystem::OnEvent(const std::vector<signalr::value>& EventValues)
 {
-<<<<<<< HEAD
-    if (!AssetDetailBlobChangedCallback)
-=======
     if (!AssetDetailBlobChangedCallback && !MaterialChangedCallback)
->>>>>>> ef8fa0a0
     {
         return;
     }
 
     csp::multiplayer::AssetChangedEventDeserialiser Deserialiser;
     Deserialiser.Parse(EventValues);
-<<<<<<< HEAD
-    AssetDetailBlobChangedCallback(Deserialiser.GetEventParams());
-=======
 
     const csp::multiplayer::AssetDetailBlobParams& AssetParams = Deserialiser.GetEventParams();
 
@@ -1679,7 +1248,6 @@
 
         MaterialChangedCallback(MaterialParams);
     }
->>>>>>> ef8fa0a0
 }
 
 } // namespace csp::systems