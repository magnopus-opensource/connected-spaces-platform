/*
 * Copyright 2023 Magnopus LLC

 * Licensed under the Apache License, Version 2.0 (the "License");
 * you may not use this file except in compliance with the License.
 * You may obtain a copy of the License at
 *
 *     http://www.apache.org/licenses/LICENSE-2.0
 *
 * Unless required by applicable law or agreed to in writing, software
 * distributed under the License is distributed on an "AS IS" BASIS,
 * WITHOUT WARRANTIES OR CONDITIONS OF ANY KIND, either express or implied.
 * See the License for the specific language governing permissions and
 * limitations under the License.
 */

#include "CSP/Systems/Assets/AssetSystem.h"

#include "CallHelpers.h"
#include "Common/Algorithm.h"
#include "LODHelpers.h"
#include "Multiplayer/EventSerialisation.h"
#include "Services/PrototypeService/Api.h"
#include "Systems/ResultHelpers.h"
#include "Web/RemoteFileManager.h"

#include "Json/JsonSerializer.h"

// StringFormat needs to be here due to clashing headers
#include "CSP/Common/StringFormat.h"

using namespace csp;
using namespace csp::common;

namespace chs = services::generated::prototypeservice;

namespace
{
constexpr int DEFAULT_SKIP_NUMBER		= 0;
constexpr int DEFAULT_RESULT_MAX_NUMBER = 100;

constexpr const char* MATERIAL_ASSET_COLLECTION_NAME_PREFIX = "ASSET_COLLECTION_MATERIAL_";
constexpr const char* MATERIAL_ASSET_NAME_PREFIX			= "ASSET_MATERIAL_";
constexpr const char* MATERIAL_FILE_NAME_PREFIX				= "ASSET_MATERIAL_FILE_";

String ConvertAssetCollectionTypeToString(systems::EAssetCollectionType AssetCollectionType)
{
	if (AssetCollectionType == systems::EAssetCollectionType::DEFAULT)
		return "Default";
	else if (AssetCollectionType == systems::EAssetCollectionType::FOUNDATION_INTERNAL)
		return "FoundationInternal";
	else if (AssetCollectionType == systems::EAssetCollectionType::COMMENT_CONTAINER)
		return "CommentContainer";
	else if (AssetCollectionType == systems::EAssetCollectionType::COMMENT)
		return "Comment";
	else if (AssetCollectionType == systems::EAssetCollectionType::SPACE_THUMBNAIL)
		return "SpaceThumbnail";
	else
	{
		assert(false && "Unsupported AssetCollection Type!");
		return "Default";
	}
}

String ConvertAssetTypeToString(systems::EAssetType AssetType)
{
	if (AssetType == systems::EAssetType::IMAGE)
		return "Image";
	else if (AssetType == systems::EAssetType::THUMBNAIL)
		return "Thumbnail";
	else if (AssetType == systems::EAssetType::SIMULATION)
		return "Simulation";
	else if (AssetType == systems::EAssetType::MODEL)
		return "Model";
	else if (AssetType == systems::EAssetType::VIDEO)
		return "Video";
	else if (AssetType == systems::EAssetType::SCRIPT_LIBRARY)
		return "ScriptLibrary";
	else if (AssetType == systems::EAssetType::HOLOCAP_VIDEO)
		return "HolocapVideo";
	else if (AssetType == systems::EAssetType::HOLOCAP_AUDIO)
		return "HolocapAudio";
	else if (AssetType == systems::EAssetType::AUDIO)
		return "Audio";
	else if (AssetType == systems::EAssetType::GAUSSIAN_SPLAT)
		return "GaussianSplat";
	else if (AssetType == systems::EAssetType::MATERIAL)
		return "Material";
	else
	{
		assert(false && "Unsupported Asset Type!");
		return "Image";
	}
}

std::shared_ptr<chs::PrototypeDto> CreatePrototypeDto(const Optional<String>& SpaceId,
													  const Optional<String>& ParentAssetCollectionId,
													  const String& AssetCollectionName,
													  const Optional<Map<String, String>>& Metadata,
													  systems::EAssetCollectionType Type,
													  const Optional<Array<String>>& Tags)
{
	auto PrototypeInfo = std::make_shared<chs::PrototypeDto>();
	PrototypeInfo->SetName(AssetCollectionName);

	PrototypeInfo->SetType(ConvertAssetCollectionTypeToString(Type));

	if (SpaceId.HasValue())
	{
		const std::vector<String> GroupIds = {*SpaceId};
		PrototypeInfo->SetGroupIds(GroupIds);
	}

	if (ParentAssetCollectionId.HasValue())
	{
		PrototypeInfo->SetParentId(*ParentAssetCollectionId);
	}

	if (Metadata.HasValue())
	{
		std::map<String, String> DTOMetadata;

		auto* Keys = Metadata->Keys();

		for (auto idx = 0; idx < Keys->Size(); ++idx)
		{
			auto Key   = Keys->operator[](idx);
			auto Value = Metadata->operator[](Key);
			DTOMetadata.insert(std::pair<String, String>(Key, Value));
		}

		PrototypeInfo->SetMetadata(DTOMetadata);
	}

	if (Tags.HasValue())
	{
		std::vector<String> TagsVector;
		TagsVector.reserve(Tags->Size());

		for (size_t idx = 0; idx < Tags->Size(); ++idx)
		{
			TagsVector.push_back((*Tags)[idx]);
		}

		PrototypeInfo->SetTags(TagsVector);
	}

	return PrototypeInfo;
}


csp::common::String CreateUniqueMaterialAssetCollectionName(const csp::common::String& Name, const csp::common::String& SpaceId)
{
	return MATERIAL_ASSET_COLLECTION_NAME_PREFIX + SpaceId + "_" + Name;
}

csp::common::String CreateUniqueMaterialAssetName(const csp::common::String& Name, const csp::common::String& SpaceId)
{
	return MATERIAL_ASSET_NAME_PREFIX + SpaceId + "_" + Name;
}

csp::common::String CreateUniqueMaterialFileName(const csp::common::String& Name, const csp::common::String& SpaceId)
{
	return MATERIAL_FILE_NAME_PREFIX + SpaceId + "_" + Name + ".json";
}

} // namespace


namespace csp::systems
{

AssetSystem::AssetSystem() : SystemBase(nullptr, nullptr), PrototypeAPI(nullptr), AssetDetailAPI(nullptr), FileManager(nullptr)
{
}

AssetSystem::AssetSystem(web::WebClient* InWebClient, multiplayer::EventBus* InEventBus) : SystemBase(InWebClient, InEventBus)
{
	PrototypeAPI   = CSP_NEW chs::PrototypeApi(InWebClient);
	AssetDetailAPI = CSP_NEW chs::AssetDetailApi(InWebClient);

	FileManager = CSP_NEW web::RemoteFileManager(InWebClient);

	RegisterSystemCallback();
}

AssetSystem::~AssetSystem()
{
	CSP_DELETE(FileManager);

	CSP_DELETE(AssetDetailAPI);
	CSP_DELETE(PrototypeAPI);

	DeregisterSystemCallback();
}

void AssetSystem::DeleteAssetCollectionById(const csp::common::String& AssetCollectionId, NullResultCallback Callback)
{
	const String PrototypeId = AssetCollectionId;

	if (PrototypeId.IsEmpty())
	{
		CSP_LOG_MSG(LogLevel::Error, "A delete of an asset collection was issued without an ID. You have to provide an asset collection ID.");

		INVOKE_IF_NOT_NULL(Callback, MakeInvalid<NullResult>());

		return;
	}

	services::ResponseHandlerPtr ResponseHandler
		= PrototypeAPI->CreateHandler<NullResultCallback, NullResult, void, services::NullDto>(Callback,
																							   nullptr,
																							   web::EResponseCodes::ResponseNoContent);

	static_cast<chs::PrototypeApi*>(PrototypeAPI)->apiV1PrototypesIdDelete(PrototypeId, ResponseHandler);
}

void AssetSystem::DeleteAssetById(const csp::common::String& AsseCollectiontId, const csp::common::String& AssetId, NullResultCallback Callback)
{
	services::ResponseHandlerPtr ResponseHandler
		= AssetDetailAPI->CreateHandler<NullResultCallback, NullResult, void, services::NullDto>(Callback,
																								 nullptr,
																								 web::EResponseCodes::ResponseNoContent);

	static_cast<chs::AssetDetailApi*>(AssetDetailAPI)
		->apiV1PrototypesPrototypeIdAssetDetailsAssetDetailIdDelete(AsseCollectiontId, AssetId, ResponseHandler);
}

void AssetSystem::CreateAssetCollection(const Optional<String>& InSpaceId,
										const Optional<String>& ParentAssetCollectionId,
										const String& AssetCollectionName,
										const Optional<Map<String, String>>& Metadata,
										EAssetCollectionType Type,
										const Optional<Array<String>>& Tags,
										AssetCollectionResultCallback Callback)
{
	Optional<String> SpaceId;

	if (InSpaceId.HasValue())
	{
		SpaceId = *InSpaceId;
	}

	const auto PrototypeInfo = CreatePrototypeDto(SpaceId, ParentAssetCollectionId, AssetCollectionName, Metadata, Type, Tags);

	const services::ResponseHandlerPtr ResponseHandler
		= PrototypeAPI->CreateHandler<AssetCollectionResultCallback, AssetCollectionResult, void, chs::PrototypeDto>(
			Callback,
			nullptr,
			web::EResponseCodes::ResponseCreated);

	static_cast<chs::PrototypeApi*>(PrototypeAPI)->apiV1PrototypesPost(PrototypeInfo, ResponseHandler);
}

void AssetSystem::DeleteAssetCollection(const AssetCollection& AssetCollection, NullResultCallback Callback)
{
	DeleteAssetCollectionById(AssetCollection.Id, Callback);
}

void AssetSystem::CopyAssetCollectionsToSpace(csp::common::Array<AssetCollection>& SourceAssetCollections,
											  const csp::common::String& DestSpaceId,
											  bool CopyAsync,
											  AssetCollectionsResultCallback Callback)
{
	if (SourceAssetCollections.Size() == 0)
	{
		CSP_LOG_MSG(LogLevel::Error, "No source asset collections were provided whilst attempting to perform a copy to another space.");

		INVOKE_IF_NOT_NULL(Callback, MakeInvalid<AssetCollectionsResult>());
		return;
	}

	csp::common::String SourceSpaceId					= SourceAssetCollections[0].SpaceId;
	std::vector<csp::common::String> AssetCollectionIds = {SourceAssetCollections[0].Id};

	bool AssetCollectionsBelongToSameSpace = true;

	for (size_t i = 1; i < SourceAssetCollections.Size(); ++i)
	{
		AssetCollectionsBelongToSameSpace &= SourceAssetCollections[i].SpaceId == SourceSpaceId;
		AssetCollectionIds.emplace_back(SourceAssetCollections[i].Id);
	}

	// Verify we have a valid space ID to copy from.
	if (SourceSpaceId.IsEmpty())
	{
		CSP_LOG_MSG(
			LogLevel::Error,
			"An asset with no space ID was provided whilst attempting to perform a copy to another space. All assets must have a valid space ID.");

		INVOKE_IF_NOT_NULL(Callback, MakeInvalid<AssetCollectionsResult>());
		return;
	}

	// Verify that all source asset collections belong to the same space. If not, this qualifies as an unsupported operation.
	if (!AssetCollectionsBelongToSameSpace)
	{
		CSP_LOG_MSG(LogLevel::Error, "All asset collections must belong to the same space for a copy operation.");

		INVOKE_IF_NOT_NULL(Callback, MakeInvalid<AssetCollectionsResult>());
		return;
	}

	csp::services::ResponseHandlerPtr ResponseHandler
		= PrototypeAPI->CreateHandler<AssetCollectionsResultCallback, AssetCollectionsResult, void, csp::services::DtoArray<chs::PrototypeDto>>(
			Callback,
			nullptr);

	// Use `GET /api/v1/prototypes` and only pass asset collection IDs
	static_cast<chs::PrototypeApi*>(PrototypeAPI)
		->apiV1PrototypesGroupOwnedOriginalGroupIdDuplicateNewGroupIdPost(
			std::nullopt,							// Tags
			std::nullopt,							// ExcludedTags
			std::nullopt,							// TagsAll
			AssetCollectionIds,						// const std::optional<std::vector<utility::string_t>>& Ids
			std::nullopt,							// Names
			std::nullopt,							// PartialNames
			std::nullopt,							// ExcludedIds
			std::nullopt,							// PointOfInterestIds
			std::nullopt,							// ParentId
			std::nullopt,							// GroupIds
			std::nullopt,							// Types
			true,									// HasGroup
			std::nullopt,							// CreatedBy
			std::nullopt,							// CreatedAfter
			std::nullopt,							// PrototypeOwnerIds
			std::nullopt,							// ReadAccessFilters
			std::nullopt,							// WriteAccessFilters
			std::nullopt,							// OrganizationIds
			SourceSpaceId,							// originalGroupId
			DestSpaceId,							// newGroupId
			std::nullopt,							// shallowCopy
			CopyAsync,								// asyncCall
			std::nullopt,							// onBehalfOf
			ResponseHandler,						// ResponseHandler
			csp::common::CancellationToken::Dummy() // CancellationToken
		);
}

void AssetSystem::GetAssetCollectionById(const String& AssetCollectionId, AssetCollectionResultCallback Callback)
{
	services::ResponseHandlerPtr ResponseHandler
		= PrototypeAPI->CreateHandler<AssetCollectionResultCallback, AssetCollectionResult, void, chs::PrototypeDto>(Callback, nullptr);

	static_cast<chs::PrototypeApi*>(PrototypeAPI)->apiV1PrototypesIdGet(AssetCollectionId, ResponseHandler);
}

void AssetSystem::GetAssetCollectionByName(const String& AssetCollectionName, AssetCollectionResultCallback Callback)
{
	services::ResponseHandlerPtr ResponseHandler
		= PrototypeAPI->CreateHandler<AssetCollectionResultCallback, AssetCollectionResult, void, chs::PrototypeDto>(Callback, nullptr);

	static_cast<chs::PrototypeApi*>(PrototypeAPI)->apiV1PrototypesNameNameGet(AssetCollectionName, ResponseHandler);
}

void AssetSystem::FindAssetCollections(const Optional<Array<String>>& Ids,
									   const Optional<String>& ParentId,
									   const Optional<Array<String>>& Names,
									   const Optional<Array<EAssetCollectionType>>& Types,
									   const Optional<Array<String>>& Tags,
									   const Optional<Array<String>>& SpaceIds,
									   const Optional<int>& ResultsSkipNumber,
									   const Optional<int>& ResultsMaxNumber,
									   AssetCollectionsResultCallback Callback)
{
	typedef std::optional<std::vector<String>> StringVec;

	StringVec PrototypeIds;

	if (Ids.HasValue())
	{
		std::vector<String> Vals;

		for (size_t i = 0; i < Ids->Size(); ++i)
		{
			Vals.push_back(Ids->operator[](i));
		}

		PrototypeIds = std::move(Vals);
	}

	std::optional<String> ParentPrototypeId;

	if (ParentId.HasValue())
	{
		ParentPrototypeId = *ParentId;
	}

	StringVec PrototypeNames;

	if (Names.HasValue())
	{
		std::vector<String> Vals;

		for (size_t i = 0; i < Names->Size(); ++i)
		{
			Vals.push_back(Names->operator[](i));
		}

		PrototypeNames = std::move(Vals);
	}

	StringVec PrototypeTypes;

	if (Types.HasValue())
	{
		std::vector<String> Vals;

		for (size_t i = 0; i < Types->Size(); ++i)
		{
			Vals.push_back(ConvertAssetCollectionTypeToString(Types->operator[](i)));
		}

		PrototypeTypes = std::move(Vals);
	}

	StringVec PrototypeTags;

	if (Tags.HasValue())
	{
		std::vector<String> Vals;

		for (size_t i = 0; i < Tags->Size(); ++i)
		{
			Vals.push_back(Tags->operator[](i));
		}

		PrototypeTags = std::move(Vals);
	}

	StringVec GroupIds;

	if (SpaceIds.HasValue())
	{
		std::vector<String> Vals;

		for (size_t i = 0; i < SpaceIds->Size(); ++i)
		{
			Vals.push_back(SpaceIds->operator[](i));
		}

		GroupIds = std::move(Vals);
	}

	int32_t Skip  = ResultsSkipNumber.HasValue() ? *ResultsSkipNumber : DEFAULT_SKIP_NUMBER;
	int32_t Limit = ResultsMaxNumber.HasValue() ? *ResultsMaxNumber : DEFAULT_RESULT_MAX_NUMBER;

	services::ResponseHandlerPtr ResponseHandler
		= PrototypeAPI->CreateHandler<AssetCollectionsResultCallback, AssetCollectionsResult, void, services::DtoArray<chs::PrototypeDto>>(Callback,
																																		   nullptr);

	static_cast<chs::PrototypeApi*>(PrototypeAPI)
		->apiV1PrototypesGet(PrototypeTags,		// Tags
							 std::nullopt,		// ExcludedTags
							 std::nullopt,		// TagsAll
							 PrototypeIds,		// Ids
							 PrototypeNames,	// Names
							 std::nullopt,		// PartialNames
							 std::nullopt,		// ExcludedIds
							 std::nullopt,		// PointOfInterestIds
							 ParentPrototypeId, // ParentId
							 GroupIds,			// GroupIds
							 PrototypeTypes,	// Types
							 std::nullopt,		// HasGroup
							 std::nullopt,		// CreatedBy
							 std::nullopt,		// CreatedAfter
							 std::nullopt,		// PrototypeOwnerIds
							 std::nullopt,		// ReadAccessFilters
							 std::nullopt,		// WriteAccessFilters
							 std::nullopt,		// OrganizationIds
							 Skip,				// Skip
							 Limit,				// Limit
							 std::nullopt,		// SortBy
							 std::nullopt,		// SortDirection
							 ResponseHandler);
}

void AssetSystem::UpdateAssetCollectionMetadata(const AssetCollection& AssetCollection,
												const Map<String, String>& NewMetadata,
												const Optional<Array<String>>& Tags,
												AssetCollectionResultCallback Callback)
{
	auto PrototypeInfo = CreatePrototypeDto(AssetCollection.SpaceId,
											AssetCollection.ParentId,
											AssetCollection.Name,
											NewMetadata,
											AssetCollection.Type,
											Tags.HasValue() ? Tags : AssetCollection.Tags);

	services::ResponseHandlerPtr ResponseHandler
		= PrototypeAPI->CreateHandler<AssetCollectionResultCallback, AssetCollectionResult, void, chs::PrototypeDto>(Callback, nullptr);

	static_cast<chs::PrototypeApi*>(PrototypeAPI)->apiV1PrototypesIdPut(AssetCollection.Id, PrototypeInfo, ResponseHandler);
}

void AssetSystem::CreateAsset(const AssetCollection& AssetCollection,
							  const String& Name,
							  const Optional<String>& ThirdPartyPackagedAssetIdentifier,
							  const Optional<EThirdPartyPlatform>& ThirdPartyPlatform,
							  EAssetType Type,
							  AssetResultCallback Callback)
{
	auto AssetInfo = std::make_shared<chs::AssetDetailDto>();
	AssetInfo->SetName(Name);
	String InAddressableId;

	if (ThirdPartyPackagedAssetIdentifier.HasValue() || ThirdPartyPlatform.HasValue())
	{
		if (ThirdPartyPackagedAssetIdentifier.HasValue() && ThirdPartyPlatform.HasValue())
		{
			InAddressableId = StringFormat("%s|%d", ThirdPartyPackagedAssetIdentifier->c_str(), static_cast<int>(*ThirdPartyPlatform));
		}
		else if (ThirdPartyPackagedAssetIdentifier.HasValue())
		{
			InAddressableId = StringFormat("%s|%d", ThirdPartyPackagedAssetIdentifier->c_str(), static_cast<int>(EThirdPartyPlatform::NONE));
		}
		else if (ThirdPartyPlatform.HasValue())
		{
			InAddressableId = StringFormat("%s|%d", "", static_cast<int>(*ThirdPartyPlatform));
		}

		// TODO: CHS naming refactor planned for AssetDetailDto.m_AddressableId, becoming AssetDetailDto.m_ThirdPartyReferenceId
		AssetInfo->SetAddressableId(InAddressableId);
	}

	AssetInfo->SetAssetType(ConvertAssetTypeToString(Type));

	// TODO: Move this to a separate function when we have some different values than DEFAULT
	std::vector<String> Styles;
	const auto DefaultStyle = "Default";
	Styles.push_back(DefaultStyle);
	AssetInfo->SetStyle(Styles);

	// TODO: Move this to a separate function when we have some different values than DEFAULT
	std::vector<String> Platform;
	const auto DefaultPlatform = "Default";
	Platform.push_back(DefaultPlatform);
	AssetInfo->SetSupportedPlatforms(Platform);

	services::ResponseHandlerPtr ResponseHandler
		= AssetDetailAPI->CreateHandler<AssetResultCallback, AssetResult, void, chs::AssetDetailDto>(Callback,
																									 nullptr,
																									 web::EResponseCodes::ResponseCreated);

	static_cast<chs::AssetDetailApi*>(AssetDetailAPI)->apiV1PrototypesPrototypeIdAssetDetailsPost(AssetCollection.Id, AssetInfo, ResponseHandler);
}

void AssetSystem::UpdateAsset(const Asset& Asset, AssetResultCallback Callback)
{
	auto AssetInfo = std::make_shared<chs::AssetDetailDto>();
	AssetInfo->SetName(Asset.Name);
	AssetInfo->SetLanguageCode(Asset.LanguageCode);
	AssetInfo->SetStyle(Convert(Asset.Styles));

	// TODO: Move this to a separate function when we have some different values than DEFAULT
	std::vector<String> Platform;
	const auto DefaultPlatform = "Default";
	Platform.push_back(DefaultPlatform);
	AssetInfo->SetSupportedPlatforms(Platform);

	if (!Asset.ExternalUri.IsEmpty() && !Asset.ExternalMimeType.IsEmpty())
	{
		AssetInfo->SetExternalUri(Asset.ExternalUri);
		AssetInfo->SetExternalMimeType(Asset.ExternalMimeType);
	}

	AssetInfo->SetAddressableId(
		StringFormat("%s|%d", Asset.ThirdPartyPackagedAssetIdentifier.c_str(), static_cast<int>(Asset.ThirdPartyPlatformType)));

	AssetInfo->SetAssetType(ConvertAssetTypeToString(Asset.Type));
	services::ResponseHandlerPtr ResponseHandler
		= AssetDetailAPI->CreateHandler<AssetResultCallback, AssetResult, void, chs::AssetDetailDto>(Callback,
																									 nullptr,
																									 web::EResponseCodes::ResponseCreated);
	static_cast<chs::AssetDetailApi*>(AssetDetailAPI)
		->apiV1PrototypesPrototypeIdAssetDetailsAssetDetailIdPut(Asset.AssetCollectionId, Asset.Id, AssetInfo, ResponseHandler);
}

void AssetSystem::DeleteAsset(const AssetCollection& AssetCollection, const Asset& Asset, NullResultCallback Callback)
{
	DeleteAssetById(AssetCollection.Id, Asset.Id, Callback);
}

void AssetSystem::GetAssetsInCollection(const AssetCollection& AssetCollection, AssetsResultCallback Callback)
{
	std::vector<String> PrototypeIds = {AssetCollection.Id};

	services::ResponseHandlerPtr ResponseHandler
		= AssetDetailAPI->CreateHandler<AssetsResultCallback, AssetsResult, void, services::DtoArray<chs::AssetDetailDto>>(Callback, nullptr);

	static_cast<chs::AssetDetailApi*>(AssetDetailAPI)
		->apiV1PrototypesAssetDetailsGet(std::nullopt, // Ids
										 std::nullopt, // SupportedPlatforms
										 std::nullopt, // AssetTypes
										 std::nullopt, // Styles
										 std::nullopt, // Names
										 std::nullopt, // CreatedAfter
										 PrototypeIds, // PrototypeIds
										 std::nullopt, // PrototypeNames
										 std::nullopt, // PrototypeParentNames
										 std::nullopt, // Tags
										 std::nullopt, // ExcludedTags
										 std::nullopt, // TagsAll
										 ResponseHandler);
}

void AssetSystem::GetAssetById(const String& AssetCollectionId, const String& AssetId, AssetResultCallback Callback)
{
	services::ResponseHandlerPtr ResponseHandler
		= AssetDetailAPI->CreateHandler<AssetResultCallback, AssetResult, void, chs::AssetDetailDto>(Callback, nullptr);

	static_cast<chs::AssetDetailApi*>(AssetDetailAPI)
		->apiV1PrototypesPrototypeIdAssetDetailsAssetDetailIdGet(AssetCollectionId, AssetId, ResponseHandler);
}

void AssetSystem::GetAssetsByCriteria(const Array<String>& AssetCollectionIds,
									  const Optional<Array<String>>& AssetIds,
									  const Optional<Array<String>>& AssetNames,
									  const Optional<Array<EAssetType>>& AssetTypes,
									  AssetsResultCallback Callback)
{
	if (AssetCollectionIds.IsEmpty())
	{
		CSP_LOG_MSG(LogLevel::Error, "You have to provide at least one AssetCollectionId");

		INVOKE_IF_NOT_NULL(Callback, MakeInvalid<AssetsResult>());

		return;
	}

	std::vector<String> PrototypeIds;
	PrototypeIds.reserve(AssetCollectionIds.Size());

	for (size_t idx = 0; idx < AssetCollectionIds.Size(); ++idx)
	{
		PrototypeIds.push_back(AssetCollectionIds[idx]);
	}

	std::optional<std::vector<String>> AssetDetailIds;

	if (AssetIds.HasValue())
	{
		AssetDetailIds.emplace(std::vector<String>());
		AssetDetailIds->reserve(AssetIds->Size());

		for (size_t idx = 0; idx < AssetIds->Size(); ++idx)
		{
			AssetDetailIds->push_back({(*AssetIds)[idx]});
		}
	}

	std::optional<std::vector<String>> AssetDetailNames;

	if (AssetNames.HasValue())
	{
		AssetDetailNames.emplace(std::vector<String>());
		AssetDetailNames->reserve(AssetNames->Size());

		for (size_t idx = 0; idx < AssetNames->Size(); ++idx)
		{
			AssetDetailNames->push_back((*AssetNames)[idx]);
		}
	}

	std::optional<std::vector<String>> AssetDetailTypes;

	if (AssetTypes.HasValue())
	{
		AssetDetailTypes.emplace(std::vector<String>());
		AssetDetailTypes->reserve(AssetTypes->Size());

		for (size_t idx = 0; idx < AssetTypes->Size(); ++idx)
		{
			AssetDetailTypes->push_back(ConvertAssetTypeToString((*AssetTypes)[idx]));
		}
	}

	services::ResponseHandlerPtr ResponseHandler
		= AssetDetailAPI->CreateHandler<AssetsResultCallback, AssetsResult, void, services::DtoArray<chs::AssetDetailDto>>(Callback, nullptr);

	static_cast<chs::AssetDetailApi*>(AssetDetailAPI)
		->apiV1PrototypesAssetDetailsGet(AssetDetailIds,   // Ids
										 std::nullopt,	   // SupportedPlatforms
										 AssetDetailTypes, // AssetTypes
										 std::nullopt,	   // Styles
										 AssetDetailNames, // Names
										 std::nullopt,	   // CreatedAfter
										 PrototypeIds,	   // PrototypeIds
										 std::nullopt,	   // PrototypeNames
										 std::nullopt,	   // PrototypeParentNames
										 std::nullopt,	   // Tags
										 std::nullopt,	   // ExcludedTags
										 std::nullopt,	   // TagsAll
										 ResponseHandler);
}

void AssetSystem::GetAssetsByCollectionIds(const Array<String>& AssetCollectionIds, AssetsResultCallback Callback)
{
	if (AssetCollectionIds.IsEmpty())
	{
		CSP_LOG_MSG(LogLevel::Error, "You have to provide at least one AssetCollectionId");

		INVOKE_IF_NOT_NULL(Callback, MakeInvalid<AssetsResult>());

		return;
	}

	std::vector<String> Ids;

	for (int i = 0; i < AssetCollectionIds.Size(); ++i)
	{
		Ids.push_back(AssetCollectionIds[i]);
	}

	services::ResponseHandlerPtr ResponseHandler
		= AssetDetailAPI->CreateHandler<AssetsResultCallback, AssetsResult, void, services::DtoArray<chs::AssetDetailDto>>(Callback, nullptr);

	// Use `GET /api/v1/prototypes/asset-details` and only pass asset collection IDs
	static_cast<chs::AssetDetailApi*>(AssetDetailAPI)
		->apiV1PrototypesAssetDetailsGet(std::nullopt, // Ids
										 std::nullopt, // SupportedPlatforms
										 std::nullopt, // AssetTypes
										 std::nullopt, // Styles
										 std::nullopt, // Names
										 std::nullopt, // CreatedAfter
										 Ids,		   // PrototypeIds
										 std::nullopt, // PrototypeNames
										 std::nullopt, // PrototypeParentNames
										 std::nullopt, // Tags
										 std::nullopt, // ExcludedTags
										 std::nullopt, // TagsAll
										 ResponseHandler);
}

void AssetSystem::UploadAssetData(const AssetCollection& AssetCollection,
								  const Asset& Asset,
								  const AssetDataSource& AssetDataSource,
								  UriResultCallback Callback)
{
	UploadAssetDataEx(AssetCollection, Asset, AssetDataSource, CancellationToken::Dummy(), Callback);
}

void AssetSystem::UploadAssetDataEx(const AssetCollection& AssetCollection,
									const Asset& Asset,
									const AssetDataSource& AssetDataSource,
									CancellationToken& CancellationToken,
									UriResultCallback Callback)
{
	if (Asset.Name.IsEmpty())
	{
		INVOKE_IF_NOT_NULL(Callback, MakeInvalid<UriResult>());

		return;
	}

	auto FormFile = std::make_shared<web::HttpPayload>();
	AssetDataSource.SetUploadContent(WebClient, FormFile.get(), Asset);

	UriResultCallback InternalCallback = [Callback, Asset](const UriResult& Result)
	{
		if (Result.GetFailureReason() != ERequestFailureReason::None)
		{
			CSP_LOG_ERROR_MSG(String("Asset with Id %s has failed to upload").c_str());
		}

		INVOKE_IF_NOT_NULL(Callback, Result);
	};

	services::ResponseHandlerPtr ResponseHandler
		= AssetDetailAPI->CreateHandler<UriResultCallback, UriResult, void, services::NullDto>(InternalCallback,
																							   nullptr,
																							   web::EResponseCodes::ResponseOK);

	static_cast<chs::AssetDetailApi*>(AssetDetailAPI)
		->apiV1PrototypesPrototypeIdAssetDetailsAssetDetailIdBlobPost(AssetCollection.Id,
																	  Asset.Id,
																	  std::nullopt,
																	  FormFile,
																	  ResponseHandler,
																	  CancellationToken);
}

void AssetSystem::DownloadAssetData(const Asset& Asset, AssetDataResultCallback Callback)
{
	DownloadAssetDataEx(Asset, CancellationToken::Dummy(), Callback);
}

void AssetSystem::DownloadAssetDataEx(const Asset& Asset, CancellationToken& CancellationToken, AssetDataResultCallback Callback)
{
	services::ResponseHandlerPtr ResponseHandler
		= AssetDetailAPI->CreateHandler<AssetDataResultCallback, AssetDataResult, void, services::AssetFileDto>(Callback, nullptr);

	FileManager->GetFile(Asset.Uri, ResponseHandler, CancellationToken);
}

void AssetSystem::GetAssetDataSize(const Asset& Asset, UInt64ResultCallback Callback)
{
	HTTPHeadersResultCallback InternalCallback = [Callback](const HTTPHeadersResult& Result)
	{
		UInt64Result InternalResult(Result.GetResultCode(), Result.GetHttpResultCode());

		if (Result.GetResultCode() == EResultCode::Success)
		{
			auto& Headers		= Result.GetValue();
			auto& ContentLength = Headers["content-length"];
			auto Value			= std::strtoull(ContentLength.c_str(), nullptr, 10);
			InternalResult.SetValue(Value);
		}

		INVOKE_IF_NOT_NULL(Callback, InternalResult);
	};

	services::ResponseHandlerPtr ResponseHandler
		= AssetDetailAPI->CreateHandler<HTTPHeadersResultCallback, HTTPHeadersResult, void, services::NullDto>(InternalCallback, nullptr);

	FileManager->GetResponseHeaders(Asset.Uri, ResponseHandler);
}

CSP_ASYNC_RESULT void AssetSystem::GetLODChain(const AssetCollection& AssetCollection, LODChainResultCallback Callback)
{
	auto GetAssetsCallback = [AssetCollection, Callback](const AssetsResult& Result)
	{
		LODChainResult LODResult(Result.GetResultCode(), Result.GetHttpResultCode());

		if (Result.GetResultCode() == EResultCode::Success)
		{
			LODChain Chain = CreateLODChainFromAssets(Result.GetAssets(), AssetCollection.Id);
			LODResult.SetLODChain(std::move(Chain));
		}

		INVOKE_IF_NOT_NULL(Callback, LODResult);
	};

	GetAssetsByCriteria({AssetCollection.Id}, nullptr, nullptr, Array<EAssetType> {EAssetType::MODEL}, GetAssetsCallback);
}

CSP_ASYNC_RESULT_WITH_PROGRESS void
	AssetSystem::RegisterAssetToLODChain(const AssetCollection& AssetCollection, const Asset& InAsset, int LODLevel, AssetResultCallback Callback)
{
	// GetAssetsByCriteria
	auto GetAssetsCallback = [this, AssetCollection, InAsset, LODLevel, Callback](const AssetsResult& Result)
	{
		if (Result.GetResultCode() == EResultCode::InProgress)
		{
			return;
		}

		if (Result.GetResultCode() == EResultCode::Failed)
		{
			INVOKE_IF_NOT_NULL(Callback, Result);

			return;
		}

		const Array<Asset>& Assets = Result.GetAssets();
		LODChain Chain			   = CreateLODChainFromAssets(Assets, AssetCollection.Id);

		if (!ValidateNewLODLevelForChain(Chain, LODLevel))
		{
			CSP_LOG_MSG(LogLevel::Error, "LOD level already exists in chain");

			INVOKE_IF_NOT_NULL(Callback, Result);

			return;
		}

		// UpdateAsset
		auto UpdateAssetCallback = [this, AssetCollection, Callback, Assets](const AssetResult& Result)
		{
			INVOKE_IF_NOT_NULL(Callback, Result);
		};

		// Add new LOD style
		Asset NewAsset = InAsset;
		Array<String> NewStyles(NewAsset.Styles.Size() + 1);

		for (int i = 0; i < NewAsset.Styles.Size(); ++i)
		{
			NewStyles[i] = NewAsset.Styles[i];
		}

		NewStyles[NewAsset.Styles.Size()] = CreateLODStyleVar(LODLevel);
		NewAsset.Styles					  = std::move(NewStyles);

		UpdateAsset(NewAsset, UpdateAssetCallback);
	};

	GetAssetsByCriteria({InAsset.AssetCollectionId}, nullptr, nullptr, Array<EAssetType> {EAssetType::MODEL}, GetAssetsCallback);
}

<<<<<<< HEAD
void AssetSystem::CreateMaterial(const csp::common::String& Name, const csp::common::String& SpaceId, GLTFMaterialResultCallback Callback)
{
	// 1. Create asset collection
	auto CreateAssetCollectionCB = [this, Callback, Name, SpaceId](const AssetCollectionResult& CreateAssetCollectionResult)
	{
		if (CreateAssetCollectionResult.GetResultCode() != EResultCode::Success)
		{
			Callback(GLTFMaterialResult(CreateAssetCollectionResult.GetResultCode(), CreateAssetCollectionResult.GetHttpResultCode()));
			return;
		}

		// 2. Create asset
		const AssetCollection& CreatedAssetCollection = CreateAssetCollectionResult.GetAssetCollection();

		auto CreateAssetCB = [this, Callback, CreatedAssetCollection, SpaceId, Name](const AssetResult& CreateAssetResult)
		{
			if (CreateAssetResult.GetResultCode() != EResultCode::Success)
			{
				Callback(GLTFMaterialResult(CreateAssetResult.GetResultCode(), CreateAssetResult.GetHttpResultCode()));
				return;
			}

			// 3. Upload default material
			Asset CreatedAsset = CreateAssetResult.GetAsset();

			GLTFMaterial NewMaterial(Name, CreatedAssetCollection.Id, CreatedAsset.Id);
			csp::common::String MaterialJson = csp::json::JsonSerializer::Serialize(NewMaterial);

			auto UploadMaterialCallback = [this, Callback, NewMaterial, SpaceId, Name](const UriResult& UploadResult)
			{
				if (UploadResult.GetResultCode() != EResultCode::Success)
				{
					Callback(GLTFMaterialResult(UploadResult.GetResultCode(), UploadResult.GetHttpResultCode()));
					return;
				}

				// 4. Return created material
				GLTFMaterialResult FinalResult(UploadResult.GetResultCode(), UploadResult.GetHttpResultCode());
				FinalResult.SetGLTFMaterial(NewMaterial);

				Callback(FinalResult);
			};

			CreatedAsset.FileName = CreateUniqueMaterialFileName(Name, SpaceId);

			// Create a new string to prevent const casting
			std::string Buffer(MaterialJson.c_str());

			BufferAssetDataSource AssetData;
			AssetData.SetMimeType("application/json");
			AssetData.Buffer	   = Buffer.data();
			AssetData.BufferLength = MaterialJson.Length();

			UploadAssetData(CreatedAssetCollection, CreatedAsset, AssetData, UploadMaterialCallback);
		};

		const csp::common::String MaterialAssetName = CreateUniqueMaterialAssetName(Name, SpaceId);

		CreateAsset(CreateAssetCollectionResult.GetAssetCollection(), MaterialAssetName, nullptr, nullptr, EAssetType::MATERIAL, CreateAssetCB);
	};

	const csp::common::String MaterialCollectionName = CreateUniqueMaterialAssetCollectionName(Name, SpaceId);

	CreateAssetCollection(SpaceId, nullptr, MaterialCollectionName, nullptr, EAssetCollectionType::DEFAULT, nullptr, CreateAssetCollectionCB);
}

void AssetSystem::UpdateMaterial(const GLTFMaterial& Material, NullResultCallback Callback)
{
	// 1. Get asset collection
	auto GetAssetCollectionCB = [this, Material, Callback](const AssetCollectionResult& CreateAssetCollectionResult)
	{
		if (CreateAssetCollectionResult.GetResultCode() != EResultCode::Success)
		{
			Callback(NullResult(CreateAssetCollectionResult.GetResultCode(), CreateAssetCollectionResult.GetHttpResultCode()));
			return;
		}

		// 2. Get asset
		const AssetCollection& CreatedAssetCollection = CreateAssetCollectionResult.GetAssetCollection();

		auto GetAssetCB = [this, Callback, Material, CreatedAssetCollection](const AssetResult& CreateAssetResult)
		{
			if (CreateAssetResult.GetResultCode() != EResultCode::Success)
			{
				Callback(NullResult(CreateAssetResult.GetResultCode(), CreateAssetResult.GetHttpResultCode()));
				return;
			}

			// 3. Upload material
			auto UploadMaterialCallback = [this, Callback, Material](const UriResult& UploadResult)
			{
				Callback(NullResult(UploadResult.GetResultCode(), UploadResult.GetHttpResultCode()));
			};

			csp::common::String MaterialJson = json::JsonSerializer::Serialize(Material);
			const Asset& CreatedAsset		 = CreateAssetResult.GetAsset();

			// Create a new string to prevent const casting
			std::string Buffer(MaterialJson.c_str());

			BufferAssetDataSource AssetData;
			AssetData.SetMimeType("application/json");
			AssetData.Buffer	   = Buffer.data();
			AssetData.BufferLength = MaterialJson.Length();

			UploadAssetData(CreatedAssetCollection, CreatedAsset, AssetData, UploadMaterialCallback);
		};

		GetAssetById(Material.GetMaterialCollectionId(), Material.GetMaterialId(), GetAssetCB);
	};

	GetAssetCollectionById(Material.GetMaterialCollectionId(), GetAssetCollectionCB);
}

void AssetSystem::DeleteMaterial(const GLTFMaterial& Material, NullResultCallback Callback)
{
	// 1. Delete asset
	auto DeleteAssetCB = [this, Callback, &Material](const NullResult& DeleteAssetResult)
	{
		if (DeleteAssetResult.GetResultCode() != EResultCode::Success)
		{
			Callback(NullResult(DeleteAssetResult.GetResultCode(), DeleteAssetResult.GetHttpResultCode()));
			return;
		}

		// 2. Delete asset collection
		auto DeleteAssetCollectionCB = [this, Callback](const NullResult& DeleteAssetCollectionResult)
		{
			Callback(DeleteAssetCollectionResult);
		};

		DeleteAssetCollectionById(Material.GetMaterialCollectionId(), DeleteAssetCollectionCB);
	};

	DeleteAssetById(Material.GetMaterialCollectionId(), Material.GetMaterialId(), DeleteAssetCB);
}

void AssetSystem::GetMaterials(const csp::common::String& SpaceId, GLTFMaterialsResultCallback Callback)
{
	// 1. find asset collection for space
	auto FindAssetCollectionsCB = [this, Callback](const AssetCollectionsResult& FindAssetCollectionsResult)
	{
		if (FindAssetCollectionsResult.GetResultCode() != EResultCode::Success)
		{
			Callback(GLTFMaterialsResult(FindAssetCollectionsResult.GetResultCode(), FindAssetCollectionsResult.GetHttpResultCode()));
			return;
		}

		const auto& AssetCollections = FindAssetCollectionsResult.GetAssetCollections();

		if (AssetCollections.Size() == 0)
		{
			// There are no asset collections for this space
			Callback(GLTFMaterialsResult(FindAssetCollectionsResult.GetResultCode(), FindAssetCollectionsResult.GetHttpResultCode()));
			return;
		}

		// 2. Find material assets in collections
		csp::common::Array<csp::common::String> AssetCollectionIds(AssetCollections.Size());

		for (size_t i = 0; i < AssetCollections.Size(); ++i)
		{
			AssetCollectionIds[i] = AssetCollections[i].Id;
		}

		auto GetAssetsCB = [this, Callback](const AssetsResult& GetAssetsResult)
		{
			const auto& Assets			  = GetAssetsResult.GetAssets();
			const size_t AssetsToDownload = Assets.Size();

			if (AssetsToDownload == 0)
			{
				// There are no material assets in this space
				Callback(GLTFMaterialsResult(GetAssetsResult.GetResultCode(), GetAssetsResult.GetHttpResultCode()));
				return;
			}

			auto DownloadedMaterials = std::make_shared<csp::common::Array<GLTFMaterial>>(AssetsToDownload);
			auto AssetsDownloaded	 = std::make_shared<size_t>();

			// 3. Download asset data for each material asset
			for (size_t i = 0; i < Assets.Size(); ++i)
			{
				csp::common::String AssetCollectionId = Assets[i].AssetCollectionId;
				csp::common::String AssetId			  = Assets[i].Id;

				auto DownloadMaterialCallback
					= [this, Callback, AssetsToDownload, i, AssetCollectionId, AssetId, DownloadedMaterials, AssetsDownloaded](
						  const AssetDataResult& DownloadResult)
				{
					if (DownloadResult.GetResultCode() != EResultCode::Success)
					{
						if (DownloadResult.GetResultCode() == EResultCode::Failed)
						{
							(*AssetsDownloaded)++;
						}

						Callback(GLTFMaterialsResult(DownloadResult.GetResultCode(), DownloadResult.GetHttpResultCode()));
						return;
					}

					// Convert material json to material
					const char* MaterialData = static_cast<const char*>(DownloadResult.GetData());

					GLTFMaterial FoundMaterial("", AssetCollectionId, AssetId);
					bool Deserialized = json::JsonDeserializer::Deserialize(MaterialData, FoundMaterial);

					(*AssetsDownloaded)++;

					if (Deserialized == false)
					{
						CSP_LOG_ERROR_MSG("Failed to deserialize material");
						return;
					}

					(*DownloadedMaterials)[i] = FoundMaterial;

					if ((*AssetsDownloaded) >= AssetsToDownload)
					{
						// Finish
						GLTFMaterialsResult Result(DownloadResult.GetResultCode(), DownloadResult.GetHttpResultCode());
						Result.SetGLTFMaterials((*DownloadedMaterials));

						Callback(Result);
					}
				};

				DownloadAssetData(Assets[i], DownloadMaterialCallback);
			}
		};

		GetAssetsByCriteria(AssetCollectionIds, nullptr, nullptr, csp::common::Array {EAssetType::MATERIAL}, GetAssetsCB);
	};

	FindAssetCollections(nullptr,
						 nullptr,
						 nullptr,
						 nullptr,
						 nullptr,
						 csp::common::Array<csp::common::String> {SpaceId},
						 nullptr,
						 nullptr,
						 FindAssetCollectionsCB);
}

void AssetSystem::GetMaterial(const csp::common::String& AssetCollectionId, const csp::common::String& AssetId, GLTFMaterialResultCallback Callback)
{
	// 1. Get asset collection
	auto GetAssetCollectionCB = [this, AssetCollectionId, AssetId, Callback](const AssetCollectionResult& CreateAssetCollectionResult)
	{
		if (CreateAssetCollectionResult.GetResultCode() != EResultCode::Success)
		{
			Callback(GLTFMaterialResult(CreateAssetCollectionResult.GetResultCode(), CreateAssetCollectionResult.GetHttpResultCode()));
			return;
		}

		// 2. Get asset
		const AssetCollection& FoundAssetCollection = CreateAssetCollectionResult.GetAssetCollection();

		auto GetAssetCB = [this, Callback, FoundAssetCollection](const AssetResult& CreateAssetResult)
		{
			if (CreateAssetResult.GetResultCode() != EResultCode::Success)
			{
				Callback(GLTFMaterialResult(CreateAssetResult.GetResultCode(), CreateAssetResult.GetHttpResultCode()));
				return;
			}

			// 3. Download material
			const Asset& FoundAsset = CreateAssetResult.GetAsset();

			auto DownloadMaterialCallback = [this, Callback, FoundAssetCollection, FoundAsset](const AssetDataResult& DownloadResult)
			{
				if (DownloadResult.GetResultCode() != EResultCode::Success)
				{
					Callback(GLTFMaterialResult(DownloadResult.GetResultCode(), DownloadResult.GetHttpResultCode()));
					return;
				}

				const char* MaterialData = static_cast<const char*>(DownloadResult.GetData());

				// Convert material json to material
				GLTFMaterial FoundMaterial("", FoundAssetCollection.Id, FoundAsset.Id);
				bool Deserialized = csp::json::JsonDeserializer::Deserialize(MaterialData, FoundMaterial);

				if (Deserialized == false)
				{
					CSP_LOG_ERROR_MSG("Failed to deserialize material");
				}

				GLTFMaterialResult Result(DownloadResult.GetResultCode(), DownloadResult.GetHttpResultCode());
				Result.SetGLTFMaterial(FoundMaterial);

				Callback(Result);
			};

			DownloadAssetData(FoundAsset, DownloadMaterialCallback);
		};

		GetAssetById(AssetCollectionId, AssetId, GetAssetCB);
	};

	GetAssetCollectionById(AssetCollectionId, GetAssetCollectionCB);
=======
CSP_EVENT void AssetSystem::SetAssetDetailBlobChangedCallback(AssetDetailBlobChangedCallbackHandler Callback)
{
	AssetDetailBlobChangedCallback = Callback;
	RegisterSystemCallback();
}

void AssetSystem::RegisterSystemCallback()
{
	if (!AssetDetailBlobChangedCallback)
	{
		return;
	}

	EventBusPtr->ListenNetworkEvent("AssetDetailBlobChanged", this);
}

void AssetSystem::DeregisterSystemCallback()
{
	if (EventBusPtr)
	{
		EventBusPtr->StopListenNetworkEvent("AssetDetailBlobChanged");
	}
}

void AssetSystem::OnEvent(const std::vector<signalr::value>& EventValues)
{
	if (!AssetDetailBlobChangedCallback)
	{
		return;
	}

	csp::multiplayer::AssetChangedEventDeserialiser Deserialiser;
	Deserialiser.Parse(EventValues);
	AssetDetailBlobChangedCallback(Deserialiser.GetEventParams());
>>>>>>> 077049f9
}

} // namespace csp::systems<|MERGE_RESOLUTION|>--- conflicted
+++ resolved
@@ -888,7 +888,6 @@
 	GetAssetsByCriteria({InAsset.AssetCollectionId}, nullptr, nullptr, Array<EAssetType> {EAssetType::MODEL}, GetAssetsCallback);
 }
 
-<<<<<<< HEAD
 void AssetSystem::CreateMaterial(const csp::common::String& Name, const csp::common::String& SpaceId, GLTFMaterialResultCallback Callback)
 {
 	// 1. Create asset collection
@@ -1191,42 +1190,71 @@
 	};
 
 	GetAssetCollectionById(AssetCollectionId, GetAssetCollectionCB);
-=======
+}
+
 CSP_EVENT void AssetSystem::SetAssetDetailBlobChangedCallback(AssetDetailBlobChangedCallbackHandler Callback)
 {
 	AssetDetailBlobChangedCallback = Callback;
-	RegisterSystemCallback();
+
+	// If MaterialChangedCallback has been registered, we dont need to register again
+	if (MaterialChangedCallback)
+	{
+		RegisterSystemCallback();
+	}
+}
+
+void AssetSystem::SetMaterialChangedCallback(MaterialChangedCallbackHandler Callback)
+{
+	MaterialChangedCallback = Callback;
+
+	// If AssetDetailBlobChangedCallback has been registered, we dont need to register again
+	if (AssetDetailBlobChangedCallback)
+	{
+		RegisterSystemCallback();
+	}
 }
 
 void AssetSystem::RegisterSystemCallback()
 {
+	EventBusPtr->ListenNetworkEvent("AssetDetailBlobChanged", this);
+}
+
+void AssetSystem::DeregisterSystemCallback()
+{
+	if (EventBusPtr)
+	{
+		EventBusPtr->StopListenNetworkEvent("AssetDetailBlobChanged");
+	}
+}
+
+void AssetSystem::OnEvent(const std::vector<signalr::value>& EventValues)
+{
 	if (!AssetDetailBlobChangedCallback)
-	{
-		return;
-	}
-
-	EventBusPtr->ListenNetworkEvent("AssetDetailBlobChanged", this);
-}
-
-void AssetSystem::DeregisterSystemCallback()
-{
-	if (EventBusPtr)
-	{
-		EventBusPtr->StopListenNetworkEvent("AssetDetailBlobChanged");
-	}
-}
-
-void AssetSystem::OnEvent(const std::vector<signalr::value>& EventValues)
-{
-	if (!AssetDetailBlobChangedCallback)
-	{
-		return;
-	}
+		if (!AssetDetailBlobChangedCallback && !MaterialChangedCallback)
+		{
+			return;
+		}
 
 	csp::multiplayer::AssetChangedEventDeserialiser Deserialiser;
 	Deserialiser.Parse(EventValues);
 	AssetDetailBlobChangedCallback(Deserialiser.GetEventParams());
->>>>>>> 077049f9
+
+	const csp::multiplayer::AssetDetailBlobParams& AssetParams = Deserialiser.GetEventParams();
+
+	if (AssetDetailBlobChangedCallback)
+	{
+		AssetDetailBlobChangedCallback(AssetParams);
+	}
+
+	if (AssetParams.AssetType == systems::EAssetType::MATERIAL && MaterialChangedCallback)
+	{
+		csp::multiplayer::MaterialChangedParams MaterialParams;
+		MaterialParams.ChangeType			= AssetParams.ChangeType;
+		MaterialParams.MaterialCollectionId = AssetParams.AssetCollectionId;
+		MaterialParams.MaterialId			= AssetParams.AssetId;
+
+		MaterialChangedCallback(MaterialParams);
+	}
 }
 
 } // namespace csp::systems