/*
 * Copyright 2025 Magnopus LLC

 * Licensed under the Apache License, Version 2.0 (the "License");
 * you may not use this file except in compliance with the License.
 * You may obtain a copy of the License at
 *
 *     http://www.apache.org/licenses/LICENSE-2.0
 *
 * Unless required by applicable law or agreed to in writing, software
 * distributed under the License is distributed on an "AS IS" BASIS,
 * WITHOUT WARRANTIES OR CONDITIONS OF ANY KIND, either express or implied.
 * See the License for the specific language governing permissions and
 * limitations under the License.
 */

#include "CSP/Systems/Assets/AssetSystem.h"

#include "CallHelpers.h"
#include "Common/Algorithm.h"
#include "LODHelpers.h"
#include "Multiplayer/EventSerialisation.h"
#include "Services/PrototypeService/Api.h"
#include "Systems/ResultHelpers.h"
#include "Web/RemoteFileManager.h"

#include "Json/JsonSerializer.h"

// StringFormat needs to be here due to clashing headers
#include "CSP/Common/StringFormat.h"

#include <async++.h>

using namespace csp;
using namespace csp::common;

namespace chs = services::generated::prototypeservice;

namespace
{
constexpr int DEFAULT_SKIP_NUMBER = 0;
constexpr int DEFAULT_RESULT_MAX_NUMBER = 100;

constexpr const char* MATERIAL_ASSET_COLLECTION_NAME_PREFIX = "ASSET_COLLECTION_MATERIAL_";
constexpr const char* MATERIAL_ASSET_NAME_PREFIX = "ASSET_MATERIAL_";
constexpr const char* MATERIAL_FILE_NAME_PREFIX = "ASSET_MATERIAL_FILE_";

constexpr const char* MATERIAL_SHADERTYPE_METADATA_KEY = "ShaderType";

String ConvertAssetCollectionTypeToString(systems::EAssetCollectionType AssetCollectionType)
{
    switch (AssetCollectionType)
    {
    case systems::EAssetCollectionType::DEFAULT:
        return "Default";
    case systems::EAssetCollectionType::FOUNDATION_INTERNAL:
        return "FoundationInternal";
    case systems::EAssetCollectionType::COMMENT_CONTAINER:
        return "CommentContainer";
    case systems::EAssetCollectionType::COMMENT:
        return "Comment";
    case systems::EAssetCollectionType::SPACE_THUMBNAIL:
        return "SpaceThumbnail";
    default:
    {
        assert(false && "Unsupported AssetCollection Type!");
        return "Default";
    }
    }
}

String ConvertAssetTypeToString(systems::EAssetType AssetType)
{
    switch (AssetType)
    {
    case systems::EAssetType::IMAGE:
        return "Image";
    case systems::EAssetType::THUMBNAIL:
        return "Thumbnail";
    case systems::EAssetType::SIMULATION:
        return "Simulation";
    case systems::EAssetType::MODEL:
        return "Model";
    case systems::EAssetType::VIDEO:
        return "Video";
    case systems::EAssetType::SCRIPT_LIBRARY:
        return "ScriptLibrary";
    case systems::EAssetType::HOLOCAP_VIDEO:
        return "HolocapVideo";
    case systems::EAssetType::HOLOCAP_AUDIO:
        return "HolocapAudio";
    case systems::EAssetType::AUDIO:
        return "Audio";
    case systems::EAssetType::GAUSSIAN_SPLAT:
        return "GaussianSplat";
    case systems::EAssetType::MATERIAL:
        return "Material";
<<<<<<< HEAD
    else if (AssetType == systems::EAssetType::ANNOTATION)
        return "Annotation";
    else if (AssetType == systems::EAssetType::ANNOTATION_THUMBNAIL)
        return "AnnotationThumbnail";
    else
=======
    default:
>>>>>>> 7286e477
    {
        assert(false && "Unsupported Asset Type!");
        return "Image";
    }
    }
}

std::optional<String> ConvertShaderTypeToString(systems::EShaderType ShaderType)
{
    std::optional<String> Result = {};

    switch (ShaderType)
    {
    case systems::EShaderType::Standard:
    {
        Result = "Standard";
        break;
    }
    case systems::EShaderType::AlphaVideo:
    {
        Result = "AlphaVideo";
        break;
    }
    default:
    {
        // If the shader type is nonsense
        Result = {};
        break;
    }
    }

    return Result;
}

std::optional<systems::EShaderType> ConvertStringToShaderType(const csp::common::String& ShaderType)
{
    std::optional<systems::EShaderType> Result = {};

    if (ShaderType == "AlphaVideo")
    {
        Result = systems::EShaderType::AlphaVideo;
    }
    else if (ShaderType == "Standard")
    {
        Result = systems::EShaderType::Standard;
    }
    else
    {
        // If there's nonsense data in the shader type.
        Result = {};
    }

    return Result;
}

std::shared_ptr<chs::PrototypeDto> CreatePrototypeDto(const Optional<String>& SpaceId, const Optional<String>& ParentAssetCollectionId,
    const String& AssetCollectionName, const Optional<Map<String, String>>& Metadata, systems::EAssetCollectionType Type,
    const Optional<Array<String>>& Tags)
{
    auto PrototypeInfo = std::make_shared<chs::PrototypeDto>();
    PrototypeInfo->SetName(AssetCollectionName);

    PrototypeInfo->SetType(ConvertAssetCollectionTypeToString(Type));

    if (SpaceId.HasValue())
    {
        const std::vector<String> GroupIds = { *SpaceId };
        PrototypeInfo->SetGroupIds(GroupIds);
    }

    if (ParentAssetCollectionId.HasValue())
    {
        PrototypeInfo->SetParentId(*ParentAssetCollectionId);
    }

    if (Metadata.HasValue())
    {
        std::map<String, String> DTOMetadata;

        auto* Keys = Metadata->Keys();

        for (auto idx = 0; idx < Keys->Size(); ++idx)
        {
            auto Key = Keys->operator[](idx);
            auto Value = Metadata->operator[](Key);
            DTOMetadata.insert(std::pair<String, String>(Key, Value));
        }

        PrototypeInfo->SetMetadata(DTOMetadata);
    }

    if (Tags.HasValue())
    {
        std::vector<String> TagsVector;
        TagsVector.reserve(Tags->Size());

        for (size_t idx = 0; idx < Tags->Size(); ++idx)
        {
            TagsVector.push_back((*Tags)[idx]);
        }

        PrototypeInfo->SetTags(TagsVector);
    }

    return PrototypeInfo;
}

csp::common::String CreateUniqueMaterialAssetCollectionName(const csp::common::String& Name, const csp::common::String& SpaceId)
{
    return MATERIAL_ASSET_COLLECTION_NAME_PREFIX + SpaceId + "_" + Name;
}

csp::common::String CreateUniqueMaterialAssetName(const csp::common::String& Name, const csp::common::String& SpaceId)
{
    return MATERIAL_ASSET_NAME_PREFIX + SpaceId + "_" + Name;
}

csp::common::String CreateUniqueMaterialFileName(const csp::common::String& Name, const csp::common::String& SpaceId)
{
    return MATERIAL_FILE_NAME_PREFIX + SpaceId + "_" + Name + ".json";
}

} // namespace

namespace csp::systems
{

Material* InstantiateMaterialOfType(csp::systems::EShaderType ShaderType, const csp::common::String& Name,
    const csp::common::String& AssetCollectionId, const csp::common::String& AssetId)
{
    Material* NewMaterial = nullptr;

    switch (ShaderType)
    {
    case EShaderType::Standard:
    {
        GLTFMaterial* NewGLTFMaterial = CSP_NEW GLTFMaterial(Name, AssetCollectionId, AssetId);
        NewMaterial = static_cast<Material*>(NewGLTFMaterial);
        break;
    }
    case EShaderType::AlphaVideo:
    {
        AlphaVideoMaterial* NewAlphaVideoMaterial = CSP_NEW AlphaVideoMaterial(Name, AssetCollectionId, AssetId);
        NewMaterial = static_cast<Material*>(NewAlphaVideoMaterial);
        break;
    }
    default:
    {
        assert(false && "Unable to instantiate material. Unsupported Shader Type.");
        break;
    }
    }

    return NewMaterial;
}

std::optional<Material*> DeserializeIntoMaterialOfType(
    const char* MaterialData, csp::systems::EShaderType ShaderType, Material* MaterialToDeserialize)
{
    std::optional<Material*> Result = {};

    switch (ShaderType)
    {
    case csp::systems::EShaderType::Standard:
    {
        GLTFMaterial* NewGLTFMaterial = static_cast<GLTFMaterial*>(MaterialToDeserialize);
        const bool Success = csp::json::JsonDeserializer::Deserialize(MaterialData, *NewGLTFMaterial);
        if (Success)
        {
            Result = MaterialToDeserialize;
        }
        break;
    }
    case csp::systems::EShaderType::AlphaVideo:
    {
        AlphaVideoMaterial* NewAlphaVideoMaterial = static_cast<AlphaVideoMaterial*>(MaterialToDeserialize);
        const bool Success = csp::json::JsonDeserializer::Deserialize(MaterialData, *NewAlphaVideoMaterial);
        if (Success)
        {
            Result = MaterialToDeserialize;
        }
        break;
    }
    default:
    {
        assert(false && "Unable to deserialize material. Unsupported Shader Type.");
        break;
    }
    }

    return Result;
}

void SerializeMaterialOfType(EShaderType ShaderType, const Material* Material, csp::common::String& OutMaterialJson)
{
    switch (ShaderType)
    {
    case csp::systems::EShaderType::Standard:
    {
        const GLTFMaterial* NewGLTFMaterial = static_cast<const GLTFMaterial*>(Material);
        OutMaterialJson = json::JsonSerializer::Serialize(*NewGLTFMaterial);
        break;
    }
    case csp::systems::EShaderType::AlphaVideo:
    {
        const AlphaVideoMaterial* NewAlphaVideoMaterial = static_cast<const AlphaVideoMaterial*>(Material);
        OutMaterialJson = json::JsonSerializer::Serialize(*NewAlphaVideoMaterial);
        break;
    }
    default:
    {
        assert(false && "Unable to serialize material. Unsupported Shader Type.");
        break;
    }
    }
}

std::optional<EShaderType> GetShaderTypeFromMaterialCollection(const csp::systems::AssetCollection& AssetCollection)
{
    std::optional<EShaderType> Result = {};

    const auto Metadata = AssetCollection.GetMetadataImmutable();
    if (Metadata.HasKey(MATERIAL_SHADERTYPE_METADATA_KEY))
    {
        Result = ConvertStringToShaderType(Metadata.operator[](MATERIAL_SHADERTYPE_METADATA_KEY));
    }
    else
    {
        // Please note: Older Spaces built when only GLTF materials were supported will not have stored
        // shader type metadata in the Material Asset Collection. We therefore default to a standard shader type.
        CSP_LOG_MSG(LogLevel::Verbose, "Shader type metadata missing from Material Asset Collection, defaulting to Standard shader type.");
        Result = EShaderType::Standard;
    }

    return Result;
}

std::optional<EShaderType> GetShaderTypeFromMaterialCollectionArray(
    std::shared_ptr<csp::common::Array<csp::systems::AssetCollection>> AssetCollections, const csp::common::String& AssetCollectionId)
{
    for (size_t i = 0; i < (*AssetCollections).Size(); ++i)
    {
        if ((*AssetCollections)[i].Id == AssetCollectionId)
        {
            return GetShaderTypeFromMaterialCollection((*AssetCollections)[i]);
        }
    }

    CSP_LOG_ERROR_MSG("A Material Collection with the specified Id was not found.");
    return {};
}

AssetSystem::AssetSystem()
    : SystemBase(nullptr, nullptr)
    , PrototypeAPI(nullptr)
    , AssetDetailAPI(nullptr)
    , FileManager(nullptr)
{
}

AssetSystem::AssetSystem(web::WebClient* InWebClient, multiplayer::EventBus* InEventBus)
    : SystemBase(InWebClient, InEventBus)
{
    PrototypeAPI = CSP_NEW chs::PrototypeApi(InWebClient);
    AssetDetailAPI = CSP_NEW chs::AssetDetailApi(InWebClient);

    FileManager = CSP_NEW web::RemoteFileManager(InWebClient);

    RegisterSystemCallback();
}

AssetSystem::~AssetSystem()
{
    CSP_DELETE(FileManager);

    CSP_DELETE(AssetDetailAPI);
    CSP_DELETE(PrototypeAPI);

    DeregisterSystemCallback();
}

void AssetSystem::DeleteAssetCollectionById(const csp::common::String& AssetCollectionId, NullResultCallback Callback)
{
    const String PrototypeId = AssetCollectionId;

    if (PrototypeId.IsEmpty())
    {
        CSP_LOG_MSG(LogLevel::Error, "A delete of an asset collection was issued without an ID. You have to provide an asset collection ID.");

        INVOKE_IF_NOT_NULL(Callback, MakeInvalid<NullResult>());

        return;
    }

    services::ResponseHandlerPtr ResponseHandler = PrototypeAPI->CreateHandler<NullResultCallback, NullResult, void, services::NullDto>(
        Callback, nullptr, web::EResponseCodes::ResponseNoContent);

    static_cast<chs::PrototypeApi*>(PrototypeAPI)->apiV1PrototypesIdDelete(PrototypeId, ResponseHandler);
}

void AssetSystem::DeleteAssetById(const csp::common::String& AsseCollectiontId, const csp::common::String& AssetId, NullResultCallback Callback)
{
    services::ResponseHandlerPtr ResponseHandler = AssetDetailAPI->CreateHandler<NullResultCallback, NullResult, void, services::NullDto>(
        Callback, nullptr, web::EResponseCodes::ResponseNoContent);

    static_cast<chs::AssetDetailApi*>(AssetDetailAPI)
        ->apiV1PrototypesPrototypeIdAssetDetailsAssetDetailIdDelete(AsseCollectiontId, AssetId, ResponseHandler);
}

void AssetSystem::CreateAssetCollection(const Optional<String>& InSpaceId, const Optional<String>& ParentAssetCollectionId,
    const String& AssetCollectionName, const Optional<Map<String, String>>& Metadata, EAssetCollectionType Type, const Optional<Array<String>>& Tags,
    AssetCollectionResultCallback Callback)
{
    Optional<String> SpaceId;

    if (InSpaceId.HasValue())
    {
        SpaceId = *InSpaceId;
    }

    const auto PrototypeInfo = CreatePrototypeDto(SpaceId, ParentAssetCollectionId, AssetCollectionName, Metadata, Type, Tags);

    const services::ResponseHandlerPtr ResponseHandler
        = PrototypeAPI->CreateHandler<AssetCollectionResultCallback, AssetCollectionResult, void, chs::PrototypeDto>(
            Callback, nullptr, web::EResponseCodes::ResponseCreated);

    static_cast<chs::PrototypeApi*>(PrototypeAPI)->apiV1PrototypesPost(PrototypeInfo, ResponseHandler);
}

async::task<AssetCollectionResult> AssetSystem::CreateAssetCollection(const csp::common::Optional<csp::common::String>& InSpaceId,
    const csp::common::Optional<csp::common::String>& ParentAssetCollectionId, const csp::common::String& AssetCollectionName,
    const csp::common::Optional<csp::common::Map<csp::common::String, csp::common::String>>& Metadata, const EAssetCollectionType Type,
    const csp::common::Optional<csp::common::Array<csp::common::String>>& Tags)
{
    async::event_task<AssetCollectionResult> OnCompleteEvent;
    async::task<AssetCollectionResult> OnCompleteTask = OnCompleteEvent.get_task();

    Optional<String> SpaceId;

    if (InSpaceId.HasValue())
    {
        SpaceId = *InSpaceId;
    }

    const auto PrototypeInfo = CreatePrototypeDto(SpaceId, ParentAssetCollectionId, AssetCollectionName, Metadata, Type, Tags);

    const services::ResponseHandlerPtr ResponseHandler
        = PrototypeAPI->CreateHandler<AssetCollectionResultCallback, AssetCollectionResult, void, chs::PrototypeDto>(
            [](const AssetCollectionResult&) {}, nullptr, web::EResponseCodes::ResponseCreated, std::move(OnCompleteEvent));

    static_cast<chs::PrototypeApi*>(PrototypeAPI)->apiV1PrototypesPost(PrototypeInfo, ResponseHandler);

    return OnCompleteTask;
}

void AssetSystem::DeleteAssetCollection(const AssetCollection& AssetCollection, NullResultCallback Callback)
{
    const String PrototypeId = AssetCollection.Id;

    if (PrototypeId.IsEmpty())
    {
        CSP_LOG_MSG(LogLevel::Error, "A delete of an asset collection was issued without an ID. You have to provide an asset collection ID.");

        INVOKE_IF_NOT_NULL(Callback, MakeInvalid<NullResult>());

        return;
    }

    services::ResponseHandlerPtr ResponseHandler = PrototypeAPI->CreateHandler<NullResultCallback, NullResult, void, services::NullDto>(
        Callback, nullptr, web::EResponseCodes::ResponseNoContent);

    static_cast<chs::PrototypeApi*>(PrototypeAPI)->apiV1PrototypesIdDelete(PrototypeId, ResponseHandler);
}

async::task<NullResult> AssetSystem::DeleteAssetCollection(const AssetCollection& AssetCollection)
{
    async::event_task<NullResult> OnCompleteEvent;
    async::task<NullResult> OnCompleteTask = OnCompleteEvent.get_task();

    const String PrototypeId = AssetCollection.Id;

    if (PrototypeId.IsEmpty())
    {
        CSP_LOG_ERROR_MSG("A delete of an asset collection was issued without an ID. You have to provide an asset collection ID.");
        OnCompleteEvent.set_exception(std::make_exception_ptr(async::task_canceled()));

        return OnCompleteTask;
    }

    services::ResponseHandlerPtr ResponseHandler = PrototypeAPI->CreateHandler<NullResultCallback, NullResult, void, services::NullDto>(
        [](const NullResult& s) {}, nullptr, web::EResponseCodes::ResponseNoContent, std::move(OnCompleteEvent));

    static_cast<chs::PrototypeApi*>(PrototypeAPI)->apiV1PrototypesIdDelete(PrototypeId, ResponseHandler);

    return OnCompleteTask;
}

void AssetSystem::DeleteMultipleAssetCollections(csp::common::Array<AssetCollection>& SourceAssetCollectionIDs, NullResultCallback Callback)
{
    if (SourceAssetCollectionIDs.Size() == 0)
    {
        CSP_LOG_MSG(LogLevel::Error, "No source asset collections were provided whilst attempting to delete.");

        INVOKE_IF_NOT_NULL(Callback, MakeInvalid<NullResult>());
        return;
    }

    std::vector<csp::common::String> AssetCollectionIds;

    for (size_t i = 0; i < SourceAssetCollectionIDs.Size(); ++i)
    {
        AssetCollectionIds.emplace_back(SourceAssetCollectionIDs[i].Id);
    }

    if (AssetCollectionIds.size() == 0)
    {
        CSP_LOG_MSG(LogLevel::Error, "No asset collections could be converted to to required format to delete.");

        INVOKE_IF_NOT_NULL(Callback, MakeInvalid<NullResult>());
        return;
    }

    csp::services::ResponseHandlerPtr ResponseHandler
        = PrototypeAPI->CreateHandler<NullResultCallback, NullResult, void, csp::services::DtoArray<chs::PrototypeDto>>(Callback, nullptr);

    static_cast<chs::PrototypeApi*>(PrototypeAPI)
        ->apiV1PrototypesDelete(AssetCollectionIds, ResponseHandler, csp::common::CancellationToken::Dummy());
}

void AssetSystem::CopyAssetCollectionsToSpace(csp::common::Array<AssetCollection>& SourceAssetCollections, const csp::common::String& DestSpaceId,
    bool CopyAsync, AssetCollectionsResultCallback Callback)
{
    if (SourceAssetCollections.Size() == 0)
    {
        CSP_LOG_MSG(LogLevel::Error, "No source asset collections were provided whilst attempting to perform a copy to another space.");

        INVOKE_IF_NOT_NULL(Callback, MakeInvalid<AssetCollectionsResult>());
        return;
    }

    csp::common::String SourceSpaceId = SourceAssetCollections[0].SpaceId;
    std::vector<csp::common::String> AssetCollectionIds = { SourceAssetCollections[0].Id };

    bool AssetCollectionsBelongToSameSpace = true;

    for (size_t i = 1; i < SourceAssetCollections.Size(); ++i)
    {
        AssetCollectionsBelongToSameSpace &= SourceAssetCollections[i].SpaceId == SourceSpaceId;
        AssetCollectionIds.emplace_back(SourceAssetCollections[i].Id);
    }

    // Verify we have a valid space ID to copy from.
    if (SourceSpaceId.IsEmpty())
    {
        CSP_LOG_MSG(LogLevel::Error,
            "An asset with no space ID was provided whilst attempting to perform a copy to another space. All assets must have a valid space ID.");

        INVOKE_IF_NOT_NULL(Callback, MakeInvalid<AssetCollectionsResult>());
        return;
    }

    // Verify that all source asset collections belong to the same space. If not, this qualifies as an unsupported operation.
    if (!AssetCollectionsBelongToSameSpace)
    {
        CSP_LOG_MSG(LogLevel::Error, "All asset collections must belong to the same space for a copy operation.");

        INVOKE_IF_NOT_NULL(Callback, MakeInvalid<AssetCollectionsResult>());
        return;
    }

    csp::services::ResponseHandlerPtr ResponseHandler
        = PrototypeAPI->CreateHandler<AssetCollectionsResultCallback, AssetCollectionsResult, void, csp::services::DtoArray<chs::PrototypeDto>>(
            Callback, nullptr);

    // Use `GET /api/v1/prototypes` and only pass asset collection IDs
    static_cast<chs::PrototypeApi*>(PrototypeAPI)
        ->apiV1PrototypesGroupOwnedOriginalGroupIdDuplicateNewGroupIdPost(std::nullopt, // Tags
            std::nullopt, // ExcludedTags
            std::nullopt, // TagsAll
            AssetCollectionIds, // const std::optional<std::vector<utility::string_t>>& Ids
            std::nullopt, // Names
            std::nullopt, // PartialNames
            std::nullopt, // ExcludedIds
            std::nullopt, // PointOfInterestIds
            std::nullopt, // ParentId
            std::nullopt, // GroupIds
            std::nullopt, // Types
            true, // HasGroup
            std::nullopt, // CreatedBy
            std::nullopt, // CreatedAfter
            std::nullopt, // PrototypeOwnerIds
            std::nullopt, // ReadAccessFilters
            std::nullopt, // WriteAccessFilters
            std::nullopt, // OrganizationIds (no longer used)
            SourceSpaceId, // originalGroupId
            DestSpaceId, // newGroupId
            std::nullopt, // shallowCopy
            CopyAsync, // asyncCall
            std::nullopt, // onBehalfOf
            ResponseHandler, // ResponseHandler
            csp::common::CancellationToken::Dummy() // CancellationToken
        );
}

void AssetSystem::GetAssetCollectionById(const String& AssetCollectionId, AssetCollectionResultCallback Callback)
{
    services::ResponseHandlerPtr ResponseHandler
        = PrototypeAPI->CreateHandler<AssetCollectionResultCallback, AssetCollectionResult, void, chs::PrototypeDto>(Callback, nullptr);

    static_cast<chs::PrototypeApi*>(PrototypeAPI)->apiV1PrototypesIdGet(AssetCollectionId, ResponseHandler);
}

async::task<AssetCollectionResult> AssetSystem::GetAssetCollectionById(const csp::common::String& AssetCollectionId)
{
    async::event_task<AssetCollectionResult> OnCompleteEvent;
    async::task<AssetCollectionResult> OnCompleteTask = OnCompleteEvent.get_task();

    services::ResponseHandlerPtr ResponseHandler
        = PrototypeAPI->CreateHandler<AssetCollectionResultCallback, AssetCollectionResult, void, chs::PrototypeDto>(
            [](const AssetCollectionResult&) {}, nullptr, web::EResponseCodes::ResponseOK, std::move(OnCompleteEvent));

    static_cast<chs::PrototypeApi*>(PrototypeAPI)->apiV1PrototypesIdGet(AssetCollectionId, ResponseHandler);

    return OnCompleteTask;
}

void AssetSystem::GetAssetCollectionByName(const String& AssetCollectionName, AssetCollectionResultCallback Callback)
{
    services::ResponseHandlerPtr ResponseHandler
        = PrototypeAPI->CreateHandler<AssetCollectionResultCallback, AssetCollectionResult, void, chs::PrototypeDto>(Callback, nullptr);

    static_cast<chs::PrototypeApi*>(PrototypeAPI)->apiV1PrototypesNameNameGet(AssetCollectionName, ResponseHandler);
}

void AssetSystem::FindAssetCollections(const Optional<Array<String>>& Ids, const Optional<String>& ParentId, const Optional<Array<String>>& Names,
    const Optional<Array<EAssetCollectionType>>& Types, const Optional<Array<String>>& Tags, const Optional<Array<String>>& SpaceIds,
    const Optional<int>& ResultsSkipNumber, const Optional<int>& ResultsMaxNumber, AssetCollectionsResultCallback Callback)
{
    typedef std::optional<std::vector<String>> StringVec;

    StringVec PrototypeIds = Convert(Ids);
    std::optional<String> ParentPrototypeId = Convert(ParentId);
    StringVec PrototypeNames = Convert(Names);

    StringVec PrototypeTypes;

    if (Types.HasValue())
    {
        std::vector<String> Vals;

        for (size_t i = 0; i < Types->Size(); ++i)
        {
            Vals.push_back(ConvertAssetCollectionTypeToString(Types->operator[](i)));
        }

        PrototypeTypes = std::move(Vals);
    }

    StringVec PrototypeTags = Convert(Tags);
    StringVec GroupIds = Convert(SpaceIds);

    int32_t Skip = ResultsSkipNumber.HasValue() ? *ResultsSkipNumber : DEFAULT_SKIP_NUMBER;
    int32_t Limit = ResultsMaxNumber.HasValue() ? *ResultsMaxNumber : DEFAULT_RESULT_MAX_NUMBER;

    services::ResponseHandlerPtr ResponseHandler
        = PrototypeAPI->CreateHandler<AssetCollectionsResultCallback, AssetCollectionsResult, void, services::DtoArray<chs::PrototypeDto>>(
            Callback, nullptr);

    static_cast<chs::PrototypeApi*>(PrototypeAPI)
        ->apiV1PrototypesGet(PrototypeTags, // Tags
            std::nullopt, // ExcludedTags
            std::nullopt, // TagsAll
            PrototypeIds, // Ids
            PrototypeNames, // Names
            std::nullopt, // PartialNames
            std::nullopt, // ExcludedIds
            std::nullopt, // PointOfInterestIds
            ParentPrototypeId, // ParentId
            GroupIds, // GroupIds
            PrototypeTypes, // Types
            std::nullopt, // HasGroup
            std::nullopt, // CreatedBy
            std::nullopt, // CreatedAfter
            std::nullopt, // PrototypeOwnerIds
            std::nullopt, // ReadAccessFilters
            std::nullopt, // WriteAccessFilters
            std::nullopt, // OrganizationIds (no longer used)
            Skip, // Skip
            Limit, // Limit
            std::nullopt, // SortBy
            std::nullopt, // SortDirection
            ResponseHandler);
}

async::task<AssetCollectionsResult> AssetSystem::FindAssetCollections(const csp::common::Optional<csp::common::Array<csp::common::String>>& Ids,
    const csp::common::Optional<csp::common::String>& ParentId, const csp::common::Optional<csp::common::Array<csp::common::String>>& Names,
    const csp::common::Optional<csp::common::Array<EAssetCollectionType>>& Types,
    const csp::common::Optional<csp::common::Array<csp::common::String>>& Tags,
    const csp::common::Optional<csp::common::Array<csp::common::String>>& SpaceIds, const csp::common::Optional<int>& ResultsSkipNumber,
    const csp::common::Optional<int>& ResultsMaxNumber)
{
    async::event_task<AssetCollectionsResult> OnCompleteEvent;
    async::task<AssetCollectionsResult> OnCompleteTask = OnCompleteEvent.get_task();

    typedef std::optional<std::vector<String>> StringVec;

    StringVec PrototypeIds = Convert(Ids);
    std::optional<String> ParentPrototypeId = Convert(ParentId);
    StringVec PrototypeNames = Convert(Names);

    StringVec PrototypeTypes;

    if (Types.HasValue())
    {
        std::vector<String> Vals;

        for (size_t i = 0; i < Types->Size(); ++i)
        {
            Vals.push_back(ConvertAssetCollectionTypeToString(Types->operator[](i)));
        }

        PrototypeTypes = std::move(Vals);
    }

    StringVec PrototypeTags = Convert(Tags);
    StringVec GroupIds = Convert(SpaceIds);

    int32_t Skip = ResultsSkipNumber.HasValue() ? *ResultsSkipNumber : DEFAULT_SKIP_NUMBER;
    int32_t Limit = ResultsMaxNumber.HasValue() ? *ResultsMaxNumber : DEFAULT_RESULT_MAX_NUMBER;

    services::ResponseHandlerPtr ResponseHandler
        = PrototypeAPI->CreateHandler<AssetCollectionsResultCallback, AssetCollectionsResult, void, services::DtoArray<chs::PrototypeDto>>(
            [](const AssetCollectionsResult&) {}, nullptr, web::EResponseCodes::ResponseOK, std::move(OnCompleteEvent));

    static_cast<chs::PrototypeApi*>(PrototypeAPI)
        ->apiV1PrototypesGet(PrototypeTags, // Tags
            std::nullopt, // ExcludedTags
            std::nullopt, // TagsAll
            PrototypeIds, // Ids
            PrototypeNames, // Names
            std::nullopt, // PartialNames
            std::nullopt, // ExcludedIds
            std::nullopt, // PointOfInterestIds
            ParentPrototypeId, // ParentId
            GroupIds, // GroupIds
            PrototypeTypes, // Types
            std::nullopt, // HasGroup
            std::nullopt, // CreatedBy
            std::nullopt, // CreatedAfter
            std::nullopt, // PrototypeOwnerIds
            std::nullopt, // ReadAccessFilters
            std::nullopt, // WriteAccessFilters
            std::nullopt, // OrganizationIds (no longer used)
            Skip, // Skip
            Limit, // Limit
            std::nullopt, // SortBy
            std::nullopt, // SortDirection
            ResponseHandler);

    return OnCompleteTask;
}

void AssetSystem::UpdateAssetCollectionMetadata(const AssetCollection& AssetCollection, const Map<String, String>& NewMetadata,
    const Optional<Array<String>>& Tags, AssetCollectionResultCallback Callback)
{
    auto PrototypeInfo = CreatePrototypeDto(AssetCollection.SpaceId, AssetCollection.ParentId, AssetCollection.Name, NewMetadata,
        AssetCollection.Type, Tags.HasValue() ? Tags : AssetCollection.Tags);

    services::ResponseHandlerPtr ResponseHandler
        = PrototypeAPI->CreateHandler<AssetCollectionResultCallback, AssetCollectionResult, void, chs::PrototypeDto>(Callback, nullptr);

    static_cast<chs::PrototypeApi*>(PrototypeAPI)->apiV1PrototypesIdPut(AssetCollection.Id, PrototypeInfo, ResponseHandler);
}

async::task<AssetCollectionResult> AssetSystem::UpdateAssetCollectionMetadata(const AssetCollection& AssetCollection,
    const csp::common::Map<csp::common::String, csp::common::String>& NewMetadata,
    const csp::common::Optional<csp::common::Array<csp::common::String>>& Tags)
{
    async::event_task<AssetCollectionResult> OnCompleteEvent;
    async::task<AssetCollectionResult> OnCompleteTask = OnCompleteEvent.get_task();

    auto PrototypeInfo = CreatePrototypeDto(AssetCollection.SpaceId, AssetCollection.ParentId, AssetCollection.Name, NewMetadata,
        AssetCollection.Type, Tags.HasValue() ? Tags : AssetCollection.Tags);

    services::ResponseHandlerPtr ResponseHandler
        = PrototypeAPI->CreateHandler<AssetCollectionResultCallback, AssetCollectionResult, void, chs::PrototypeDto>(
            [](const AssetCollectionResult&) {}, nullptr, web::EResponseCodes::ResponseOK, std::move(OnCompleteEvent));

    static_cast<chs::PrototypeApi*>(PrototypeAPI)->apiV1PrototypesIdPut(AssetCollection.Id, PrototypeInfo, ResponseHandler);

    return OnCompleteTask;
}

void AssetSystem::GetAssetCollectionCount(const csp::common::Optional<csp::common::Array<csp::common::String>>& Ids,
    const csp::common::Optional<csp::common::String>& ParentId, const csp::common::Optional<csp::common::Array<csp::common::String>>& Names,
    const csp::common::Optional<csp::common::Array<EAssetCollectionType>>& Types,
    const csp::common::Optional<csp::common::Array<csp::common::String>>& Tags,
    const csp::common::Optional<csp::common::Array<csp::common::String>>& SpaceIds, csp::systems::AssetCollectionCountResultCallback Callback)
{
    std::optional<std::vector<String>> PrototypeIds = Convert(Ids);
    std::optional<String> ParentPrototypeId = Convert(ParentId);
    std::optional<std::vector<String>> PrototypeNames = Convert(Names);
    std::optional<std::vector<String>> PrototypeTypes;

    if (Types.HasValue())
    {
        std::vector<String> Vals;

        for (size_t i = 0; i < Types->Size(); ++i)
        {
            Vals.push_back(ConvertAssetCollectionTypeToString(Types->operator[](i)));
        }

        PrototypeTypes = std::move(Vals);
    }

    std::optional<std::vector<String>> PrototypeTags = Convert(Tags);
    std::optional<std::vector<String>> GroupIds = Convert(SpaceIds);

    services::ResponseHandlerPtr ResponseHandler = PrototypeAPI->CreateHandler<csp::systems::AssetCollectionCountResultCallback,
        csp::systems::AssetCollectionCountResult, void, services::DtoArray<chs::PrototypeDto>>(Callback, nullptr);

    static_cast<chs::PrototypeApi*>(PrototypeAPI)
        ->apiV1PrototypesCountGet(PrototypeTags, // Tags
            std::nullopt, // ExcludedTags
            std::nullopt, // TagsAll
            PrototypeIds, // Ids
            PrototypeNames, // Names
            std::nullopt, // PartialNames
            std::nullopt, // ExcludedIds
            std::nullopt, // PointOfInterestIds
            ParentPrototypeId, // ParentId
            GroupIds, // GroupIds
            PrototypeTypes, // Types
            std::nullopt, // HasGroup
            std::nullopt, // CreatedBy
            std::nullopt, // CreatedAfter
            std::nullopt, // PrototypeOwnerIds
            std::nullopt, // ReadAccessFilters
            std::nullopt, // WriteAccessFilters
            std::nullopt, // OrganizationIds
            ResponseHandler);
}

void AssetSystem::CreateAsset(const AssetCollection& AssetCollection, const String& Name, const Optional<String>& ThirdPartyPackagedAssetIdentifier,
    const Optional<EThirdPartyPlatform>& ThirdPartyPlatform, EAssetType Type, AssetResultCallback Callback)
{
    auto AssetInfo = std::make_shared<chs::AssetDetailDto>();
    AssetInfo->SetName(Name);
    String InAddressableId;

    if (ThirdPartyPackagedAssetIdentifier.HasValue() || ThirdPartyPlatform.HasValue())
    {
        if (ThirdPartyPackagedAssetIdentifier.HasValue() && ThirdPartyPlatform.HasValue())
        {
            InAddressableId = StringFormat("%s|%d", ThirdPartyPackagedAssetIdentifier->c_str(), static_cast<int>(*ThirdPartyPlatform));
        }
        else if (ThirdPartyPackagedAssetIdentifier.HasValue())
        {
            InAddressableId = StringFormat("%s|%d", ThirdPartyPackagedAssetIdentifier->c_str(), static_cast<int>(EThirdPartyPlatform::NONE));
        }
        else if (ThirdPartyPlatform.HasValue())
        {
            InAddressableId = StringFormat("%s|%d", "", static_cast<int>(*ThirdPartyPlatform));
        }

        // TODO: CHS naming refactor planned for AssetDetailDto.m_AddressableId, becoming AssetDetailDto.m_ThirdPartyReferenceId
        AssetInfo->SetAddressableId(InAddressableId);
    }

    AssetInfo->SetAssetType(ConvertAssetTypeToString(Type));

    // TODO: Move this to a separate function when we have some different values than DEFAULT
    std::vector<String> Styles;
    const auto DefaultStyle = "Default";
    Styles.push_back(DefaultStyle);
    AssetInfo->SetStyle(Styles);

    // TODO: Move this to a separate function when we have some different values than DEFAULT
    std::vector<String> Platform;
    const auto DefaultPlatform = "Default";
    Platform.push_back(DefaultPlatform);
    AssetInfo->SetSupportedPlatforms(Platform);

    services::ResponseHandlerPtr ResponseHandler = AssetDetailAPI->CreateHandler<AssetResultCallback, AssetResult, void, chs::AssetDetailDto>(
        Callback, nullptr, web::EResponseCodes::ResponseCreated);

    static_cast<chs::AssetDetailApi*>(AssetDetailAPI)->apiV1PrototypesPrototypeIdAssetDetailsPost(AssetCollection.Id, AssetInfo, ResponseHandler);
}

async::task<AssetResult> AssetSystem::CreateAsset(const AssetCollection& AssetCollection, const csp::common::String& Name,
    const csp::common::Optional<csp::common::String>& ThirdPartyPackagedAssetIdentifier,
    const csp::common::Optional<csp::systems::EThirdPartyPlatform>& ThirdPartyPlatform, EAssetType Type)
{
    async::event_task<AssetResult> OnCompleteEvent;
    async::task<AssetResult> OnCompleteTask = OnCompleteEvent.get_task();

    auto AssetInfo = std::make_shared<chs::AssetDetailDto>();
    AssetInfo->SetName(Name);
    String InAddressableId;

    if (ThirdPartyPackagedAssetIdentifier.HasValue() || ThirdPartyPlatform.HasValue())
    {
        if (ThirdPartyPackagedAssetIdentifier.HasValue() && ThirdPartyPlatform.HasValue())
        {
            InAddressableId = StringFormat("%s|%d", ThirdPartyPackagedAssetIdentifier->c_str(), static_cast<int>(*ThirdPartyPlatform));
        }
        else if (ThirdPartyPackagedAssetIdentifier.HasValue())
        {
            InAddressableId = StringFormat("%s|%d", ThirdPartyPackagedAssetIdentifier->c_str(), static_cast<int>(EThirdPartyPlatform::NONE));
        }
        else if (ThirdPartyPlatform.HasValue())
        {
            InAddressableId = StringFormat("%s|%d", "", static_cast<int>(*ThirdPartyPlatform));
        }

        // TODO: CHS naming refactor planned for AssetDetailDto.m_AddressableId, becoming AssetDetailDto.m_ThirdPartyReferenceId
        AssetInfo->SetAddressableId(InAddressableId);
    }

    AssetInfo->SetAssetType(ConvertAssetTypeToString(Type));

    // TODO: Move this to a separate function when we have some different values than DEFAULT
    std::vector<String> Styles;
    const auto DefaultStyle = "Default";
    Styles.push_back(DefaultStyle);
    AssetInfo->SetStyle(Styles);

    // TODO: Move this to a separate function when we have some different values than DEFAULT
    std::vector<String> Platform;
    const auto DefaultPlatform = "Default";
    Platform.push_back(DefaultPlatform);
    AssetInfo->SetSupportedPlatforms(Platform);

    services::ResponseHandlerPtr ResponseHandler = AssetDetailAPI->CreateHandler<AssetResultCallback, AssetResult, void, chs::AssetDetailDto>(
        [](const AssetResult&) {}, nullptr, web::EResponseCodes::ResponseCreated, std::move(OnCompleteEvent));

    static_cast<chs::AssetDetailApi*>(AssetDetailAPI)->apiV1PrototypesPrototypeIdAssetDetailsPost(AssetCollection.Id, AssetInfo, ResponseHandler);

    return OnCompleteTask;
}

void AssetSystem::UpdateAsset(const Asset& Asset, AssetResultCallback Callback)
{
    auto AssetInfo = std::make_shared<chs::AssetDetailDto>();
    AssetInfo->SetName(Asset.Name);
    AssetInfo->SetLanguageCode(Asset.LanguageCode);
    AssetInfo->SetStyle(Convert(Asset.Styles));

    // TODO: Move this to a separate function when we have some different values than DEFAULT
    std::vector<String> Platform;
    const auto DefaultPlatform = "Default";
    Platform.push_back(DefaultPlatform);
    AssetInfo->SetSupportedPlatforms(Platform);

    if (!Asset.ExternalUri.IsEmpty() && !Asset.ExternalMimeType.IsEmpty())
    {
        AssetInfo->SetExternalUri(Asset.ExternalUri);
        AssetInfo->SetExternalMimeType(Asset.ExternalMimeType);
    }

    AssetInfo->SetAddressableId(
        StringFormat("%s|%d", Asset.ThirdPartyPackagedAssetIdentifier.c_str(), static_cast<int>(Asset.ThirdPartyPlatformType)));

    AssetInfo->SetAssetType(ConvertAssetTypeToString(Asset.Type));
    services::ResponseHandlerPtr ResponseHandler = AssetDetailAPI->CreateHandler<AssetResultCallback, AssetResult, void, chs::AssetDetailDto>(
        Callback, nullptr, web::EResponseCodes::ResponseCreated);
    static_cast<chs::AssetDetailApi*>(AssetDetailAPI)
        ->apiV1PrototypesPrototypeIdAssetDetailsAssetDetailIdPut(Asset.AssetCollectionId, Asset.Id, AssetInfo, ResponseHandler);
}

void AssetSystem::DeleteAsset(const AssetCollection& AssetCollection, const Asset& Asset, NullResultCallback Callback)
{
    DeleteAssetById(AssetCollection.Id, Asset.Id, Callback);
}

async::task<NullResult> AssetSystem::DeleteAsset(const AssetCollection& AssetCollection, const Asset& Asset)
{
    std::shared_ptr<async::event_task<NullResult>> OnCompleteEvent = std::make_shared<async::event_task<NullResult>>();
    async::task<NullResult> OnCompleteTask = OnCompleteEvent->get_task();

    DeleteAssetById(AssetCollection.Id, Asset.Id,
        [OnCompleteEvent](const NullResult& Result)
        {
            if (Result.GetResultCode() == EResultCode::Success || Result.GetResultCode() == EResultCode::Failed)
            {
                OnCompleteEvent->set(Result);
            }
        });

    return OnCompleteTask;
}

void AssetSystem::GetAssetsInCollection(const AssetCollection& AssetCollection, AssetsResultCallback Callback)
{
    std::vector<String> PrototypeIds = { AssetCollection.Id };

    services::ResponseHandlerPtr ResponseHandler
        = AssetDetailAPI->CreateHandler<AssetsResultCallback, AssetsResult, void, services::DtoArray<chs::AssetDetailDto>>(Callback, nullptr);

    static_cast<chs::AssetDetailApi*>(AssetDetailAPI)
        ->apiV1PrototypesAssetDetailsGet(std::nullopt, // Ids
            std::nullopt, // SupportedPlatforms
            std::nullopt, // AssetTypes
            std::nullopt, // Styles
            std::nullopt, // Names
            std::nullopt, // CreatedAfter
            PrototypeIds, // PrototypeIds
            std::nullopt, // PrototypeNames
            std::nullopt, // PrototypeParentNames
            std::nullopt, // Tags
            std::nullopt, // ExcludedTags
            std::nullopt, // TagsAll
            ResponseHandler);
}

void AssetSystem::GetAssetById(const String& AssetCollectionId, const String& AssetId, AssetResultCallback Callback)
{
    services::ResponseHandlerPtr ResponseHandler
        = AssetDetailAPI->CreateHandler<AssetResultCallback, AssetResult, void, chs::AssetDetailDto>(Callback, nullptr);

    static_cast<chs::AssetDetailApi*>(AssetDetailAPI)
        ->apiV1PrototypesPrototypeIdAssetDetailsAssetDetailIdGet(AssetCollectionId, AssetId, ResponseHandler);
}

void AssetSystem::GetAssetsByCriteria(const Array<String>& AssetCollectionIds, const Optional<Array<String>>& AssetIds,
    const Optional<Array<String>>& AssetNames, const Optional<Array<EAssetType>>& AssetTypes, AssetsResultCallback Callback)
{
    if (AssetCollectionIds.IsEmpty())
    {
        CSP_LOG_MSG(LogLevel::Error, "You have to provide at least one AssetCollectionId");

        INVOKE_IF_NOT_NULL(Callback, MakeInvalid<AssetsResult>());

        return;
    }

    std::vector<String> PrototypeIds;
    PrototypeIds.reserve(AssetCollectionIds.Size());

    for (size_t idx = 0; idx < AssetCollectionIds.Size(); ++idx)
    {
        PrototypeIds.push_back(AssetCollectionIds[idx]);
    }

    std::optional<std::vector<String>> AssetDetailIds;

    if (AssetIds.HasValue())
    {
        AssetDetailIds.emplace(std::vector<String>());
        AssetDetailIds->reserve(AssetIds->Size());

        for (size_t idx = 0; idx < AssetIds->Size(); ++idx)
        {
            AssetDetailIds->push_back({ (*AssetIds)[idx] });
        }
    }

    std::optional<std::vector<String>> AssetDetailNames;

    if (AssetNames.HasValue())
    {
        AssetDetailNames.emplace(std::vector<String>());
        AssetDetailNames->reserve(AssetNames->Size());

        for (size_t idx = 0; idx < AssetNames->Size(); ++idx)
        {
            AssetDetailNames->push_back((*AssetNames)[idx]);
        }
    }

    std::optional<std::vector<String>> AssetDetailTypes;

    if (AssetTypes.HasValue())
    {
        AssetDetailTypes.emplace(std::vector<String>());
        AssetDetailTypes->reserve(AssetTypes->Size());

        for (size_t idx = 0; idx < AssetTypes->Size(); ++idx)
        {
            AssetDetailTypes->push_back(ConvertAssetTypeToString((*AssetTypes)[idx]));
        }
    }

    services::ResponseHandlerPtr ResponseHandler
        = AssetDetailAPI->CreateHandler<AssetsResultCallback, AssetsResult, void, services::DtoArray<chs::AssetDetailDto>>(Callback, nullptr);

    static_cast<chs::AssetDetailApi*>(AssetDetailAPI)
        ->apiV1PrototypesAssetDetailsGet(AssetDetailIds, // Ids
            std::nullopt, // SupportedPlatforms
            AssetDetailTypes, // AssetTypes
            std::nullopt, // Styles
            AssetDetailNames, // Names
            std::nullopt, // CreatedAfter
            PrototypeIds, // PrototypeIds
            std::nullopt, // PrototypeNames
            std::nullopt, // PrototypeParentNames
            std::nullopt, // Tags
            std::nullopt, // ExcludedTags
            std::nullopt, // TagsAll
            ResponseHandler);
}

async::task<AssetsResult> AssetSystem::GetAssetsByCriteria(const csp::common::Array<csp::common::String>& AssetCollectionIds,
    const csp::common::Optional<csp::common::Array<csp::common::String>>& AssetIds,
    const csp::common::Optional<csp::common::Array<csp::common::String>>& AssetNames,
    const csp::common::Optional<csp::common::Array<EAssetType>>& AssetTypes)
{
    async::event_task<AssetsResult> OnCompleteEvent;
    async::task<AssetsResult> OnCompleteTask = OnCompleteEvent.get_task();

    if (AssetCollectionIds.IsEmpty())
    {
        CSP_LOG_ERROR_MSG("You have to provide at least one AssetCollectionId");
        OnCompleteEvent.set_exception(std::make_exception_ptr(async::task_canceled()));

        return OnCompleteTask;
    }

    std::vector<String> PrototypeIds;
    PrototypeIds.reserve(AssetCollectionIds.Size());

    for (size_t idx = 0; idx < AssetCollectionIds.Size(); ++idx)
    {
        PrototypeIds.push_back(AssetCollectionIds[idx]);
    }

    std::optional<std::vector<String>> AssetDetailIds;

    if (AssetIds.HasValue())
    {
        AssetDetailIds.emplace(std::vector<String>());
        AssetDetailIds->reserve(AssetIds->Size());

        for (size_t idx = 0; idx < AssetIds->Size(); ++idx)
        {
            AssetDetailIds->push_back({ (*AssetIds)[idx] });
        }
    }

    std::optional<std::vector<String>> AssetDetailNames;

    if (AssetNames.HasValue())
    {
        AssetDetailNames.emplace(std::vector<String>());
        AssetDetailNames->reserve(AssetNames->Size());

        for (size_t idx = 0; idx < AssetNames->Size(); ++idx)
        {
            AssetDetailNames->push_back((*AssetNames)[idx]);
        }
    }

    std::optional<std::vector<String>> AssetDetailTypes;

    if (AssetTypes.HasValue())
    {
        AssetDetailTypes.emplace(std::vector<String>());
        AssetDetailTypes->reserve(AssetTypes->Size());

        for (size_t idx = 0; idx < AssetTypes->Size(); ++idx)
        {
            AssetDetailTypes->push_back(ConvertAssetTypeToString((*AssetTypes)[idx]));
        }
    }

    services::ResponseHandlerPtr ResponseHandler
        = AssetDetailAPI->CreateHandler<AssetsResultCallback, AssetsResult, void, services::DtoArray<chs::AssetDetailDto>>(
            [](const AssetsResult&) {}, nullptr, web::EResponseCodes::ResponseOK, std::move(OnCompleteEvent));

    static_cast<chs::AssetDetailApi*>(AssetDetailAPI)
        ->apiV1PrototypesAssetDetailsGet(AssetDetailIds, // Ids
            std::nullopt, // SupportedPlatforms
            AssetDetailTypes, // AssetTypes
            std::nullopt, // Styles
            AssetDetailNames, // Names
            std::nullopt, // CreatedAfter
            PrototypeIds, // PrototypeIds
            std::nullopt, // PrototypeNames
            std::nullopt, // PrototypeParentNames
            std::nullopt, // Tags
            std::nullopt, // ExcludedTags
            std::nullopt, // TagsAll
            ResponseHandler);

    return OnCompleteTask;
}

void AssetSystem::GetAssetsByCollectionIds(const Array<String>& AssetCollectionIds, AssetsResultCallback Callback)
{
    if (AssetCollectionIds.IsEmpty())
    {
        CSP_LOG_MSG(LogLevel::Error, "You have to provide at least one AssetCollectionId");

        INVOKE_IF_NOT_NULL(Callback, MakeInvalid<AssetsResult>());

        return;
    }

    std::vector<String> Ids;

    for (int i = 0; i < AssetCollectionIds.Size(); ++i)
    {
        Ids.push_back(AssetCollectionIds[i]);
    }

    services::ResponseHandlerPtr ResponseHandler
        = AssetDetailAPI->CreateHandler<AssetsResultCallback, AssetsResult, void, services::DtoArray<chs::AssetDetailDto>>(Callback, nullptr);

    // Use `GET /api/v1/prototypes/asset-details` and only pass asset collection IDs
    static_cast<chs::AssetDetailApi*>(AssetDetailAPI)
        ->apiV1PrototypesAssetDetailsGet(std::nullopt, // Ids
            std::nullopt, // SupportedPlatforms
            std::nullopt, // AssetTypes
            std::nullopt, // Styles
            std::nullopt, // Names
            std::nullopt, // CreatedAfter
            Ids, // PrototypeIds
            std::nullopt, // PrototypeNames
            std::nullopt, // PrototypeParentNames
            std::nullopt, // Tags
            std::nullopt, // ExcludedTags
            std::nullopt, // TagsAll
            ResponseHandler);
}

void AssetSystem::UploadAssetData(
    const AssetCollection& AssetCollection, const Asset& Asset, const AssetDataSource& AssetDataSource, UriResultCallback Callback)
{
    UploadAssetDataEx(AssetCollection, Asset, AssetDataSource, CancellationToken::Dummy(), Callback);
}

void AssetSystem::UploadAssetDataEx(const AssetCollection& AssetCollection, const Asset& Asset, const AssetDataSource& AssetDataSource,
    CancellationToken& CancellationToken, UriResultCallback Callback)
{
    if (Asset.Name.IsEmpty())
    {
        INVOKE_IF_NOT_NULL(Callback, MakeInvalid<UriResult>());

        return;
    }

    auto FormFile = std::make_shared<web::HttpPayload>();
    AssetDataSource.SetUploadContent(WebClient, FormFile.get(), Asset);

    UriResultCallback InternalCallback = [Callback, Asset](const UriResult& Result)
    {
        if (Result.GetFailureReason() != ERequestFailureReason::None)
        {
            CSP_LOG_ERROR_MSG(String("Asset with Id %s has failed to upload").c_str());
        }

        INVOKE_IF_NOT_NULL(Callback, Result);
    };

    services::ResponseHandlerPtr ResponseHandler = AssetDetailAPI->CreateHandler<UriResultCallback, UriResult, void, services::NullDto>(
        InternalCallback, nullptr, web::EResponseCodes::ResponseOK);

    static_cast<chs::AssetDetailApi*>(AssetDetailAPI)
        ->apiV1PrototypesPrototypeIdAssetDetailsAssetDetailIdBlobPost(
            AssetCollection.Id, Asset.Id, std::nullopt, FormFile, ResponseHandler, CancellationToken);
}

async::task<UriResult> AssetSystem::UploadAssetDataEx(const AssetCollection& AssetCollection, const Asset& Asset,
    const AssetDataSource& AssetDataSource, csp::common::CancellationToken& CancellationToken)
{
    async::event_task<UriResult> OnCompleteEvent;
    async::task<UriResult> OnCompleteTask = OnCompleteEvent.get_task();

    if (Asset.Name.IsEmpty())
    {
        CSP_LOG_ERROR_MSG("Asset name cannot be empty");
        OnCompleteEvent.set_exception(std::make_exception_ptr(async::task_canceled()));

        return OnCompleteTask;
    }

    auto FormFile = std::make_shared<web::HttpPayload>();
    AssetDataSource.SetUploadContent(WebClient, FormFile.get(), Asset);

    services::ResponseHandlerPtr ResponseHandler = AssetDetailAPI->CreateHandler<UriResultCallback, UriResult, void, services::NullDto>(
        [](const UriResult&) {}, nullptr, web::EResponseCodes::ResponseOK, std::move(OnCompleteEvent));

    static_cast<chs::AssetDetailApi*>(AssetDetailAPI)
        ->apiV1PrototypesPrototypeIdAssetDetailsAssetDetailIdBlobPost(
            AssetCollection.Id, Asset.Id, std::nullopt, FormFile, ResponseHandler, CancellationToken);

    return OnCompleteTask;
}

void AssetSystem::DownloadAssetData(const Asset& Asset, AssetDataResultCallback Callback)
{
    DownloadAssetDataEx(Asset, CancellationToken::Dummy(), Callback);
}

void AssetSystem::DownloadAssetDataEx(const Asset& Asset, CancellationToken& CancellationToken, AssetDataResultCallback Callback)
{
    services::ResponseHandlerPtr ResponseHandler
        = AssetDetailAPI->CreateHandler<AssetDataResultCallback, AssetDataResult, void, services::AssetFileDto>(Callback, nullptr);

    FileManager->GetFile(Asset.Uri, ResponseHandler, CancellationToken);
}

void AssetSystem::GetAssetDataSize(const Asset& Asset, UInt64ResultCallback Callback)
{
    HTTPHeadersResultCallback InternalCallback = [Callback](const HTTPHeadersResult& Result)
    {
        UInt64Result InternalResult(Result.GetResultCode(), Result.GetHttpResultCode());

        if (Result.GetResultCode() == EResultCode::Success)
        {
            auto& Headers = Result.GetValue();
            auto& ContentLength = Headers["content-length"];
            auto Value = std::strtoull(ContentLength.c_str(), nullptr, 10);
            InternalResult.SetValue(Value);
        }

        INVOKE_IF_NOT_NULL(Callback, InternalResult);
    };

    services::ResponseHandlerPtr ResponseHandler
        = AssetDetailAPI->CreateHandler<HTTPHeadersResultCallback, HTTPHeadersResult, void, services::NullDto>(InternalCallback, nullptr);

    FileManager->GetResponseHeaders(Asset.Uri, ResponseHandler);
}

CSP_ASYNC_RESULT void AssetSystem::GetLODChain(const AssetCollection& AssetCollection, LODChainResultCallback Callback)
{
    auto GetAssetsCallback = [AssetCollection, Callback](const AssetsResult& Result)
    {
        LODChainResult LODResult(Result.GetResultCode(), Result.GetHttpResultCode());

        if (Result.GetResultCode() == EResultCode::Success)
        {
            LODChain Chain = CreateLODChainFromAssets(Result.GetAssets(), AssetCollection.Id);
            LODResult.SetLODChain(std::move(Chain));
        }

        INVOKE_IF_NOT_NULL(Callback, LODResult);
    };

    GetAssetsByCriteria({ AssetCollection.Id }, nullptr, nullptr, Array<EAssetType> { EAssetType::MODEL }, GetAssetsCallback);
}

CSP_ASYNC_RESULT_WITH_PROGRESS void AssetSystem::RegisterAssetToLODChain(
    const AssetCollection& AssetCollection, const Asset& InAsset, int LODLevel, AssetResultCallback Callback)
{
    // GetAssetsByCriteria
    auto GetAssetsCallback = [this, AssetCollection, InAsset, LODLevel, Callback](const AssetsResult& Result)
    {
        if (Result.GetResultCode() == EResultCode::InProgress)
        {
            return;
        }

        if (Result.GetResultCode() == EResultCode::Failed)
        {
            INVOKE_IF_NOT_NULL(Callback, Result);

            return;
        }

        const Array<Asset>& Assets = Result.GetAssets();
        LODChain Chain = CreateLODChainFromAssets(Assets, AssetCollection.Id);

        if (!ValidateNewLODLevelForChain(Chain, LODLevel))
        {
            CSP_LOG_MSG(LogLevel::Error, "LOD level already exists in chain");

            INVOKE_IF_NOT_NULL(Callback, Result);

            return;
        }

        // UpdateAsset
        auto UpdateAssetCallback = [this, AssetCollection, Callback, Assets](const AssetResult& Result) { INVOKE_IF_NOT_NULL(Callback, Result); };

        // Add new LOD style
        Asset NewAsset = InAsset;
        Array<String> NewStyles(NewAsset.Styles.Size() + 1);

        for (int i = 0; i < NewAsset.Styles.Size(); ++i)
        {
            NewStyles[i] = NewAsset.Styles[i];
        }

        NewStyles[NewAsset.Styles.Size()] = CreateLODStyleVar(LODLevel);
        NewAsset.Styles = std::move(NewStyles);

        UpdateAsset(NewAsset, UpdateAssetCallback);
    };

    GetAssetsByCriteria({ InAsset.AssetCollectionId }, nullptr, nullptr, Array<EAssetType> { EAssetType::MODEL }, GetAssetsCallback);
}

void AssetSystem::CreateMaterial(const csp::common::String& Name, const csp::systems::EShaderType ShaderType, const csp::common::String& SpaceId,
    csp::common::Map<csp::common::String, csp::common::String>& Metadata, const csp::common::Array<csp::common::String>& AssetTags,
    MaterialResultCallback Callback)
{
    // 1. Create asset collection
    auto CreateAssetCollectionCB = [this, Callback, Name, SpaceId, ShaderType](const AssetCollectionResult& CreateAssetCollectionResult)
    {
        if (CreateAssetCollectionResult.GetResultCode() != EResultCode::Success)
        {
            Callback(MaterialResult(CreateAssetCollectionResult.GetResultCode(), CreateAssetCollectionResult.GetHttpResultCode()));
            return;
        }

        // 2. Create asset
        const AssetCollection& CreatedAssetCollection = CreateAssetCollectionResult.GetAssetCollection();

        auto CreateAssetCB = [this, Callback, CreatedAssetCollection, SpaceId, Name, ShaderType](const AssetResult& CreateAssetResult)
        {
            if (CreateAssetResult.GetResultCode() != EResultCode::Success)
            {
                Callback(MaterialResult(CreateAssetResult.GetResultCode(), CreateAssetResult.GetHttpResultCode()));
                return;
            }

            // 3. Upload default material
            Asset CreatedAsset = CreateAssetResult.GetAsset();
            csp::common::String MaterialJson;

            // Create material of the specific derived type.
            Material* NewlyCreatedMaterial = InstantiateMaterialOfType(ShaderType, Name, CreatedAssetCollection.Id, CreatedAsset.Id);

            // Serialse material data.
            SerializeMaterialOfType(ShaderType, NewlyCreatedMaterial, MaterialJson);

            auto UploadMaterialCallback = [this, Callback, NewlyCreatedMaterial, SpaceId, Name](const UriResult& UploadResult)
            {
                if (UploadResult.GetResultCode() == EResultCode::InProgress)
                {
                    return;
                }

                // 4. Return created material
                MaterialResult FinalResult(UploadResult.GetResultCode(), UploadResult.GetHttpResultCode());
                FinalResult.SetMaterial(NewlyCreatedMaterial);

                Callback(FinalResult);
            };

            CreatedAsset.FileName = CreateUniqueMaterialFileName(Name, SpaceId);

            // Create a new string to prevent const casting
            std::string Buffer(MaterialJson.c_str());

            BufferAssetDataSource AssetData;
            AssetData.SetMimeType("application/json");
            AssetData.Buffer = Buffer.data();
            AssetData.BufferLength = MaterialJson.Length();

            UploadAssetData(CreatedAssetCollection, CreatedAsset, AssetData, UploadMaterialCallback);
        };

        const csp::common::String MaterialAssetName = CreateUniqueMaterialAssetName(Name, SpaceId);

        CreateAsset(CreateAssetCollectionResult.GetAssetCollection(), MaterialAssetName, nullptr, nullptr, EAssetType::MATERIAL, CreateAssetCB);
    };

    const csp::common::String MaterialCollectionName = CreateUniqueMaterialAssetCollectionName(Name, SpaceId);

    std::optional<String> ConvertedShaderType = ConvertShaderTypeToString(ShaderType);
    if (ConvertedShaderType.has_value())
    {
        // Set the shader type in the material collection metadata - this is required to deserialize a material to the correct type.
        Metadata[MATERIAL_SHADERTYPE_METADATA_KEY] = ConvertedShaderType.value();
    }
    else
    {
        CSP_LOG_MSG(LogLevel::Error, "Specified shader type invalid.");
        INVOKE_IF_NOT_NULL(Callback, MakeInvalid<MaterialResult>());
        return;
    }

    CreateAssetCollection(SpaceId, nullptr, MaterialCollectionName, Metadata, EAssetCollectionType::DEFAULT, AssetTags, CreateAssetCollectionCB);
}

void AssetSystem::UpdateMaterial(const Material& Material, NullResultCallback Callback)
{
    // 1. Get asset collection
    auto GetAssetCollectionCB = [this, &Material, Callback](const AssetCollectionResult& CreateAssetCollectionResult)
    {
        if (CreateAssetCollectionResult.GetResultCode() != EResultCode::Success)
        {
            Callback(NullResult(CreateAssetCollectionResult.GetResultCode(), CreateAssetCollectionResult.GetHttpResultCode()));
            return;
        }

        // 2. Get asset
        const AssetCollection& CreatedAssetCollection = CreateAssetCollectionResult.GetAssetCollection();

        auto GetAssetCB = [this, Callback, &Material, CreatedAssetCollection](const AssetResult& CreateAssetResult)
        {
            if (CreateAssetResult.GetResultCode() != EResultCode::Success)
            {
                Callback(NullResult(CreateAssetResult.GetResultCode(), CreateAssetResult.GetHttpResultCode()));
                return;
            }

            // 3. Upload material
            auto UploadMaterialCallback = [this, Callback, &Material](const UriResult& UploadResult)
            { Callback(NullResult(UploadResult.GetResultCode(), UploadResult.GetHttpResultCode())); };

            csp::common::String MaterialJson;

            // Serialse material data.
            SerializeMaterialOfType(Material.GetShaderType(), &Material, MaterialJson);

            const Asset& CreatedAsset = CreateAssetResult.GetAsset();

            // Create a new string to prevent const casting
            std::string Buffer(MaterialJson.c_str());

            BufferAssetDataSource AssetData;
            AssetData.SetMimeType("application/json");
            AssetData.Buffer = Buffer.data();
            AssetData.BufferLength = MaterialJson.Length();

            UploadAssetData(CreatedAssetCollection, CreatedAsset, AssetData, UploadMaterialCallback);
        };
        GetAssetById(Material.GetMaterialCollectionId(), Material.GetMaterialId(), GetAssetCB);
    };

    GetAssetCollectionById(Material.GetMaterialCollectionId(), GetAssetCollectionCB);
}

void AssetSystem::DeleteMaterial(const Material& Material, NullResultCallback Callback)
{
    // 1. Delete asset
    auto DeleteAssetCB = [this, Callback, &Material](const NullResult& DeleteAssetResult)
    {
        if (DeleteAssetResult.GetResultCode() != EResultCode::Success)
        {
            Callback(NullResult(DeleteAssetResult.GetResultCode(), DeleteAssetResult.GetHttpResultCode()));
            return;
        }

        // 2. Delete asset collection
        auto DeleteAssetCollectionCB = [this, Callback](const NullResult& DeleteAssetCollectionResult) { Callback(DeleteAssetCollectionResult); };

        DeleteAssetCollectionById(Material.GetMaterialCollectionId(), DeleteAssetCollectionCB);
    };

    DeleteAssetById(Material.GetMaterialCollectionId(), Material.GetMaterialId(), DeleteAssetCB);
}

void AssetSystem::GetMaterials(const csp::common::String& SpaceId, MaterialsResultCallback Callback)
{
    // 1. find asset collection for space
    auto FindAssetCollectionsCB = [this, Callback](const AssetCollectionsResult& FindAssetCollectionsResult)
    {
        if (FindAssetCollectionsResult.GetResultCode() != EResultCode::Success)
        {
            Callback(MaterialsResult(FindAssetCollectionsResult.GetResultCode(), FindAssetCollectionsResult.GetHttpResultCode()));
            return;
        }

        // Create a shared reference to prevent it going out of scope between callbacks
        auto AssetCollections = std::make_shared<csp::common::Array<csp::systems::AssetCollection>>(FindAssetCollectionsResult.GetAssetCollections());

        if ((*AssetCollections).Size() == 0)
        {
            // There are no asset collections for this space
            Callback(MaterialsResult(FindAssetCollectionsResult.GetResultCode(), FindAssetCollectionsResult.GetHttpResultCode()));
            return;
        }

        // 2. Find material assets in collections
        csp::common::Array<csp::common::String> AssetCollectionIds((*AssetCollections).Size());

        for (size_t i = 0; i < (*AssetCollections).Size(); ++i)
        {
            AssetCollectionIds[i] = (*AssetCollections)[i].Id;
        }

        auto GetAssetsCB = [this, AssetCollections, Callback](const AssetsResult& GetAssetsResult)
        {
            const auto& Assets = GetAssetsResult.GetAssets();
            const size_t AssetsToDownload = Assets.Size();

            if (AssetsToDownload == 0)
            {
                // There are no material assets in this space
                Callback(MaterialsResult(GetAssetsResult.GetResultCode(), GetAssetsResult.GetHttpResultCode()));
                return;
            }

            // These are shared references to prevent going out of scope between callbacks
            // Note: The callbacks ARE called on the main thread
            auto DownloadedMaterials = std::make_shared<csp::common::Array<Material*>>(AssetsToDownload);
            auto AssetsDownloaded = std::make_shared<size_t>();
            auto Failed = std::make_shared<bool>();

            // 3. Download asset data for each material asset
            for (size_t i = 0; i < Assets.Size(); ++i)
            {
                csp::common::String AssetCollectionId = Assets[i].AssetCollectionId;
                csp::common::String AssetId = Assets[i].Id;

                std::optional<EShaderType> ShaderType = GetShaderTypeFromMaterialCollectionArray(AssetCollections, AssetCollectionId);

                if (!ShaderType.has_value())
                {
                    INVOKE_IF_NOT_NULL(Callback, MakeInvalid<MaterialsResult>());
                    return;
                }

                auto DownloadMaterialCallback = [this, Callback, AssetsToDownload, i, AssetCollectionId, AssetId, ShaderType, DownloadedMaterials,
                                                    AssetsDownloaded, Failed](const AssetDataResult& DownloadResult)
                {
                    // Return early as one of the calls has already failed
                    if (*Failed)
                    {
                        return;
                    }

                    if (DownloadResult.GetResultCode() == EResultCode::InProgress)
                    {
                        return;
                    }

                    if (DownloadResult.GetResultCode() == EResultCode::Failed)
                    {
                        *Failed = true;

                        Callback(MaterialsResult(DownloadResult.GetResultCode(), DownloadResult.GetHttpResultCode()));
                        return;
                    }

                    const char* MaterialData = static_cast<const char*>(DownloadResult.GetData());

                    // Create material of the specific derived type.
                    Material* FoundMaterial = InstantiateMaterialOfType(ShaderType.value(), "", AssetCollectionId, AssetId);

                    // Deserialize material data.
                    auto DeserializationResult = DeserializeIntoMaterialOfType(MaterialData, ShaderType.value(), FoundMaterial);

                    if (!DeserializationResult.has_value())
                    {
                        CSP_LOG_ERROR_MSG("Failed to deserialize material");

                        INVOKE_IF_NOT_NULL(Callback, MakeInvalid<MaterialsResult>());

                        return;
                    }

                    (*DownloadedMaterials)[i] = DeserializationResult.value();

                    (*AssetsDownloaded)++;

                    if ((*AssetsDownloaded) >= AssetsToDownload)
                    {
                        // Finish
                        MaterialsResult Result(DownloadResult.GetResultCode(), DownloadResult.GetHttpResultCode());
                        Result.SetMaterials(*DownloadedMaterials);

                        Callback(Result);
                    }
                };

                DownloadAssetData(Assets[i], DownloadMaterialCallback);
            }
        };

        GetAssetsByCriteria(AssetCollectionIds, nullptr, nullptr, csp::common::Array { EAssetType::MATERIAL }, GetAssetsCB);
    };

    FindAssetCollections(
        nullptr, nullptr, nullptr, nullptr, nullptr, csp::common::Array<csp::common::String> { SpaceId }, nullptr, nullptr, FindAssetCollectionsCB);
}

void AssetSystem::GetMaterial(const csp::common::String& AssetCollectionId, const csp::common::String& AssetId, MaterialResultCallback Callback)
{
    // 1. Get asset collection
    auto GetAssetCollectionCB = [this, AssetCollectionId, AssetId, Callback](const AssetCollectionResult& CreateAssetCollectionResult)
    {
        if (CreateAssetCollectionResult.GetResultCode() != EResultCode::Success)
        {
            Callback(MaterialResult(CreateAssetCollectionResult.GetResultCode(), CreateAssetCollectionResult.GetHttpResultCode()));
            return;
        }

        // 2. Get asset
        const AssetCollection& FoundAssetCollection = CreateAssetCollectionResult.GetAssetCollection();

        auto GetAssetCB = [this, Callback, FoundAssetCollection](const AssetResult& CreateAssetResult)
        {
            if (CreateAssetResult.GetResultCode() != EResultCode::Success)
            {
                Callback(MaterialResult(CreateAssetResult.GetResultCode(), CreateAssetResult.GetHttpResultCode()));
                return;
            }

            // 3. Download material
            const Asset& FoundAsset = CreateAssetResult.GetAsset();

            auto DownloadMaterialCallback = [this, Callback, FoundAssetCollection, FoundAsset](const AssetDataResult& DownloadResult)
            {
                if (DownloadResult.GetResultCode() != EResultCode::Success)
                {
                    Callback(MaterialResult(DownloadResult.GetResultCode(), DownloadResult.GetHttpResultCode()));
                    return;
                }

                const char* MaterialData = static_cast<const char*>(DownloadResult.GetData());

                std::optional<csp::systems::EShaderType> ShaderType = GetShaderTypeFromMaterialCollection(FoundAssetCollection);
                if (!ShaderType.has_value())
                {
                    INVOKE_IF_NOT_NULL(Callback, MakeInvalid<MaterialResult>());
                    return;
                }

                // Create material of the specific derived type.
                Material* FoundMaterial = InstantiateMaterialOfType(ShaderType.value(), "", FoundAssetCollection.Id, FoundAsset.Id);

                // Deserialse material data.
                auto DeserializationResult = DeserializeIntoMaterialOfType(MaterialData, ShaderType.value(), FoundMaterial);

                if (!DeserializationResult.has_value())
                {
                    CSP_LOG_ERROR_MSG("Failed to deserialize material");

                    INVOKE_IF_NOT_NULL(Callback, MakeInvalid<MaterialResult>());

                    return;
                }

                MaterialResult Result(DownloadResult.GetResultCode(), DownloadResult.GetHttpResultCode());
                Result.SetMaterial(DeserializationResult.value());

                Callback(Result);
            };

            DownloadAssetData(FoundAsset, DownloadMaterialCallback);
        };

        GetAssetById(AssetCollectionId, AssetId, GetAssetCB);
    };

    GetAssetCollectionById(AssetCollectionId, GetAssetCollectionCB);
}

void AssetSystem::SetAssetDetailBlobChangedCallback(AssetDetailBlobChangedCallbackHandler Callback)
{
    AssetDetailBlobChangedCallback = Callback;

    RegisterSystemCallback();
}

void AssetSystem::SetMaterialChangedCallback(MaterialChangedCallbackHandler Callback)
{
    MaterialChangedCallback = Callback;

    RegisterSystemCallback();
}

void AssetSystem::RegisterSystemCallback()
{
    if (!EventBusPtr)
    {
        CSP_LOG_ERROR_MSG("Error: Failed to register AssetSystem. EventBus must be instantiated in the MultiplayerConnection first.");
        return;
    }

    if (!MaterialChangedCallback && !AssetDetailBlobChangedCallback)
    {
        CSP_LOG_ERROR_MSG("Error: Neither MaterialChangedCallback nor AssetDetailBlobChangedCallback were set, not registering AssetSystem to "
                          "AssetDetailBlobChanged.\nPlease set either callback before registering.");
        return;
    }

    EventBusPtr->ListenNetworkEvent("AssetDetailBlobChanged", this);
}

void AssetSystem::DeregisterSystemCallback()
{
    if (EventBusPtr)
    {
        EventBusPtr->StopListenNetworkEvent("AssetDetailBlobChanged");
    }
}

void AssetSystem::OnEvent(const std::vector<signalr::value>& EventValues)
{
    if (!AssetDetailBlobChangedCallback && !MaterialChangedCallback)
    {
        return;
    }

    csp::multiplayer::AssetChangedEventDeserialiser Deserialiser;
    Deserialiser.Parse(EventValues);

    const csp::multiplayer::AssetDetailBlobParams& AssetParams = Deserialiser.GetEventParams();

    if (AssetDetailBlobChangedCallback)
    {
        AssetDetailBlobChangedCallback(AssetParams);
    }

    if (AssetParams.AssetType == systems::EAssetType::MATERIAL && MaterialChangedCallback)
    {
        csp::multiplayer::MaterialChangedParams MaterialParams;
        MaterialParams.ChangeType = AssetParams.ChangeType;
        MaterialParams.MaterialCollectionId = AssetParams.AssetCollectionId;
        MaterialParams.MaterialId = AssetParams.AssetId;

        MaterialChangedCallback(MaterialParams);
    }
}

} // namespace csp::systems<|MERGE_RESOLUTION|>--- conflicted
+++ resolved
@@ -95,19 +95,13 @@
         return "GaussianSplat";
     case systems::EAssetType::MATERIAL:
         return "Material";
-<<<<<<< HEAD
-    else if (AssetType == systems::EAssetType::ANNOTATION)
+    case systems::EAssetType::ANNOTATION:
         return "Annotation";
-    else if (AssetType == systems::EAssetType::ANNOTATION_THUMBNAIL)
+    case systems::EAssetType::ANNOTATION_THUMBNAIL:
         return "AnnotationThumbnail";
-    else
-=======
     default:
->>>>>>> 7286e477
-    {
         assert(false && "Unsupported Asset Type!");
         return "Image";
-    }
     }
 }
 
