/*
 * Copyright 2023 Magnopus LLC

 * Licensed under the Apache License, Version 2.0 (the "License");
 * you may not use this file except in compliance with the License.
 * You may obtain a copy of the License at
 *
 *     http://www.apache.org/licenses/LICENSE-2.0
 *
 * Unless required by applicable law or agreed to in writing, software
 * distributed under the License is distributed on an "AS IS" BASIS,
 * WITHOUT WARRANTIES OR CONDITIONS OF ANY KIND, either express or implied.
 * See the License for the specific language governing permissions and
 * limitations under the License.
 */

#include "CSP/Systems/Assets/AssetSystem.h"

#include "CallHelpers.h"
#include "Common/Algorithm.h"
#include "LODHelpers.h"
#include "Services/PrototypeService/Api.h"
#include "Systems/ResultHelpers.h"
#include "Web/RemoteFileManager.h"

// StringFormat needs to be here due to clashing headers
#include "CSP/Common/StringFormat.h"


using namespace csp;
using namespace csp::common;

namespace chs = services::generated::prototypeservice;

constexpr int DEFAULT_SKIP_NUMBER		= 0;
constexpr int DEFAULT_RESULT_MAX_NUMBER = 100;


namespace
{

String ConvertAssetCollectionTypeToString(systems::EAssetCollectionType AssetCollectionType)
{
	if (AssetCollectionType == systems::EAssetCollectionType::DEFAULT)
		return "Default";
	else if (AssetCollectionType == systems::EAssetCollectionType::FOUNDATION_INTERNAL)
		return "FoundationInternal";
	else if (AssetCollectionType == systems::EAssetCollectionType::COMMENT_CONTAINER)
		return "CommentContainer";
	else if (AssetCollectionType == systems::EAssetCollectionType::COMMENT)
		return "Comment";
	else if (AssetCollectionType == systems::EAssetCollectionType::SPACE_THUMBNAIL)
		return "SpaceThumbnail";
	else
	{
		assert(false && "Unsupported AssetCollection Type!");
		return "Default";
	}
}

String ConvertAssetTypeToString(systems::EAssetType AssetType)
{
	if (AssetType == systems::EAssetType::IMAGE)
		return "Image";
	else if (AssetType == systems::EAssetType::THUMBNAIL)
		return "Thumbnail";
	else if (AssetType == systems::EAssetType::SIMULATION)
		return "Simulation";
	else if (AssetType == systems::EAssetType::MODEL)
		return "Model";
	else if (AssetType == systems::EAssetType::VIDEO)
		return "Video";
	else if (AssetType == systems::EAssetType::SCRIPT_LIBRARY)
		return "ScriptLibrary";
	else if (AssetType == systems::EAssetType::HOLOCAP_VIDEO)
		return "HolocapVideo";
	else if (AssetType == systems::EAssetType::HOLOCAP_AUDIO)
		return "HolocapAudio";
	else if (AssetType == systems::EAssetType::AUDIO)
		return "Audio";
    else if (AssetType == systems::EAssetType::GAUSSIAN_SPLAT)
		return "GaussianSplat";
	else
	{
		assert(false && "Unsupported Asset Type!");
		return "Image";
	}
}

std::shared_ptr<chs::PrototypeDto> CreatePrototypeDto(const Optional<String>& SpaceId,
													  const Optional<String>& ParentAssetCollectionId,
													  const String& AssetCollectionName,
													  const Optional<Map<String, String>>& Metadata,
													  systems::EAssetCollectionType Type,
													  const Optional<Array<String>>& Tags)
{
	auto PrototypeInfo = std::make_shared<chs::PrototypeDto>();
	PrototypeInfo->SetName(AssetCollectionName);

	PrototypeInfo->SetType(ConvertAssetCollectionTypeToString(Type));

	if (SpaceId.HasValue())
	{
		const std::vector<String> GroupIds = {*SpaceId};
		PrototypeInfo->SetGroupIds(GroupIds);
	}

	if (ParentAssetCollectionId.HasValue())
	{
		PrototypeInfo->SetParentId(*ParentAssetCollectionId);
	}

	if (Metadata.HasValue())
	{
		std::map<String, String> DTOMetadata;

		auto* Keys = Metadata->Keys();

		for (auto idx = 0; idx < Keys->Size(); ++idx)
		{
			auto Key   = Keys->operator[](idx);
			auto Value = Metadata->operator[](Key);
			DTOMetadata.insert(std::pair<String, String>(Key, Value));
		}

		PrototypeInfo->SetMetadata(DTOMetadata);
	}

	if (Tags.HasValue())
	{
		std::vector<String> TagsVector;
		TagsVector.reserve(Tags->Size());

		for (size_t idx = 0; idx < Tags->Size(); ++idx)
		{
			TagsVector.push_back((*Tags)[idx]);
		}

		PrototypeInfo->SetTags(TagsVector);
	}

	return PrototypeInfo;
}

} // namespace


namespace csp::systems
{

AssetSystem::AssetSystem() : SystemBase(), PrototypeAPI(nullptr), AssetDetailAPI(nullptr), FileManager(nullptr)
{
}

AssetSystem::AssetSystem(web::WebClient* InWebClient) : SystemBase(InWebClient)
{
	PrototypeAPI   = CSP_NEW chs::PrototypeApi(InWebClient);
	AssetDetailAPI = CSP_NEW chs::AssetDetailApi(InWebClient);

	FileManager = CSP_NEW web::RemoteFileManager(InWebClient);
}

AssetSystem::~AssetSystem()
{
	CSP_DELETE(FileManager);

	CSP_DELETE(AssetDetailAPI);
	CSP_DELETE(PrototypeAPI);
}

void AssetSystem::CreateAssetCollection(const Optional<String>& InSpaceId,
										const Optional<String>& ParentAssetCollectionId,
										const String& AssetCollectionName,
										const Optional<Map<String, String>>& Metadata,
										EAssetCollectionType Type,
										const Optional<Array<String>>& Tags,
										AssetCollectionResultCallback Callback)
{
	Optional<String> SpaceId;

	if (InSpaceId.HasValue())
	{
		SpaceId = *InSpaceId;
	}

	const auto PrototypeInfo = CreatePrototypeDto(SpaceId, ParentAssetCollectionId, AssetCollectionName, Metadata, Type, Tags);

	const services::ResponseHandlerPtr ResponseHandler
		= PrototypeAPI->CreateHandler<AssetCollectionResultCallback, AssetCollectionResult, void, chs::PrototypeDto>(
			Callback,
			nullptr,
			web::EResponseCodes::ResponseCreated);

	static_cast<chs::PrototypeApi*>(PrototypeAPI)->apiV1PrototypesPost(PrototypeInfo, ResponseHandler);
}

void AssetSystem::DeleteAssetCollection(const AssetCollection& AssetCollection, NullResultCallback Callback)
{
	const String PrototypeId = AssetCollection.Id;

	if (PrototypeId.IsEmpty())
	{
		CSP_LOG_MSG(LogLevel::Error, "A delete of an asset collection was issued without an ID. You have to provide an asset collection ID.");

		INVOKE_IF_NOT_NULL(Callback, MakeInvalid<NullResult>());

		return;
	}

	services::ResponseHandlerPtr ResponseHandler
		= PrototypeAPI->CreateHandler<NullResultCallback, NullResult, void, services::NullDto>(Callback,
																							   nullptr,
																							   web::EResponseCodes::ResponseNoContent);

	static_cast<chs::PrototypeApi*>(PrototypeAPI)->apiV1PrototypesIdDelete(PrototypeId, ResponseHandler);
}

void AssetSystem::CopyAssetCollectionsToSpace(csp::common::Array<AssetCollection>& SourceAssetCollections,
											  const csp::common::String& DestSpaceId,
											  bool CopyAsync,
											  AssetCollectionsResultCallback Callback)
{
	if (SourceAssetCollections.Size() == 0)
	{
		CSP_LOG_MSG(LogLevel::Error, "No source asset collections were provided whilst attempting to perform a copy to another space.");

		INVOKE_IF_NOT_NULL(Callback, MakeInvalid<AssetCollectionsResult>());
		return;
	}

	csp::common::String SourceSpaceId					= SourceAssetCollections[0].SpaceId;
	std::vector<csp::common::String> AssetCollectionIds = {SourceAssetCollections[0].Id};

	bool AssetCollectionsBelongToSameSpace = true;

	for (size_t i = 1; i < SourceAssetCollections.Size(); ++i)
	{
		AssetCollectionsBelongToSameSpace &= SourceAssetCollections[i].SpaceId == SourceSpaceId;
		AssetCollectionIds.emplace_back(SourceAssetCollections[i].Id);
	}

	// Verify we have a valid space ID to copy from.
	if (SourceSpaceId.IsEmpty())
	{
		CSP_LOG_MSG(
			LogLevel::Error,
			"An asset with no space ID was provided whilst attempting to perform a copy to another space. All assets must have a valid space ID.");

		INVOKE_IF_NOT_NULL(Callback, MakeInvalid<AssetCollectionsResult>());
		return;
	}

	// Verify that all source asset collections belong to the same space. If not, this qualifies as an unsupported operation.
	if (!AssetCollectionsBelongToSameSpace)
	{
		CSP_LOG_MSG(LogLevel::Error, "All asset collections must belong to the same space for a copy operation.");

		INVOKE_IF_NOT_NULL(Callback, MakeInvalid<AssetCollectionsResult>());
		return;
	}

	csp::services::ResponseHandlerPtr ResponseHandler
		= PrototypeAPI->CreateHandler<AssetCollectionsResultCallback, AssetCollectionsResult, void, csp::services::DtoArray<chs::PrototypeDto>>(
			Callback,
			nullptr);

	// Use `GET /api/v1/prototypes` and only pass asset collection IDs
	static_cast<chs::PrototypeApi*>(PrototypeAPI)
		->apiV1PrototypesGroupOwnedOriginalGroupIdDuplicateNewGroupIdPost(
			std::nullopt,							// Tags
			std::nullopt,							// TagsAll
			AssetCollectionIds,					// const std::optional<std::vector<utility::string_t>>& Ids
			std::nullopt,							// Names
			std::nullopt,							// PartialNames
			std::nullopt,							// ExcludedIds
			std::nullopt,							// PointOfInterestIds
			std::nullopt,							// ParentId
			std::nullopt,							// GroupIds
			std::nullopt,							// Types
			true,									// HasGroup
			std::nullopt,							// CreatedBy
			std::nullopt,							// PrototypeOwnerIds
			std::nullopt,							// ReadAccessFilters
			std::nullopt,							// WriteAccessFilters
            std::nullopt,							// OrganizationIds
			SourceSpaceId,							// originalGroupId
			DestSpaceId,							// newGroupId
			std::nullopt,							// shallowCopy
			CopyAsync,							// asyncCall
<<<<<<< HEAD
            std::nullopt,                           // onBehalfOf
=======
            std::nullopt,                        // onBehalfOf
>>>>>>> d8a31b9d
			ResponseHandler,						// ResponseHandler
			csp::common::CancellationToken::Dummy() // CancellationToken
		);
}

void AssetSystem::GetAssetCollectionById(const String& AssetCollectionId, AssetCollectionResultCallback Callback)
{
	services::ResponseHandlerPtr ResponseHandler
		= PrototypeAPI->CreateHandler<AssetCollectionResultCallback, AssetCollectionResult, void, chs::PrototypeDto>(Callback, nullptr);

	static_cast<chs::PrototypeApi*>(PrototypeAPI)->apiV1PrototypesIdGet(AssetCollectionId, ResponseHandler);
}

void AssetSystem::GetAssetCollectionByName(const String& AssetCollectionName, AssetCollectionResultCallback Callback)
{
	services::ResponseHandlerPtr ResponseHandler
		= PrototypeAPI->CreateHandler<AssetCollectionResultCallback, AssetCollectionResult, void, chs::PrototypeDto>(Callback, nullptr);

	static_cast<chs::PrototypeApi*>(PrototypeAPI)->apiV1PrototypesNameNameGet(AssetCollectionName, ResponseHandler);
}

void AssetSystem::FindAssetCollections(const Optional<Array<String>>& Ids,
									   const Optional<String>& ParentId,
									   const Optional<Array<String>>& Names,
									   const Optional<Array<EAssetCollectionType>>& Types,
									   const Optional<Array<String>>& Tags,
									   const Optional<Array<String>>& SpaceIds,
									   const Optional<int>& ResultsSkipNumber,
									   const Optional<int>& ResultsMaxNumber,
									   AssetCollectionsResultCallback Callback)
{
	typedef std::optional<std::vector<String>> StringVec;

	StringVec PrototypeIds;

	if (Ids.HasValue())
	{
		std::vector<String> Vals;

		for (size_t i = 0; i < Ids->Size(); ++i)
		{
			Vals.push_back(Ids->operator[](i));
		}

		PrototypeIds = std::move(Vals);
	}

	std::optional<String> ParentPrototypeId;

	if (ParentId.HasValue())
	{
		ParentPrototypeId = *ParentId;
	}

	StringVec PrototypeNames;

	if (Names.HasValue())
	{
		std::vector<String> Vals;

		for (size_t i = 0; i < Names->Size(); ++i)
		{
			Vals.push_back(Names->operator[](i));
		}

		PrototypeNames = std::move(Vals);
	}

	StringVec PrototypeTypes;

	if (Types.HasValue())
	{
		std::vector<String> Vals;

		for (size_t i = 0; i < Types->Size(); ++i)
		{
			Vals.push_back(ConvertAssetCollectionTypeToString(Types->operator[](i)));
		}

		PrototypeTypes = std::move(Vals);
	}

	StringVec PrototypeTags;

	if (Tags.HasValue())
	{
		std::vector<String> Vals;

		for (size_t i = 0; i < Tags->Size(); ++i)
		{
			Vals.push_back(Tags->operator[](i));
		}

		PrototypeTags = std::move(Vals);
	}

	StringVec GroupIds;

	if (SpaceIds.HasValue())
	{
		std::vector<String> Vals;

		for (size_t i = 0; i < SpaceIds->Size(); ++i)
		{
			Vals.push_back(SpaceIds->operator[](i));
		}

		GroupIds = std::move(Vals);
	}

	int32_t Skip  = ResultsSkipNumber.HasValue() ? *ResultsSkipNumber : DEFAULT_SKIP_NUMBER;
	int32_t Limit = ResultsMaxNumber.HasValue() ? *ResultsMaxNumber : DEFAULT_RESULT_MAX_NUMBER;

	services::ResponseHandlerPtr ResponseHandler
		= PrototypeAPI->CreateHandler<AssetCollectionsResultCallback, AssetCollectionsResult, void, services::DtoArray<chs::PrototypeDto>>(Callback,
																																		   nullptr);

	static_cast<chs::PrototypeApi*>(PrototypeAPI)
		->apiV1PrototypesGet(PrototypeTags,         // Tags
							 std::nullopt,          // TagsAll
							 PrototypeIds,          // Ids
							 PrototypeNames,        // Names
							 std::nullopt,          // PartialNames
							 std::nullopt,          // ExcludedIds
							 std::nullopt,          // PointOfInterestIds
							 ParentPrototypeId,     // ParentId
							 GroupIds,              // GroupIds
							 PrototypeTypes,        // Types
							 std::nullopt,          // HasGroup
							 std::nullopt,          // CreatedBy
							 std::nullopt,          // PrototypeOwnerIds
							 std::nullopt,          // ReadAccessFilters
							 std::nullopt,          // WriteAccessFilters
                             std::nullopt,          // OrganizationIds
							 Skip,                  // Skip
							 Limit,                 // Limit
							 std::nullopt,          // SortBy
							 std::nullopt,          // SortDirection
							 ResponseHandler);
}

void AssetSystem::UpdateAssetCollectionMetadata(const AssetCollection& AssetCollection,
												const Map<String, String>& NewMetadata,
												AssetCollectionResultCallback Callback)
{
	auto PrototypeInfo
		= CreatePrototypeDto(AssetCollection.SpaceId, AssetCollection.ParentId, AssetCollection.Name, NewMetadata, AssetCollection.Type, nullptr);

	services::ResponseHandlerPtr ResponseHandler
		= PrototypeAPI->CreateHandler<AssetCollectionResultCallback, AssetCollectionResult, void, chs::PrototypeDto>(Callback, nullptr);

	static_cast<chs::PrototypeApi*>(PrototypeAPI)->apiV1PrototypesIdPut(AssetCollection.Id, PrototypeInfo, ResponseHandler);
}

void AssetSystem::CreateAsset(const AssetCollection& AssetCollection,
							  const String& Name,
							  const Optional<String>& ThirdPartyPackagedAssetIdentifier,
							  const Optional<EThirdPartyPlatform>& ThirdPartyPlatform,
							  EAssetType Type,
							  AssetResultCallback Callback)
{
	auto AssetInfo = std::make_shared<chs::AssetDetailDto>();
	AssetInfo->SetName(Name);
	String InAddressableId;

	if (ThirdPartyPackagedAssetIdentifier.HasValue() || ThirdPartyPlatform.HasValue())
	{
		if (ThirdPartyPackagedAssetIdentifier.HasValue() && ThirdPartyPlatform.HasValue())
		{
			InAddressableId = StringFormat("%s|%d", ThirdPartyPackagedAssetIdentifier->c_str(), static_cast<int>(*ThirdPartyPlatform));
		}
		else if (ThirdPartyPackagedAssetIdentifier.HasValue())
		{
			InAddressableId = StringFormat("%s|%d", ThirdPartyPackagedAssetIdentifier->c_str(), static_cast<int>(EThirdPartyPlatform::NONE));
		}
		else if (ThirdPartyPlatform.HasValue())
		{
			InAddressableId = StringFormat("%s|%d", "", static_cast<int>(*ThirdPartyPlatform));
		}

		// TODO: CHS naming refactor planned for AssetDetailDto.m_AddressableId, becoming AssetDetailDto.m_ThirdPartyReferenceId
		AssetInfo->SetAddressableId(InAddressableId);
	}

	AssetInfo->SetAssetType(ConvertAssetTypeToString(Type));

	// TODO: Move this to a separate function when we have some different values than DEFAULT
	std::vector<String> Styles;
	const auto DefaultStyle = "Default";
	Styles.push_back(DefaultStyle);
	AssetInfo->SetStyle(Styles);

	// TODO: Move this to a separate function when we have some different values than DEFAULT
	std::vector<String> Platform;
	const auto DefaultPlatform = "Default";
	Platform.push_back(DefaultPlatform);
	AssetInfo->SetSupportedPlatforms(Platform);

	services::ResponseHandlerPtr ResponseHandler
		= AssetDetailAPI->CreateHandler<AssetResultCallback, AssetResult, void, chs::AssetDetailDto>(Callback,
																									 nullptr,
																									 web::EResponseCodes::ResponseCreated);

	static_cast<chs::AssetDetailApi*>(AssetDetailAPI)->apiV1PrototypesPrototypeIdAssetDetailsPost(AssetCollection.Id, AssetInfo, ResponseHandler);
}

void AssetSystem::UpdateAsset(const Asset& Asset, AssetResultCallback Callback)
{
	auto AssetInfo = std::make_shared<chs::AssetDetailDto>();
	AssetInfo->SetName(Asset.Name);
	AssetInfo->SetLanguageCode(Asset.LanguageCode);
	AssetInfo->SetStyle(Convert(Asset.Styles));

	// TODO: Move this to a separate function when we have some different values than DEFAULT
	std::vector<String> Platform;
	const auto DefaultPlatform = "Default";
	Platform.push_back(DefaultPlatform);
	AssetInfo->SetSupportedPlatforms(Platform);

	if (!Asset.ExternalUri.IsEmpty() && !Asset.ExternalMimeType.IsEmpty())
	{
		AssetInfo->SetExternalUri(Asset.ExternalUri);
		AssetInfo->SetExternalMimeType(Asset.ExternalMimeType);
	}

	AssetInfo->SetAddressableId(
		StringFormat("%s|%d", Asset.GetThirdPartyPackagedAssetIdentifier().c_str(), static_cast<int>(Asset.GetThirdPartyPlatformType())));

	AssetInfo->SetAssetType(ConvertAssetTypeToString(Asset.Type));
	services::ResponseHandlerPtr ResponseHandler
		= AssetDetailAPI->CreateHandler<AssetResultCallback, AssetResult, void, chs::AssetDetailDto>(Callback,
																									 nullptr,
																									 web::EResponseCodes::ResponseCreated);
	static_cast<chs::AssetDetailApi*>(AssetDetailAPI)
		->apiV1PrototypesPrototypeIdAssetDetailsAssetDetailIdPut(Asset.AssetCollectionId, Asset.Id, AssetInfo, ResponseHandler);
}

void AssetSystem::DeleteAsset(const AssetCollection& AssetCollection, const Asset& Asset, NullResultCallback Callback)
{
	services::ResponseHandlerPtr ResponseHandler
		= AssetDetailAPI->CreateHandler<NullResultCallback, NullResult, void, services::NullDto>(Callback,
																								 nullptr,
																								 web::EResponseCodes::ResponseNoContent);

	static_cast<chs::AssetDetailApi*>(AssetDetailAPI)
		->apiV1PrototypesPrototypeIdAssetDetailsAssetDetailIdDelete(AssetCollection.Id, Asset.Id, ResponseHandler);
}

void AssetSystem::GetAssetsInCollection(const AssetCollection& AssetCollection, AssetsResultCallback Callback)
{
	std::vector<String> PrototypeIds = {AssetCollection.Id};

	services::ResponseHandlerPtr ResponseHandler
		= AssetDetailAPI->CreateHandler<AssetsResultCallback, AssetsResult, void, services::DtoArray<chs::AssetDetailDto>>(Callback, nullptr);

	static_cast<chs::AssetDetailApi*>(AssetDetailAPI)
		->apiV1PrototypesAssetDetailsGet(std::nullopt, // Ids
										 std::nullopt, // SupportedPlatforms
										 std::nullopt, // AssetTypes
										 std::nullopt, // Styles
										 std::nullopt, // Names
										 std::nullopt, // CreatedAfter
										 PrototypeIds, // PrototypeIds
										 std::nullopt, // PrototypeNames
										 std::nullopt, // PrototypeParentNames
										 std::nullopt, // Tags
										 std::nullopt, // TagsAll
										 ResponseHandler);
}

void AssetSystem::GetAssetById(const String& AssetCollectionId, const String& AssetId, AssetResultCallback Callback)
{
	services::ResponseHandlerPtr ResponseHandler
		= AssetDetailAPI->CreateHandler<AssetResultCallback, AssetResult, void, chs::AssetDetailDto>(Callback, nullptr);

	static_cast<chs::AssetDetailApi*>(AssetDetailAPI)
		->apiV1PrototypesPrototypeIdAssetDetailsAssetDetailIdGet(AssetCollectionId, AssetId, ResponseHandler);
}

void AssetSystem::GetAssetsByCriteria(const Array<String>& AssetCollectionIds,
									  const Optional<Array<String>>& AssetIds,
									  const Optional<Array<String>>& AssetNames,
									  const Optional<Array<EAssetType>>& AssetTypes,
									  AssetsResultCallback Callback)
{
	if (AssetCollectionIds.IsEmpty())
	{
		CSP_LOG_MSG(LogLevel::Error, "You have to provide at least one AssetCollectionId");

		INVOKE_IF_NOT_NULL(Callback, MakeInvalid<AssetsResult>());

		return;
	}

	std::vector<String> PrototypeIds;
	PrototypeIds.reserve(AssetCollectionIds.Size());

	for (size_t idx = 0; idx < AssetCollectionIds.Size(); ++idx)
	{
		PrototypeIds.push_back(AssetCollectionIds[idx]);
	}

	std::optional<std::vector<String>> AssetDetailIds;

	if (AssetIds.HasValue())
	{
		AssetDetailIds.emplace(std::vector<String>());
		AssetDetailIds->reserve(AssetIds->Size());

		for (size_t idx = 0; idx < AssetIds->Size(); ++idx)
		{
			AssetDetailIds->push_back({(*AssetIds)[idx]});
		}
	}

	std::optional<std::vector<String>> AssetDetailNames;

	if (AssetNames.HasValue())
	{
		AssetDetailNames.emplace(std::vector<String>());
		AssetDetailNames->reserve(AssetNames->Size());

		for (size_t idx = 0; idx < AssetNames->Size(); ++idx)
		{
			AssetDetailNames->push_back((*AssetNames)[idx]);
		}
	}

	std::optional<std::vector<String>> AssetDetailTypes;

	if (AssetTypes.HasValue())
	{
		AssetDetailTypes.emplace(std::vector<String>());
		AssetDetailTypes->reserve(AssetTypes->Size());

		for (size_t idx = 0; idx < AssetTypes->Size(); ++idx)
		{
			AssetDetailTypes->push_back(ConvertAssetTypeToString((*AssetTypes)[idx]));
		}
	}

	services::ResponseHandlerPtr ResponseHandler
		= AssetDetailAPI->CreateHandler<AssetsResultCallback, AssetsResult, void, services::DtoArray<chs::AssetDetailDto>>(Callback, nullptr);

	static_cast<chs::AssetDetailApi*>(AssetDetailAPI)
		->apiV1PrototypesAssetDetailsGet(AssetDetailIds,
										 std::nullopt,
										 AssetDetailTypes,
										 std::nullopt,
										 AssetDetailNames,
										 std::nullopt,
										 PrototypeIds,
										 std::nullopt,
										 std::nullopt,
										 std::nullopt,
										 std::nullopt,
										 ResponseHandler);
}

void AssetSystem::GetAssetsByCollectionIds(const Array<String>& AssetCollectionIds, AssetsResultCallback Callback)
{
	if (AssetCollectionIds.IsEmpty())
	{
		CSP_LOG_MSG(LogLevel::Error, "You have to provide at least one AssetCollectionId");

		INVOKE_IF_NOT_NULL(Callback, MakeInvalid<AssetsResult>());

		return;
	}

	std::vector<String> Ids;

	for (int i = 0; i < AssetCollectionIds.Size(); ++i)
	{
		Ids.push_back(AssetCollectionIds[i]);
	}

	services::ResponseHandlerPtr ResponseHandler
		= AssetDetailAPI->CreateHandler<AssetsResultCallback, AssetsResult, void, services::DtoArray<chs::AssetDetailDto>>(Callback, nullptr);

	// Use `GET /api/v1/prototypes/asset-details` and only pass asset collection IDs
	static_cast<chs::AssetDetailApi*>(AssetDetailAPI)
		->apiV1PrototypesAssetDetailsGet(std::nullopt,
										 std::nullopt,
										 std::nullopt,
										 std::nullopt,
										 std::nullopt,
										 std::nullopt,
										 Ids,
										 std::nullopt,
										 std::nullopt,
										 std::nullopt,
										 std::nullopt,
										 ResponseHandler);
}

void AssetSystem::UploadAssetData(const AssetCollection& AssetCollection,
								  const Asset& Asset,
								  const AssetDataSource& AssetDataSource,
								  UriResultCallback Callback)
{
	UploadAssetDataEx(AssetCollection, Asset, AssetDataSource, CancellationToken::Dummy(), Callback);
}

void AssetSystem::UploadAssetDataEx(const AssetCollection& AssetCollection,
									const Asset& Asset,
									const AssetDataSource& AssetDataSource,
									CancellationToken& CancellationToken,
									UriResultCallback Callback)
{
	if (Asset.Name.IsEmpty())
	{
		INVOKE_IF_NOT_NULL(Callback, MakeInvalid<UriResult>());

		return;
	}

	auto FormFile = std::make_shared<web::HttpPayload>();
	AssetDataSource.SetUploadContent(WebClient, FormFile.get(), Asset);

	UriResultCallback InternalCallback = [Callback, Asset](const UriResult& Result)
	{
		if (Result.GetFailureReason() != ERequestFailureReason::None)
		{
			CSP_LOG_ERROR_MSG(String("Asset with Id %s has failed to upload").c_str());
		}

		INVOKE_IF_NOT_NULL(Callback, Result);
	};

	services::ResponseHandlerPtr ResponseHandler
		= AssetDetailAPI->CreateHandler<UriResultCallback, UriResult, void, services::NullDto>(InternalCallback,
																							   nullptr,
																							   web::EResponseCodes::ResponseOK);

	static_cast<chs::AssetDetailApi*>(AssetDetailAPI)
		->apiV1PrototypesPrototypeIdAssetDetailsAssetDetailIdBlobPost(AssetCollection.Id,
																	  Asset.Id,
																	  std::nullopt,
																	  FormFile,
																	  ResponseHandler,
																	  CancellationToken);
}

void AssetSystem::DownloadAssetData(const Asset& Asset, AssetDataResultCallback Callback)
{
	DownloadAssetDataEx(Asset, CancellationToken::Dummy(), Callback);
}

void AssetSystem::DownloadAssetDataEx(const Asset& Asset, CancellationToken& CancellationToken, AssetDataResultCallback Callback)
{
	services::ResponseHandlerPtr ResponseHandler
		= AssetDetailAPI->CreateHandler<AssetDataResultCallback, AssetDataResult, void, services::AssetFileDto>(Callback, nullptr);

	FileManager->GetFile(Asset.Uri, ResponseHandler, CancellationToken);
}

void AssetSystem::GetAssetDataSize(const Asset& Asset, UInt64ResultCallback Callback)
{
	HTTPHeadersResultCallback InternalCallback = [Callback](const HTTPHeadersResult& Result)
	{
		UInt64Result InternalResult(Result.GetResultCode(), Result.GetHttpResultCode());

		if (Result.GetResultCode() == EResultCode::Success)
		{
			auto& Headers		= Result.GetValue();
			auto& ContentLength = Headers["content-length"];
			auto Value			= std::strtoull(ContentLength.c_str(), nullptr, 10);
			InternalResult.SetValue(Value);
		}

		INVOKE_IF_NOT_NULL(Callback, InternalResult);
	};

	services::ResponseHandlerPtr ResponseHandler
		= AssetDetailAPI->CreateHandler<HTTPHeadersResultCallback, HTTPHeadersResult, void, services::NullDto>(InternalCallback, nullptr);

	FileManager->GetResponseHeaders(Asset.Uri, ResponseHandler);
}

CSP_ASYNC_RESULT void AssetSystem::GetLODChain(const AssetCollection& AssetCollection, LODChainResultCallback Callback)
{
	auto GetAssetsCallback = [AssetCollection, Callback](const AssetsResult& Result)
	{
		LODChainResult LODResult(Result.GetResultCode(), Result.GetHttpResultCode());

		if (Result.GetResultCode() == EResultCode::Success)
		{
			LODChain Chain = CreateLODChainFromAssets(Result.GetAssets(), AssetCollection.Id);
			LODResult.SetLODChain(std::move(Chain));
		}

		INVOKE_IF_NOT_NULL(Callback, LODResult);
	};

	GetAssetsByCriteria({AssetCollection.Id}, nullptr, nullptr, Array<EAssetType> {EAssetType::MODEL}, GetAssetsCallback);
}

CSP_ASYNC_RESULT_WITH_PROGRESS void
	AssetSystem::RegisterAssetToLODChain(const AssetCollection& AssetCollection, const Asset& InAsset, int LODLevel, AssetResultCallback Callback)
{
	// GetAssetsByCriteria
	auto GetAssetsCallback = [this, AssetCollection, InAsset, LODLevel, Callback](const AssetsResult& Result)
	{
		if (Result.GetResultCode() == EResultCode::InProgress)
		{
			return;
		}

		if (Result.GetResultCode() == EResultCode::Failed)
		{
			INVOKE_IF_NOT_NULL(Callback, Result);

			return;
		}

		const Array<Asset>& Assets = Result.GetAssets();
		LODChain Chain			   = CreateLODChainFromAssets(Assets, AssetCollection.Id);

		if (!ValidateNewLODLevelForChain(Chain, LODLevel))
		{
			CSP_LOG_MSG(LogLevel::Error, "LOD level already exists in chain");

			INVOKE_IF_NOT_NULL(Callback, Result);

			return;
		}

		// UpdateAsset
		auto UpdateAssetCallback = [this, AssetCollection, Callback, Assets](const AssetResult& Result)
		{
			INVOKE_IF_NOT_NULL(Callback, Result);
		};

		// Add new LOD style
		Asset NewAsset = InAsset;
		Array<String> NewStyles(NewAsset.Styles.Size() + 1);

		for (int i = 0; i < NewAsset.Styles.Size(); ++i)
		{
			NewStyles[i] = NewAsset.Styles[i];
		}

		NewStyles[NewAsset.Styles.Size()] = CreateLODStyleVar(LODLevel);
		NewAsset.Styles					  = std::move(NewStyles);

		UpdateAsset(NewAsset, UpdateAssetCallback);
	};

	GetAssetsByCriteria({InAsset.AssetCollectionId}, nullptr, nullptr, Array<EAssetType> {EAssetType::MODEL}, GetAssetsCallback);
}

} // namespace csp::systems<|MERGE_RESOLUTION|>--- conflicted
+++ resolved
@@ -287,11 +287,7 @@
 			DestSpaceId,							// newGroupId
 			std::nullopt,							// shallowCopy
 			CopyAsync,							// asyncCall
-<<<<<<< HEAD
-            std::nullopt,                           // onBehalfOf
-=======
             std::nullopt,                        // onBehalfOf
->>>>>>> d8a31b9d
 			ResponseHandler,						// ResponseHandler
 			csp::common::CancellationToken::Dummy() // CancellationToken
 		);
