/*
 * Copyright 2023 Magnopus LLC

 * Licensed under the Apache License, Version 2.0 (the "License");
 * you may not use this file except in compliance with the License.
 * You may obtain a copy of the License at
 *
 *     http://www.apache.org/licenses/LICENSE-2.0
 *
 * Unless required by applicable law or agreed to in writing, software
 * distributed under the License is distributed on an "AS IS" BASIS,
 * WITHOUT WARRANTIES OR CONDITIONS OF ANY KIND, either express or implied.
 * See the License for the specific language governing permissions and
 * limitations under the License.
 */
#include "CSP/Systems/Assets/AssetSystem.h"

#include "Common/Algorithm.h"
#include "LODHelpers.h"
#include "Services/PrototypeService/Api.h"
#include "Web/RemoteFileManager.h"

// StringFormat needs to be here due to clashing headers
#include "CSP/Common/StringFormat.h"

namespace chs = csp::services::generated::prototypeservice;

constexpr int DEFAULT_SKIP_NUMBER		= 0;
constexpr int DEFAULT_RESULT_MAX_NUMBER = 100;

namespace
{

csp::common::String ConvertAssetCollectionTypeToString(csp::systems::EAssetCollectionType AssetCollectionType)
{
	if (AssetCollectionType == csp::systems::EAssetCollectionType::DEFAULT)
		return "Default";
	else if (AssetCollectionType == csp::systems::EAssetCollectionType::FOUNDATION_INTERNAL)
		return "FoundationInternal";
	else if (AssetCollectionType == csp::systems::EAssetCollectionType::COMMENT_CONTAINER)
		return "CommentContainer";
	else if (AssetCollectionType == csp::systems::EAssetCollectionType::COMMENT)
		return "Comment";
	else if (AssetCollectionType == csp::systems::EAssetCollectionType::SPACE_THUMBNAIL)
		return "SpaceThumbnail";
	else if (AssetCollectionType == csp::systems::EAssetCollectionType::SCRIPT_MODULE_COLLECTION)
		return "ScriptModuleCollection";
	else
	{
		assert(false && "Unsupported AssetCollection Type!");
		return "Default";
	}
}

csp::common::String ConvertAssetTypeToString(csp::systems::EAssetType AssetType)
{
	if (AssetType == csp::systems::EAssetType::IMAGE)
		return "Image";
	else if (AssetType == csp::systems::EAssetType::THUMBNAIL)
		return "Thumbnail";
	else if (AssetType == csp::systems::EAssetType::SIMULATION)
		return "Simulation";
	else if (AssetType == csp::systems::EAssetType::MODEL)
		return "Model";
	else if (AssetType == csp::systems::EAssetType::VIDEO)
		return "Video";
	else if (AssetType == csp::systems::EAssetType::SCRIPT_LIBRARY)
		return "ScriptLibrary";
	else if (AssetType == csp::systems::EAssetType::HOLOCAP_VIDEO)
		return "HolocapVideo";
	else if (AssetType == csp::systems::EAssetType::HOLOCAP_AUDIO)
		return "HolocapAudio";
	else if (AssetType == csp::systems::EAssetType::AUDIO)
		return "Audio";
	else if (AssetType == csp::systems::EAssetType::SCRIPT_MODULE)
		return "ScriptModule";
	else
	{
		assert(false && "Unsupported Asset Type!");
		return "Image";
	}
}

std::shared_ptr<chs::PrototypeDto>
	CreatePrototypeDto(const csp::common::Optional<csp::common::String>& SpaceId,
					   const csp::common::Optional<csp::common::String>& ParentAssetCollectionId,
					   const csp::common::String& AssetCollectionName,
					   const csp::common::Optional<csp::common::Map<csp::common::String, csp::common::String>>& Metadata,
					   csp::systems::EAssetCollectionType Type,
					   const csp::common::Optional<csp::common::Array<csp::common::String>>& Tags)
{
	auto PrototypeInfo = std::make_shared<chs::PrototypeDto>();
	PrototypeInfo->SetName(AssetCollectionName);

	PrototypeInfo->SetType(ConvertAssetCollectionTypeToString(Type));

	if (SpaceId.HasValue())
	{
		const std::vector<csp::common::String> GroupIds = {*SpaceId};
		PrototypeInfo->SetGroupIds(GroupIds);
	}

	if (ParentAssetCollectionId.HasValue())
	{
		PrototypeInfo->SetParentId(*ParentAssetCollectionId);
	}

	if (Metadata.HasValue())
	{
		std::map<csp::common::String, csp::common::String> DTOMetadata;

		auto* Keys = Metadata->Keys();

		for (auto idx = 0; idx < Keys->Size(); ++idx)
		{
			auto Key   = Keys->operator[](idx);
			auto Value = Metadata->operator[](Key);
			DTOMetadata.insert(std::pair<csp::common::String, csp::common::String>(Key, Value));
		}

		PrototypeInfo->SetMetadata(DTOMetadata);
	}

	if (Tags.HasValue())
	{
		std::vector<csp::common::String> TagsVector;
		TagsVector.reserve(Tags->Size());

		for (size_t idx = 0; idx < Tags->Size(); ++idx)
		{
			TagsVector.push_back((*Tags)[idx]);
		}

		PrototypeInfo->SetTags(TagsVector);
	}

	return PrototypeInfo;
}

} // namespace

namespace csp::systems
{

AssetSystem::AssetSystem() : SystemBase(), PrototypeAPI(nullptr), AssetDetailAPI(nullptr), FileManager(nullptr)
{
}

AssetSystem::AssetSystem(csp::web::WebClient* InWebClient) : SystemBase(InWebClient)
{
	PrototypeAPI   = CSP_NEW chs::PrototypeApi(InWebClient);
	AssetDetailAPI = CSP_NEW chs::AssetDetailApi(InWebClient);

	FileManager = CSP_NEW csp::web::RemoteFileManager(InWebClient);
}

AssetSystem::~AssetSystem()
{
	CSP_DELETE(FileManager);

	CSP_DELETE(AssetDetailAPI);
	CSP_DELETE(PrototypeAPI);
}

void AssetSystem::CreateAssetCollection(const csp::common::Optional<csp::common::String>& InSpaceId,
										const csp::common::Optional<csp::common::String>& ParentAssetCollectionId,
										const csp::common::String& AssetCollectionName,
										const csp::common::Optional<csp::common::Map<csp::common::String, csp::common::String>>& Metadata,
										EAssetCollectionType Type,
										const csp::common::Optional<csp::common::Array<csp::common::String>>& Tags,
										AssetCollectionResultCallback Callback)
{
	csp::common::Optional<csp::common::String> SpaceId;
	if (InSpaceId.HasValue())
	{
		SpaceId = *InSpaceId;
	}

	const auto PrototypeInfo = CreatePrototypeDto(SpaceId, ParentAssetCollectionId, AssetCollectionName, Metadata, Type, Tags);

	const csp::services::ResponseHandlerPtr ResponseHandler
		= PrototypeAPI->CreateHandler<AssetCollectionResultCallback, AssetCollectionResult, void, chs::PrototypeDto>(
			Callback,
			nullptr,
			csp::web::EResponseCodes::ResponseCreated);

	static_cast<chs::PrototypeApi*>(PrototypeAPI)->apiV1PrototypesPost(PrototypeInfo, ResponseHandler);
}

void AssetSystem::DeleteAssetCollection(const csp::common::String& AssetCollectionId, NullResultCallback Callback)
{
	if (!AssetCollectionId.IsEmpty())
	{
		csp::services::ResponseHandlerPtr ResponseHandler
			= PrototypeAPI->CreateHandler<NullResultCallback, NullResult, void, csp::services::NullDto>(Callback,
																										nullptr,
																										csp::web::EResponseCodes::ResponseNoContent);

		static_cast<chs::PrototypeApi*>(PrototypeAPI)->apiV1PrototypesIdDelete(AssetCollectionId, ResponseHandler);
	}
	else
	{
<<<<<<< HEAD
		FOUNDATION_LOG_MSG(LogLevel::Error, "A delete of an asset collection was issued without an ID. You have to provide an asset collection ID.");

=======
		CSP_LOG_MSG(LogLevel::Error, "A delete of an asset collection was issued without an ID. You have to provide an asset collection ID.");
>>>>>>> 92181935
		Callback(NullResult::Invalid());
	}
}

void AssetSystem::GetAssetCollectionById(const csp::common::String& AssetCollectionId, AssetCollectionResultCallback Callback)
{
	csp::services::ResponseHandlerPtr ResponseHandler
		= PrototypeAPI->CreateHandler<AssetCollectionResultCallback, AssetCollectionResult, void, chs::PrototypeDto>(Callback, nullptr);

	static_cast<chs::PrototypeApi*>(PrototypeAPI)->apiV1PrototypesIdGet(AssetCollectionId, ResponseHandler);
}

void AssetSystem::GetAssetCollectionByName(const csp::common::String& AssetCollectionName, AssetCollectionResultCallback Callback)
{
	csp::services::ResponseHandlerPtr ResponseHandler
		= PrototypeAPI->CreateHandler<AssetCollectionResultCallback, AssetCollectionResult, void, chs::PrototypeDto>(Callback, nullptr);

	static_cast<chs::PrototypeApi*>(PrototypeAPI)->apiV1PrototypesNameNameGet(AssetCollectionName, ResponseHandler);
}

void AssetSystem::GetAssetCollectionsByIds(const csp::common::Array<csp::common::String>& AssetCollectionIds, AssetCollectionsResultCallback Callback)
{
	if (AssetCollectionIds.IsEmpty())
	{
		CSP_LOG_MSG(LogLevel::Error, "You have to provide at least one AssetCollectionId");

		// Call callback with an invalid result to let the user know an error occurred.
		Callback(AssetCollectionsResult::Invalid());

		return;
	}

	std::vector<csp::common::String> Ids;
	Ids.reserve(AssetCollectionIds.Size());

	for (int i = 0; i < AssetCollectionIds.Size(); ++i)
	{
		Ids.push_back(AssetCollectionIds[i]);
	}

	csp::services::ResponseHandlerPtr ResponseHandler
		= PrototypeAPI->CreateHandler<AssetCollectionsResultCallback, AssetCollectionsResult, void, csp::services::DtoArray<chs::PrototypeDto>>(
			Callback,
			nullptr);

	// Use `GET /api/v1/prototypes` and only pass asset collection IDs
	static_cast<chs::PrototypeApi*>(PrototypeAPI)
		->apiV1PrototypesGet(std::nullopt,
							 std::nullopt,
							 Ids,
							 std::nullopt,
							 std::nullopt,
							 std::nullopt,
							 std::nullopt,
							 std::nullopt,
							 std::nullopt,
							 std::nullopt,
							 std::nullopt,
							 std::nullopt,
							 std::nullopt,
							 std::nullopt,
							 std::nullopt,
							 std::nullopt,
							 std::nullopt,
							 std::nullopt,
							 std::nullopt,
							 ResponseHandler);
}

void AssetSystem::GetAssetCollectionsByCriteria(const csp::common::Optional<csp::common::String>& SpaceId,
												const csp::common::Optional<csp::common::String>& AssetCollectionParentId,
												const csp::common::Optional<EAssetCollectionType>& AssetCollectionType,
												const csp::common::Optional<csp::common::Array<csp::common::String>>& AssetCollectionTags,
												const csp::common::Optional<csp::common::Array<csp::common::String>>& AssetCollectionNames,
												const csp::common::Optional<int>& ResultsSkipNumber,
												const csp::common::Optional<int>& ResultsMaxNumber,
												AssetCollectionsResultCallback Callback)
{
	std::optional<std::vector<csp::common::String>> GroupIds;
	if (SpaceId.HasValue())
	{
		GroupIds.emplace({*SpaceId});
	}

	std::optional<csp::common::String> ParentId;
	if (AssetCollectionParentId.HasValue())
	{
		ParentId = *AssetCollectionParentId;
	}

	std::optional<std::vector<csp::common::String>> Tags;
	if (AssetCollectionTags.HasValue())
	{
		Tags.emplace(std::vector<csp::common::String>());
		Tags->reserve(AssetCollectionTags->Size());

		for (size_t idx = 0; idx < AssetCollectionTags->Size(); ++idx)
		{
			Tags->push_back({(*AssetCollectionTags)[idx]});
		}
	}

	std::optional<std::vector<csp::common::String>> Names;
	if (AssetCollectionNames.HasValue())
	{
		Names.emplace(std::vector<csp::common::String>());
		Names->reserve(AssetCollectionNames->Size());

		for (size_t idx = 0; idx < AssetCollectionNames->Size(); ++idx)
		{
			Names->push_back({(*AssetCollectionNames)[idx]});
		}
	}

	std::optional<int32_t> Skip;
	if (ResultsSkipNumber.HasValue())
	{
		Skip = *ResultsSkipNumber;
	}
	else
	{
		Skip = DEFAULT_SKIP_NUMBER;
	}

	std::optional<int32_t> Limit;
	if (ResultsMaxNumber.HasValue())
	{
		Limit = *ResultsMaxNumber;
	}
	else
	{
		Limit = DEFAULT_RESULT_MAX_NUMBER;
	}

	std::optional<std::vector<csp::common::String>> AssetsType;
	if (AssetCollectionType.HasValue())
	{
		AssetsType.emplace(std::vector<csp::common::String>());
		AssetsType->push_back({ConvertAssetCollectionTypeToString(*AssetCollectionType)});
	};

	csp::services::ResponseHandlerPtr ResponseHandler
		= PrototypeAPI->CreateHandler<AssetCollectionsResultCallback, AssetCollectionsResult, void, csp::services::DtoArray<chs::PrototypeDto>>(
			Callback,
			nullptr);

	static_cast<chs::PrototypeApi*>(PrototypeAPI)
		->apiV1PrototypesGet(Tags,
							 std::nullopt,
							 std::nullopt,
							 Names,
							 std::nullopt,
							 std::nullopt,
							 std::nullopt,
							 ParentId,
							 GroupIds,
							 AssetsType,
							 std::nullopt,
							 std::nullopt,
							 std::nullopt,
							 std::nullopt,
							 std::nullopt,
							 Skip,
							 Limit,
							 std::nullopt,
							 std::nullopt,
							 ResponseHandler);
}

void AssetSystem::UpdateAssetCollectionMetadata(const AssetCollection& AssetCollection,
												const csp::common::Map<csp::common::String, csp::common::String>& NewMetadata,
												AssetCollectionResultCallback Callback)
{
	csp::common::Optional<csp::common::String> SpaceId;

	if (!AssetCollection.SpaceIds.IsEmpty())
	{
		SpaceId = AssetCollection.SpaceIds[0];
	}

	auto PrototypeInfo = CreatePrototypeDto(SpaceId, AssetCollection.ParentId, AssetCollection.Name, NewMetadata, AssetCollection.Type, nullptr);

	csp::services::ResponseHandlerPtr ResponseHandler
		= PrototypeAPI->CreateHandler<AssetCollectionResultCallback, AssetCollectionResult, void, chs::PrototypeDto>(Callback, nullptr);

	static_cast<chs::PrototypeApi*>(PrototypeAPI)->apiV1PrototypesIdPut(AssetCollection.Id, PrototypeInfo, ResponseHandler);
}

void AssetSystem::CreateAsset(const AssetCollection& AssetCollection,
							  const csp::common::String& Name,
							  const csp::common::Optional<csp::common::String>& ThirdPartyPackagedAssetIdentifier,
							  const csp::common::Optional<csp::systems::EThirdPartyPlatform>& ThirdPartyPlatform,
							  EAssetType Type,
							  AssetResultCallback Callback)
{
	auto AssetInfo = std::make_shared<chs::AssetDetailDto>();
	AssetInfo->SetName(Name);
	AssetInfo->SetPrototypeId(AssetCollection.Id);
	csp::common::String InAddressableId;
	if (ThirdPartyPackagedAssetIdentifier.HasValue() || ThirdPartyPlatform.HasValue())
	{
		if (ThirdPartyPackagedAssetIdentifier.HasValue() && ThirdPartyPlatform.HasValue())
		{
			InAddressableId = csp::common::StringFormat("%s|%d", ThirdPartyPackagedAssetIdentifier->c_str(), static_cast<int>(*ThirdPartyPlatform));
		}
		else if (ThirdPartyPackagedAssetIdentifier.HasValue())
		{
			InAddressableId
				= csp::common::StringFormat("%s|%d", ThirdPartyPackagedAssetIdentifier->c_str(), static_cast<int>(EThirdPartyPlatform::NONE));
		}
		else if (ThirdPartyPlatform.HasValue())
		{
			InAddressableId = csp::common::StringFormat("%s|%d", "", static_cast<int>(*ThirdPartyPlatform));
		}
		// TODO CHS naming refactor planned for AssetDetailDto.m_AddressableId, becoming AssetDetailDto.m_ThirdPartyReferenceId
		AssetInfo->SetAddressableId(InAddressableId);
	}
	AssetInfo->SetAssetType(ConvertAssetTypeToString(Type));

	// TODO Move this to a separate function when we have some different values than DEFAULT
	std::vector<csp::common::String> Styles;
	const auto DefaultStyle = "Default";
	Styles.push_back(DefaultStyle);
	AssetInfo->SetStyle(Styles);

	// TODO Move this to a separate function when we have some different values than DEFAULT
	std::vector<csp::common::String> Platform;
	const auto DefaultPlatform = "Default";
	Platform.push_back(DefaultPlatform);
	AssetInfo->SetSupportedPlatforms(Platform);

	csp::services::ResponseHandlerPtr ResponseHandler
		= AssetDetailAPI->CreateHandler<AssetResultCallback, AssetResult, void, chs::AssetDetailDto>(Callback,
																									 nullptr,
																									 csp::web::EResponseCodes::ResponseCreated);

	static_cast<chs::AssetDetailApi*>(AssetDetailAPI)->apiV1PrototypesPrototypeIdAssetDetailsPost(AssetCollection.Id, AssetInfo, ResponseHandler);
}

void AssetSystem::UpdateAsset(const Asset& Asset, AssetResultCallback Callback)
{


	auto AssetInfo = std::make_shared<chs::AssetDetailDto>();
	AssetInfo->SetName(Asset.Name);
	AssetInfo->SetId(Asset.Id);
	AssetInfo->SetFileName(Asset.FileName);
	AssetInfo->SetLanguageCode(Asset.LanguageCode);
	AssetInfo->SetPrototypeId(Asset.AssetCollectionId);
	AssetInfo->SetStyle(csp::common::Convert(Asset.Styles));

	// TODO Move this to a separate function when we have some different values than DEFAULT
	std::vector<csp::common::String> Platform;
	const auto DefaultPlatform = "Default";
	Platform.push_back(DefaultPlatform);
	AssetInfo->SetSupportedPlatforms(Platform);

	if (!Asset.ExternalUri.IsEmpty() && !Asset.ExternalMimeType.IsEmpty())
	{
		AssetInfo->SetExternalUri(Asset.ExternalUri);
		AssetInfo->SetExternalMimeType(Asset.ExternalMimeType);
	}

	AssetInfo->SetAddressableId(csp::common::StringFormat("%s|%d",
														  Asset.GetThirdPartyPackagedAssetIdentifier().c_str(),
														  static_cast<int>(Asset.GetThirdPartyPlatformType())));

	AssetInfo->SetAssetType(ConvertAssetTypeToString(Asset.Type));
	csp::services::ResponseHandlerPtr ResponseHandler
		= AssetDetailAPI->CreateHandler<AssetResultCallback, AssetResult, void, chs::AssetDetailDto>(Callback,
																									 nullptr,
																									 csp::web::EResponseCodes::ResponseCreated);
	static_cast<chs::AssetDetailApi*>(AssetDetailAPI)
		->apiV1PrototypesPrototypeIdAssetDetailsAssetDetailIdPut(Asset.AssetCollectionId, Asset.Id, AssetInfo, ResponseHandler);
}

void AssetSystem::DeleteAsset(const AssetCollection& AssetCollection, const Asset& Asset, NullResultCallback Callback)
{
	csp::services::ResponseHandlerPtr ResponseHandler
		= AssetDetailAPI->CreateHandler<NullResultCallback, NullResult, void, csp::services::NullDto>(Callback,
																									  nullptr,
																									  csp::web::EResponseCodes::ResponseNoContent);

	static_cast<chs::AssetDetailApi*>(AssetDetailAPI)
		->apiV1PrototypesPrototypeIdAssetDetailsAssetDetailIdDelete(AssetCollection.Id, Asset.Id, ResponseHandler);
}

void AssetSystem::GetAssetsInCollection(const AssetCollection& AssetCollection, AssetsResultCallback Callback)
{
	std::vector<csp::common::String> PrototypeIds = {AssetCollection.Id};

	csp::services::ResponseHandlerPtr ResponseHandler
		= AssetDetailAPI->CreateHandler<AssetsResultCallback, AssetsResult, void, csp::services::DtoArray<chs::AssetDetailDto>>(Callback, nullptr);

	static_cast<chs::AssetDetailApi*>(AssetDetailAPI)
		->apiV1PrototypesAssetDetailsGet(std::nullopt,
										 std::nullopt,
										 std::nullopt,
										 std::nullopt,
										 std::nullopt,
										 std::nullopt,
										 PrototypeIds,
										 std::nullopt,
										 std::nullopt,
										 std::nullopt,
										 ResponseHandler);
}

void AssetSystem::GetAssetById(const csp::common::String& AssetCollectionId, const csp::common::String& AssetId, AssetResultCallback Callback)
{
	csp::services::ResponseHandlerPtr ResponseHandler
		= AssetDetailAPI->CreateHandler<AssetResultCallback, AssetResult, void, chs::AssetDetailDto>(Callback, nullptr);

	static_cast<chs::AssetDetailApi*>(AssetDetailAPI)
		->apiV1PrototypesPrototypeIdAssetDetailsAssetDetailIdGet(AssetCollectionId, AssetId, ResponseHandler);
}

void AssetSystem::GetAssetsByCriteria(const csp::common::Array<csp::common::String>& AssetCollectionIds,
									  const csp::common::Optional<csp::common::Array<csp::common::String>>& AssetIds,
									  const csp::common::Optional<csp::common::Array<csp::common::String>>& AssetNames,
									  const csp::common::Optional<csp::common::Array<EAssetType>>& AssetTypes,
									  AssetsResultCallback Callback)
{
	if (AssetCollectionIds.IsEmpty())
	{
		CSP_LOG_MSG(LogLevel::Error, "You have to provide at least one AssetCollectionId");
		Callback(AssetsResult::Invalid());
		return;
	}

	std::vector<csp::common::String> PrototypeIds;
	PrototypeIds.reserve(AssetCollectionIds.Size());
	for (size_t idx = 0; idx < AssetCollectionIds.Size(); ++idx)
	{
		PrototypeIds.push_back(AssetCollectionIds[idx]);
	}

	std::optional<std::vector<csp::common::String>> AssetDetailIds;
	if (AssetIds.HasValue())
	{
		AssetDetailIds.emplace(std::vector<csp::common::String>());
		AssetDetailIds->reserve(AssetIds->Size());
		for (size_t idx = 0; idx < AssetIds->Size(); ++idx)
		{
			AssetDetailIds->push_back({(*AssetIds)[idx]});
		}
	}

	std::optional<std::vector<csp::common::String>> AssetDetailNames;
	if (AssetNames.HasValue())
	{
		AssetDetailNames.emplace(std::vector<csp::common::String>());
		AssetDetailNames->reserve(AssetNames->Size());

		for (size_t idx = 0; idx < AssetNames->Size(); ++idx)
		{
			AssetDetailNames->push_back((*AssetNames)[idx]);
		}
	}

	std::optional<std::vector<csp::common::String>> AssetDetailTypes;
	if (AssetTypes.HasValue())
	{
		AssetDetailTypes.emplace(std::vector<csp::common::String>());
		AssetDetailTypes->reserve(AssetTypes->Size());

		for (size_t idx = 0; idx < AssetTypes->Size(); ++idx)
		{
			AssetDetailTypes->push_back(ConvertAssetTypeToString((*AssetTypes)[idx]));
		}
	}

	csp::services::ResponseHandlerPtr ResponseHandler
		= AssetDetailAPI->CreateHandler<AssetsResultCallback, AssetsResult, void, csp::services::DtoArray<chs::AssetDetailDto>>(Callback, nullptr);

	static_cast<chs::AssetDetailApi*>(AssetDetailAPI)
		->apiV1PrototypesAssetDetailsGet(AssetDetailIds,
										 std::nullopt,
										 AssetDetailTypes,
										 std::nullopt,
										 AssetDetailNames,
										 std::nullopt,
										 PrototypeIds,
										 std::nullopt,
										 std::nullopt,
										 std::nullopt,
										 ResponseHandler);
}

void AssetSystem::GetAssetsByCollectionIds(const csp::common::Array<csp::common::String>& AssetCollectionIds, AssetsResultCallback Callback)
{
	if (AssetCollectionIds.IsEmpty())
	{
		CSP_LOG_MSG(LogLevel::Error, "You have to provide at least one AssetCollectionId");

		// Call callback with an invalid result to let the user know an error occurred.
		Callback(AssetsResult::Invalid());

		return;
	}

	std::vector<csp::common::String> Ids;

	for (int i = 0; i < AssetCollectionIds.Size(); ++i)
	{
		Ids.push_back(AssetCollectionIds[i]);
	}

	csp::services::ResponseHandlerPtr ResponseHandler
		= AssetDetailAPI->CreateHandler<AssetsResultCallback, AssetsResult, void, csp::services::DtoArray<chs::AssetDetailDto>>(Callback, nullptr);

	// Use `GET /api/v1/prototypes/asset-details` and only pass asset collection IDs
	static_cast<chs::AssetDetailApi*>(AssetDetailAPI)
		->apiV1PrototypesAssetDetailsGet(std::nullopt,
										 std::nullopt,
										 std::nullopt,
										 std::nullopt,
										 std::nullopt,
										 std::nullopt,
										 Ids,
										 std::nullopt,
										 std::nullopt,
										 std::nullopt,
										 ResponseHandler);
}

void AssetSystem::UploadAssetData(const AssetCollection& AssetCollection,
								  const Asset& Asset,
								  const AssetDataSource& AssetDataSource,
								  UriResultCallback Callback)
{
	UploadAssetDataEx(AssetCollection, Asset, AssetDataSource, csp::common::CancellationToken::Dummy(), Callback);
}

void AssetSystem::UploadAssetDataEx(const AssetCollection& AssetCollection,
									const Asset& Asset,
									const AssetDataSource& AssetDataSource,
									csp::common::CancellationToken& CancellationToken,
									UriResultCallback Callback)
{
	assert(!Asset.Name.IsEmpty());

	auto FormFile = std::make_shared<csp::web::HttpPayload>();
	AssetDataSource.SetUploadContent(WebClient, FormFile.get(), Asset);

	UriResultCallback InternalCallback = [Callback, Asset](const UriResult& LocalCallback)
	{
		if (LocalCallback.GetFailureReason() != systems::ERequestFailureReason::None)
		{
			CSP_LOG_ERROR_MSG(csp::common::String("Asset with Id %s has failed to upload").c_str());
		}

		Callback(LocalCallback);
	};

	csp::services::ResponseHandlerPtr ResponseHandler
		= AssetDetailAPI->CreateHandler<UriResultCallback, UriResult, void, csp::services::NullDto>(InternalCallback,
																									nullptr,
																									csp::web::EResponseCodes::ResponseOK);

	static_cast<chs::AssetDetailApi*>(AssetDetailAPI)
		->apiV1PrototypesPrototypeIdAssetDetailsAssetDetailIdBlobPost(AssetCollection.Id,
																	  Asset.Id,
																	  std::nullopt,
																	  FormFile,
																	  ResponseHandler,
																	  CancellationToken);
}

void AssetSystem::DownloadAssetData(const Asset& Asset, AssetDataResultCallback Callback)
{
	DownloadAssetDataEx(Asset, csp::common::CancellationToken::Dummy(), Callback);
}

void AssetSystem::DownloadAssetDataEx(const Asset& Asset, csp::common::CancellationToken& CancellationToken, AssetDataResultCallback Callback)
{
	csp::services::ResponseHandlerPtr ResponseHandler
		= AssetDetailAPI->CreateHandler<AssetDataResultCallback, AssetDataResult, void, csp::services::AssetFileDto>(Callback, nullptr);

	FileManager->GetFile(Asset.Uri, ResponseHandler, CancellationToken);
}

void AssetSystem::GetAssetDataSize(const Asset& Asset, UInt64ResultCallback Callback)
{
	HTTPHeadersResultCallback InternalCallback = [Callback](const HTTPHeadersResult& Result)
	{
		UInt64Result InternalResult(Result.GetResultCode(), Result.GetHttpResultCode());

		if (Result.GetResultCode() == csp::systems::EResultCode::Success)
		{
			auto& Headers		= Result.GetValue();
			auto& ContentLength = Headers["content-length"];
			auto Value			= std::strtoull(ContentLength.c_str(), nullptr, 10);
			InternalResult.SetValue(Value);
		}

		Callback(InternalResult);
	};

	csp::services::ResponseHandlerPtr ResponseHandler
		= AssetDetailAPI->CreateHandler<HTTPHeadersResultCallback, HTTPHeadersResult, void, csp::services::NullDto>(InternalCallback, nullptr);

	FileManager->GetResponseHeaders(Asset.Uri, ResponseHandler);
}

CSP_ASYNC_RESULT void AssetSystem::GetLODChain(const AssetCollection& AssetCollection, LODChainResultCallback Callback)
{
	auto GetAssetsCallback = [AssetCollection, Callback](const AssetsResult& AssetsResult)
	{
		LODChainResult LODResult(AssetsResult);

		if (AssetsResult.GetResultCode() == csp::systems::EResultCode::Success)
		{
			LODChain Chain = CreateLODChainFromAssets(AssetsResult.GetAssets(), AssetCollection.Id);
			LODResult.SetLODChain(std::move(Chain));
		}

		Callback(LODResult);
	};

	GetAssetsByCriteria({AssetCollection.Id}, nullptr, nullptr, csp::common::Array<EAssetType> {EAssetType::MODEL}, GetAssetsCallback);
}

CSP_ASYNC_RESULT_WITH_PROGRESS void
	AssetSystem::RegisterAssetToLODChain(const AssetCollection& AssetCollection, const Asset& Asset, int LODLevel, AssetResultCallback Callback)
{
	// GetAssetsByCriteria
	auto GetAssetsCallback = [this, AssetCollection, Asset, LODLevel, Callback](const AssetsResult& AssetsResult)
	{
		if (AssetsResult.GetResultCode() == csp::systems::EResultCode::Success)
		{
			const csp::common::Array<csp::systems::Asset>& Assets = AssetsResult.GetAssets();
			LODChain Chain										  = CreateLODChainFromAssets(Assets, AssetCollection.Id);

			if (ValidateNewLODLevelForChain(Chain, LODLevel) == false)
			{
				CSP_LOG_MSG(LogLevel::Error, "LOD level already exists in chain");
				Callback(AssetsResult);
				return;
			}

			// UpdateAsset
			auto UpdateAssetCallback = [this, AssetCollection, Callback, Assets](const AssetResult& AssetResult)
			{
				Callback(AssetResult);
			};

			// Add new LOD style
			csp::systems::Asset NewAsset = Asset;
			csp::common::Array<csp::common::String> NewStyles(NewAsset.Styles.Size() + 1);

			for (int i = 0; i < NewAsset.Styles.Size(); ++i)
			{
				NewStyles[i] = NewAsset.Styles[i];
			}

			NewStyles[NewAsset.Styles.Size()] = CreateLODStyleVar(LODLevel);
			NewAsset.Styles					  = std::move(NewStyles);

			UpdateAsset(NewAsset, UpdateAssetCallback);
		}
		else
		{
			Callback(AssetsResult);
		}
	};

	GetAssetsByCriteria({Asset.AssetCollectionId}, nullptr, nullptr, csp::common::Array<EAssetType> {EAssetType::MODEL}, GetAssetsCallback);
}

} // namespace csp::systems<|MERGE_RESOLUTION|>--- conflicted
+++ resolved
@@ -200,12 +200,7 @@
 	}
 	else
 	{
-<<<<<<< HEAD
-		FOUNDATION_LOG_MSG(LogLevel::Error, "A delete of an asset collection was issued without an ID. You have to provide an asset collection ID.");
-
-=======
 		CSP_LOG_MSG(LogLevel::Error, "A delete of an asset collection was issued without an ID. You have to provide an asset collection ID.");
->>>>>>> 92181935
 		Callback(NullResult::Invalid());
 	}
 }
