--- conflicted
+++ resolved
@@ -30,35 +30,6 @@
 
 csp::systems::EAssetType ConvertDTOAssetDetailType(const csp::common::String& DTOAssetDetailType)
 {
-<<<<<<< HEAD
-	if (DTOAssetDetailType == "Image")
-		return csp::systems::EAssetType::IMAGE;
-	else if (DTOAssetDetailType == "Thumbnail")
-		return csp::systems::EAssetType::THUMBNAIL;
-	else if (DTOAssetDetailType == "Simulation")
-		return csp::systems::EAssetType::SIMULATION;
-	else if (DTOAssetDetailType == "Model")
-		return csp::systems::EAssetType::MODEL;
-	else if (DTOAssetDetailType == "Video")
-		return csp::systems::EAssetType::VIDEO;
-	else if (DTOAssetDetailType == "ScriptLibrary")
-		return csp::systems::EAssetType::SCRIPT_LIBRARY;
-	else if (DTOAssetDetailType == "HolocapVideo")
-		return csp::systems::EAssetType::HOLOCAP_VIDEO;
-	else if (DTOAssetDetailType == "HolocapAudio")
-		return csp::systems::EAssetType::HOLOCAP_AUDIO;
-	else if (DTOAssetDetailType == "Audio")
-		return csp::systems::EAssetType::AUDIO;
-	else if (DTOAssetDetailType == "GaussianSplat")
-		return csp::systems::EAssetType::GAUSSIAN_SPLAT;
-	else if (DTOAssetDetailType == "Material")
-		return csp::systems::EAssetType::MATERIAL;
-	else
-	{
-		CSP_LOG_MSG(LogLevel::Error, "Unsupported Asset Type!");
-		return csp::systems::EAssetType::IMAGE;
-	}
-=======
     if (DTOAssetDetailType == "Image")
         return csp::systems::EAssetType::IMAGE;
     else if (DTOAssetDetailType == "Thumbnail")
@@ -79,12 +50,13 @@
         return csp::systems::EAssetType::AUDIO;
     else if (DTOAssetDetailType == "GaussianSplat")
         return csp::systems::EAssetType::GAUSSIAN_SPLAT;
+    else if (DTOAssetDetailType == "Material")
+        return csp::systems::EAssetType::MATERIAL;
     else
     {
         CSP_LOG_MSG(LogLevel::Error, "Unsupported Asset Type!");
         return csp::systems::EAssetType::IMAGE;
     }
->>>>>>> 148ece63
 }
 
 csp::systems::EAssetPlatform ConvertStringToAssetPlatform(const csp::common::String& Platform)
