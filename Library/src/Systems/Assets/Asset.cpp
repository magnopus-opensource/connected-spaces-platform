--- conflicted
+++ resolved
@@ -50,11 +50,8 @@
         return csp::systems::EAssetType::AUDIO;
     else if (DTOAssetDetailType == "GaussianSplat")
         return csp::systems::EAssetType::GAUSSIAN_SPLAT;
-<<<<<<< HEAD
-=======
     else if (DTOAssetDetailType == "Material")
         return csp::systems::EAssetType::MATERIAL;
->>>>>>> ef8fa0a0
     else
     {
         CSP_LOG_MSG(LogLevel::Error, "Unsupported Asset Type!");
@@ -289,10 +286,6 @@
     ResultBase::OnResponse(ApiResponse);
 
     const auto* Response = ApiResponse->GetResponse();
-<<<<<<< HEAD
-    const auto& Headers = Response->GetPayload().GetHeaders();
-=======
->>>>>>> ef8fa0a0
 
     if (ApiResponse->GetResponseCode() == csp::services::EResponseCode::ResponseSuccess)
     {
