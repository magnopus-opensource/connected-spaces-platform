/*
 * Copyright 2023 Magnopus LLC

 * Licensed under the Apache License, Version 2.0 (the "License");
 * you may not use this file except in compliance with the License.
 * You may obtain a copy of the License at
 *
 *     http://www.apache.org/licenses/LICENSE-2.0
 *
 * Unless required by applicable law or agreed to in writing, software
 * distributed under the License is distributed on an "AS IS" BASIS,
 * WITHOUT WARRANTIES OR CONDITIONS OF ANY KIND, either express or implied.
 * See the License for the specific language governing permissions and
 * limitations under the License.
 */
#include "CSP/Multiplayer/SpaceEntitySystem.h"

#include "CSP/Common/List.h"
#include "CSP/Common/StringFormat.h"
#include "CSP/Multiplayer/Components/AvatarSpaceComponent.h"
#include "CSP/Multiplayer/MultiPlayerConnection.h"
#include "CSP/Multiplayer/Script/EntityScript.h"
#include "CSP/Multiplayer/Script/EntityScriptMessages.h"
#include "CSP/Multiplayer/SpaceEntity.h"
#include "CSP/Systems/Sequence/SequenceSystem.h"
#include "CSP/Systems/Spaces/SpaceSystem.h"
#include "CSP/Systems/SystemsManager.h"
#include "CSP/Systems/Users/UserSystem.h"
#include "Common/Continuations.h"
#include "Debug/Logging.h"
#include "Events/EventListener.h"
#include "Events/EventSystem.h"
#include "MCS/MCSTypes.h"
#include "Memory/Memory.h"
#include "Multiplayer/Election/ClientElectionManager.h"
#include "Multiplayer/MultiplayerConstants.h"
#include "Multiplayer/Script/EntityScriptBinding.h"
#include "Multiplayer/SignalR/SignalRClient.h"
#include "Multiplayer/SignalRMsgPackEntitySerialiser.h"
#include "SignalRSerializer.h"
#include <Multiplayer/SignalR/ISignalRConnection.h>
#ifdef CSP_WASM
#include "Multiplayer/SignalR/EmscriptenSignalRClient/EmscriptenSignalRClient.h"
#else
#include "Multiplayer/SignalR/POCOSignalRClient/POCOSignalRClient.h"
#endif

#include <chrono>
#include <exception>
#include <iostream>
#include <map>
#include <unordered_set>
#include <utility>

using namespace std::chrono_literals;

namespace
{

const csp::common::String SequenceTypeName = "EntityHierarchy";

uint64_t ParseGenerateObjectIDsResult(const signalr::value& Result)
{
    uint64_t EntityId = 0;

    if (Result.is_array())
    {
        const std::vector<signalr::value>& Ids = Result.as_array();

        // GenerateObjectIds can in theory create multiple Ids at once,
        // but we just assume one for now
        for (const signalr::value& IdValue : Ids)
        {
            if (IdValue.is_uinteger())
            {
                CSP_LOG_FORMAT(csp::systems::LogLevel::Verbose, "Entity Id=%i", IdValue.as_uinteger());
                EntityId = IdValue.as_uinteger();
                break;
            }

            assert(false && "Unsupported Entity Id type!");
        }
    }
    else
    {
        CSP_LOG_MSG(csp::systems::LogLevel::Verbose, "Recieved an ID result not formatted as an array")
    }

    return EntityId;
}

csp::common::String JSONStringFromDeltaTime(double DeltaTime)
{
    return csp::common::StringFormat("{"
                                     "\"deltaTimeMS\""
                                     ": %lf}",
        DeltaTime);
}

} // namespace

template class csp::common::List<csp::multiplayer::SpaceEntity*>;

namespace csp::multiplayer
{

constexpr uint64_t ENTITY_PAGE_LIMIT = 100;

class SpaceEntityEventHandler : public csp::events::EventListener
{
public:
    SpaceEntityEventHandler(SpaceEntitySystem* EntitySystem);

    void OnEvent(const csp::events::Event& InEvent) override;

private:
    SpaceEntitySystem* EntitySystem;
};

SpaceEntityEventHandler::SpaceEntityEventHandler(SpaceEntitySystem* EntitySystem)
    : EntitySystem(EntitySystem)
{
}

void SpaceEntityEventHandler::OnEvent(const csp::events::Event& InEvent)
{
    if (InEvent.GetId() == csp::events::FOUNDATION_TICK_EVENT_ID && EntitySystem->MultiplayerConnectionInst != nullptr
        && EntitySystem->MultiplayerConnectionInst->Connected)
    {
        EntitySystem->TickEntities();
    }
    else if (InEvent.GetId() == csp::events::MULTIPLAYERSYSTEM_DISCONNECT_EVENT_ID)
    {
        auto Connection = EntitySystem->MultiplayerConnectionInst;
        csp::common::String Reason(InEvent.GetString("Reason"));

        auto Done = false;
        Connection->DisconnectWithReason(Reason, [&Done](ErrorCode /*Error*/) { Done = true; });

        int TimeoutCounter = 2000;

        while (!Done && TimeoutCounter > 0)
        {
            std::this_thread::sleep_for(1ms);

            --TimeoutCounter;
        }
    }
}

std::map<uint64_t, signalr::value> GetEntityTransformComponents(const SpaceEntity* InEntity)
{
    const SpaceTransform Transform(InEntity->GetTransform());
    const std::vector<signalr::value> Position { Transform.Position.X, Transform.Position.Y, Transform.Position.Z };
    const std::vector<signalr::value> Rotation { Transform.Rotation.X, Transform.Rotation.Y, Transform.Rotation.Z, Transform.Rotation.W };
    const std::vector<signalr::value> Scale { Transform.Scale.X, Transform.Scale.Y, Transform.Scale.Z };

    std::map<uint64_t, signalr::value> Components { {
                                                        ENTITY_POSITION,
                                                        std::vector<signalr::value> {
                                                            msgpack_typeids::ItemComponentData::NULLABLE_FLOAT_ARRAY,
                                                            std::vector { signalr::value(Position) },
                                                        },
                                                    },
        {
            ENTITY_ROTATION,
            std::vector<signalr::value> {
                msgpack_typeids::ItemComponentData::NULLABLE_FLOAT_ARRAY,
                std::vector { signalr::value(Rotation) },
            },
        },
        {
            ENTITY_SCALE,
            std::vector<signalr::value> {
                msgpack_typeids::ItemComponentData::NULLABLE_FLOAT_ARRAY,
                std::vector { signalr::value(Scale) },
            },
        } };

    return Components;
}

class DirtyComponent;

using namespace std::chrono;

SpaceEntitySystem::SpaceEntitySystem(MultiplayerConnection* InMultiplayerConnection)
    : EntitiesLock(CSP_NEW std::recursive_mutex)
    , MultiplayerConnectionInst(InMultiplayerConnection)
    , Connection(nullptr)
    , EventHandler(CSP_NEW SpaceEntityEventHandler(this))
    , ElectionManager(nullptr)
    , TickEntitiesLock(CSP_NEW std::mutex)
    , PendingAdds(CSP_NEW(SpaceEntityQueue))
    , PendingRemoves(CSP_NEW(SpaceEntityQueue))
    , PendingOutgoingUpdateUniqueSet(CSP_NEW(SpaceEntitySet))
    , PendingIncomingUpdates(CSP_NEW(PatchMessageQueue))
    , EnableEntityTick(false)
    , LastTickTime(std::chrono::system_clock::now())
    , EntityPatchRate(90)
{
    Initialise();
}

SpaceEntitySystem::~SpaceEntitySystem()
{
    Shutdown();

    CSP_DELETE(EventHandler);

    CSP_DELETE(TickEntitiesLock);
    CSP_DELETE(EntitiesLock);

    CSP_DELETE(PendingAdds);
    CSP_DELETE(PendingRemoves);
    CSP_DELETE(PendingOutgoingUpdateUniqueSet);
    CSP_DELETE(PendingIncomingUpdates);
}

void SpaceEntitySystem::Initialise()
{
    if (IsInitialised)
    {
        return;
    }

    EnableLeaderElection();

    ScriptBinding = EntityScriptBinding::BindEntitySystem(this);

    csp::events::EventSystem::Get().RegisterListener(csp::events::FOUNDATION_TICK_EVENT_ID, EventHandler);
    csp::events::EventSystem::Get().RegisterListener(csp::events::MULTIPLAYERSYSTEM_DISCONNECT_EVENT_ID, EventHandler);

    IsInitialised = true;
}

void SpaceEntitySystem::Shutdown()
{
    if (!IsInitialised)
    {
        return;
    }

    DisableLeaderElection();
    LocalDestroyAllEntities();

    EntityScriptBinding::RemoveBinding(ScriptBinding);

    csp::events::EventSystem::Get().UnRegisterListener(csp::events::FOUNDATION_TICK_EVENT_ID, EventHandler);
    csp::events::EventSystem::Get().UnRegisterListener(csp::events::MULTIPLAYERSYSTEM_DISCONNECT_EVENT_ID, EventHandler);

    IsInitialised = false;
}

namespace
{
    // Only neccesary because we use the silly custom memory management (so we can define the unique_ptr type with the custom deleter), delete when we
    // get rid of it.
    struct SpaceEntityDeleter
    {
        void operator()(csp::multiplayer::SpaceEntity* ptr) const noexcept { CSP_DELETE(ptr); }
    };

    std::unique_ptr<csp::multiplayer::SpaceEntity, SpaceEntityDeleter> BuildNewAvatar(csp::systems::UserSystem& UserSystem,
        csp::multiplayer::SpaceEntitySystem& SpaceEntitySystem, uint64_t NetworkId, const csp::common::String& Name,
        const csp::multiplayer::SpaceTransform& Transform, uint64_t OwnerId, bool IsTransferable, bool IsPersistant,
        const csp::common::String& AvatarId, csp::multiplayer::AvatarState AvatarState, csp::multiplayer::AvatarPlayMode AvatarPlayMode)
    {
        auto NewAvatar = std::unique_ptr<csp::multiplayer::SpaceEntity, SpaceEntityDeleter>(
            CSP_NEW csp::multiplayer::SpaceEntity(&SpaceEntitySystem, NetworkId, Name, Transform, OwnerId, IsTransferable, IsPersistant),
            SpaceEntityDeleter {});

        auto* AvatarComponent = static_cast<AvatarSpaceComponent*>(NewAvatar->AddComponent(ComponentType::AvatarData));
        AvatarComponent->SetAvatarId(AvatarId);
        AvatarComponent->SetState(AvatarState);
        AvatarComponent->SetAvatarPlayMode(AvatarPlayMode);
        AvatarComponent->SetUserId(UserSystem.GetLoginState().UserId);

<<<<<<< HEAD
        mcs::ObjectMessage Message = NewAvatar->CreateObjectMessage();

        SignalRSerializer Serializer;
        Serializer.WriteValue(std::vector<mcs::ObjectMessage> { Message });
=======
        return NewAvatar;
    }

}

async::shared_task<uint64_t> SpaceEntitySystem::RemoteGenerateNewAvatarId()
{
    // ReSharper disable once CppRedundantCastExpression, this is needed for Android builds to play nice
    // I suspect literally no one knows if this is still neccesary.
    const signalr::value Param1((uint64_t)1ULL);
    const std::vector Arr { Param1 };
    const signalr::value Params(Arr);
>>>>>>> 021dffc5

    return Connection->Invoke("GenerateObjectIds", Params, {})
        .then(common::continuations::UnwrapSignalRResultOrThrow())
        .then(
            [](const signalr::value& Result) // Parse the ID from the server and pass it along the chain
            {
                const auto NetworkId = ParseGenerateObjectIDsResult(Result);
                return NetworkId;
            })
        .share();
}

std::function<async::task<std::tuple<signalr::value, std::exception_ptr>>(uint64_t)> SpaceEntitySystem::SendNewAvatarObjectMessage(
    const csp::common::String& Name, const SpaceTransform& Transform, const csp::common::String& AvatarId, AvatarState AvatarState,
    AvatarPlayMode AvatarPlayMode)
{
    return [Name, Transform, AvatarId, AvatarState, AvatarPlayMode, this](uint64_t NetworkId) // Serialize Avatar
    {
        SignalRMsgPackEntitySerialiser Serialiser;
        auto NewAvatar = BuildNewAvatar(*csp::systems::SystemsManager::Get().GetUserSystem(), *this, NetworkId, Name, Transform,
            MultiplayerConnectionInst->GetClientId(), false, false, AvatarId, AvatarState, AvatarPlayMode);
        NewAvatar->Serialise(Serialiser);
        const signalr::value SerialisedUser = Serialiser.Finalise();

        // Explicitly specify types when dealing with signalr values, initializer list schenanigans abound.
        return Connection->Invoke("SendObjectMessage", std::vector<signalr::value> { SerialisedUser });
    };
}

<<<<<<< HEAD
        Connection->Invoke("SendObjectMessage", Serializer.Get(), LocalSendCallback);
=======
std::function<void(std::tuple<async::shared_task<uint64_t>, async::task<void>>)> SpaceEntitySystem::CreateNewLocalAvatar(
    const csp::common::String& Name, const SpaceTransform& Transform, const csp::common::String& AvatarId, AvatarState AvatarState,
    AvatarPlayMode AvatarPlayMode, EntityCreatedCallback Callback)
{
    return [Name, Transform, AvatarId, AvatarState, AvatarPlayMode, this, Callback](
               std::tuple<async::shared_task<uint64_t>, async::task<void>> NetworkIdFromChain)
    {
        uint64_t NetworkId = std::get<0>(NetworkIdFromChain).get();

        /* Note we're constructing the avatar redundantly, both here and in the serialization.
         * The reasons for this are because the gap between where we would first need to construct the avatar prior to serialization and here
         * is too large and has a network call in between it. We don't want the possibility for a leak.
         * A better solution would be to chain proper ownership structures down the continuation, but we can't do that due to a lack
         * of a place to put them, we can't release to the client because we need shared ownership to do safe threadless chaining, but we also
         * cant chain shared ownership because we don't have a sink to put it.
         *
         * The solution to this is to make `Entities` (ie SpaceEntityList) a true owner and have it contain shared_ptrs.
         * Then, we'd make the other containers (Avatars, etc), store weak_ptrs, the idea being that for any given object,
         * CSP owns it "uniquely" (In that there's one container in CSP memory space that has a true owning type, shared_ptr in this
         * instance), but also clients may own it, sharing the ownership with us. This interacts well with garbage collectors and removes
         * pretty much all ownership consideration from clients.
         * To do this, we would want to create our own CSP pointer type that is backed by a shared_ptr, so we can provide that to
         * clients via the callback, and have shared ownership of this sort of thing across the DLL/SO boundary.
         *
         * Note also however, that we don't double fetch the network ID, which is the main cost of constructing these things anyhow.
         * (Stricter interface segregation for our serializers would also have solved this problem, but only in the local sense)
         */
        std::unique_ptr<csp::multiplayer::SpaceEntity, SpaceEntityDeleter> NewAvatar
            = BuildNewAvatar(*csp::systems::SystemsManager::Get().GetUserSystem(), *this, NetworkId, Name, Transform,
                MultiplayerConnectionInst->GetClientId(), false, false, AvatarId, AvatarState, AvatarPlayMode);

        std::scoped_lock EntitiesLocker(*EntitiesLock);
        // Release to vague ownership. True ownership is blurry here. It could be shared between both Entities and Objects, or just owned by Entities.
        SpaceEntity* ReleasedAvatar = NewAvatar.release();
        Entities.Append(ReleasedAvatar);
        Avatars.Append(ReleasedAvatar);
        ReleasedAvatar->ApplyLocalPatch(false);

        if (ElectionManager != nullptr)
        {
            ElectionManager->OnLocalClientAdd(ReleasedAvatar, Avatars);
        }
        Callback(ReleasedAvatar);
>>>>>>> 021dffc5
    };
}

void SpaceEntitySystem::CreateAvatar(const csp::common::String& InName, const SpaceTransform& InSpaceTransform, AvatarState InState,
    const csp::common::String& InAvatarId, AvatarPlayMode InAvatarPlayMode, EntityCreatedCallback Callback)
{

    // Ask the server for an avatar Id via "GenerateObjectIds"
    async::shared_task<uint64_t> GetAvatarNetworkIdChain = RemoteGenerateNewAvatarId();

    // Use the object ID to construct a serialized avatar and send it to the server, "SendObjectMessage"
    async::task<void> SerializeAndSendChain
        = GetAvatarNetworkIdChain.then(SendNewAvatarObjectMessage(InName, InSpaceTransform, InAvatarId, InState, InAvatarPlayMode))
              .then(common::continuations::UnwrapSignalRResultOrThrow<false>());

    // Once the server has acknowledged our new avatar, add it to local state and give it to the client.
    // Note: The when_all is so we can reuse the remote avatar ID without having to refetch it
    async::when_all(GetAvatarNetworkIdChain, SerializeAndSendChain)
        .then(CreateNewLocalAvatar(InName, InSpaceTransform, InAvatarId, InState, InAvatarPlayMode, Callback))
        .then(csp::common::continuations::InvokeIfExceptionInChain(
            [Callback](const std::exception& Except)
            {
                CSP_LOG_FORMAT(csp::systems::LogLevel::Error, "Failed to create Avatar. Exception: %s", Except.what());
                Callback(nullptr);
            }));
}

void SpaceEntitySystem::CreateObject(const csp::common::String& InName, const SpaceTransform& InSpaceTransform, EntityCreatedCallback Callback)
{
    CreateObjectInternal(InName, nullptr, InSpaceTransform, Callback);
}

void SpaceEntitySystem::DestroyEntity(SpaceEntity* Entity, CallbackHandler Callback)
{
    const auto& Children = Entity->ChildEntities;

    const std::function LocalCallback = [Callback](const signalr::value& /*EntityMessage*/, const std::exception_ptr& Except)
    {
        try
        {
            if (Except)
            {
                std::rethrow_exception(Except);
            }
        }
        catch (const std::exception& e)
        {
            CSP_LOG_FORMAT(csp::systems::LogLevel::Error, "Failed to destroy entity. Exception: %s", e.what());
            Callback(false);
        }

        Callback(true);
    };

    std::vector<signalr::value> ObjectPatches;

    const std::vector<signalr::value> DeletionPatch { Entity->GetId(), MultiplayerConnectionInst->GetClientId(), true,
        std::vector<signalr::value> {
            false,
            signalr::value_type::null,
        },
        {} };

    ObjectPatches.push_back(signalr::value { DeletionPatch });

    // Move children to the root in the same patch
    for (size_t i = 0; i < Children.Size(); ++i)
    {
        const std::vector<signalr::value> ChildParentIdPatch { Children[i]->GetId(), MultiplayerConnectionInst->GetClientId(), false,
            std::vector<signalr::value> {
                true, // Update Parent
                signalr::value_type::null, // Move to root
            },
            {} };

        ObjectPatches.push_back(signalr::value { ChildParentIdPatch });
    }

    auto EntityComponents = Entity->GetComponents();
    auto Keys = EntityComponents->Keys();

    for (size_t i = 0; i < Keys->Size(); ++i)
    {
        auto EntityComponent = Entity->GetComponent((*Keys)[i]);
        EntityComponent->OnLocalDelete();
    }

    CSP_DELETE(Keys);

    csp::common::Array<ComponentUpdateInfo> Info;

    RootHierarchyEntities.RemoveItem(Entity);

    // Manually process the parent updates locally
    // We want this callback to fire before the deletion so clients can react to children first
    auto ChildrenToUpdate = Children;

    for (size_t i = 0; i < ChildrenToUpdate.Size(); ++i)
    {
        ChildrenToUpdate[i]->ParentId = nullptr;
        ResolveEntityHierarchy(ChildrenToUpdate[i]);

        if (ChildrenToUpdate[i]->EntityUpdateCallback)
        {
            ChildrenToUpdate[i]->EntityUpdateCallback(ChildrenToUpdate[i], UPDATE_FLAGS_PARENT, Info);
        }
    }

    // We break the usual pattern of not considering local state to be true until we get the ack back from CHS here
    // and instead immediately delete the local view of the entity before issuing the delete for the remote view.
    // We do this so that clients can immediately respond to the deletion and avoid sending further updates for the
    // entity that has been scheduled for deletion.
    LocalDestroyEntity(Entity);

    const std::vector InvokeArguments = { signalr::value(ObjectPatches) };
    Connection->Invoke("SendObjectPatches", InvokeArguments, LocalCallback);
}

void SpaceEntitySystem::LocalDestroyEntity(SpaceEntity* Entity)
{
    if (Entity != nullptr)
    {
        if (Entity->EntityDestroyCallback != nullptr)
        {
            Entity->EntityDestroyCallback(true);
        }

        RemoveEntity(Entity);
    }
}

SpaceEntity* SpaceEntitySystem::FindSpaceEntity(const csp::common::String& InName)
{
    std::scoped_lock EntitiesLocker(*EntitiesLock);

    for (size_t i = 0; i < Entities.Size(); ++i)
    {
        if (Entities[i]->GetName() == InName)
        {
            return Entities[i];
        }
    }

    return nullptr;
}

SpaceEntity* SpaceEntitySystem::FindSpaceEntityById(uint64_t EntityId)
{
    std::scoped_lock EntitiesLocker(*EntitiesLock);

    for (size_t i = 0; i < Entities.Size(); ++i)
    {
        if (Entities[i]->GetId() == EntityId)
        {
            return Entities[i];
        }
    }

    return nullptr;
}

SpaceEntity* SpaceEntitySystem::FindSpaceAvatar(const csp::common::String& InName)
{
    std::scoped_lock EntitiesLocker(*EntitiesLock);

    for (size_t i = 0; i < Avatars.Size(); ++i)
    {
        if (Avatars[i]->GetName() == InName)
        {
            return Avatars[i];
        }
    }

    return nullptr;
}

SpaceEntity* SpaceEntitySystem::FindSpaceObject(const csp::common::String& InName)
{
    std::scoped_lock EntitiesLocker(*EntitiesLock);

    for (size_t i = 0; i < Objects.Size(); ++i)
    {
        if (Objects[i]->GetName() == InName)
        {
            return Objects[i];
        }
    }

    return nullptr;
}

void SpaceEntitySystem::RegisterEntityScriptAsModule(SpaceEntity* NewEntity)
{
    EntityScript& Script = NewEntity->GetScript();
    Script.RegisterSourceAsModule();
}

void SpaceEntitySystem::BindNewEntityToScript(SpaceEntity* NewEntity)
{
    EntityScript& Script = NewEntity->GetScript();
    Script.Bind();
    Script.Invoke();
}

void SpaceEntitySystem::SetEntityCreatedCallback(EntityCreatedCallback Callback)
{
    if (SpaceEntityCreatedCallback)
    {
        CSP_LOG_WARN_MSG("SpaceEntityCreatedCallback has already been set. Previous callback overwritten.");
    }

    SpaceEntityCreatedCallback = std::move(Callback);
}

void SpaceEntitySystem::SetInitialEntitiesRetrievedCallback(CallbackHandler Callback)
{
    if (InitialEntitiesRetrievedCallback)
    {
        CSP_LOG_WARN_MSG("InitialEntitiesRetrievedCallback has already been set. Previous callback overwritten.");
    }

    InitialEntitiesRetrievedCallback = std::move(Callback);
}

void SpaceEntitySystem::SetScriptSystemReadyCallback(CallbackHandler Callback)
{
    if (ScriptSystemReadyCallback)
    {
        CSP_LOG_WARN_MSG("ScriptSystemReadyCallback has already been set. Previous callback overwritten.");
    }

    ScriptSystemReadyCallback = std::move(Callback);

    if (ElectionManager)
    {
        ElectionManager->SetScriptSystemReadyCallback(ScriptSystemReadyCallback);
    }
}

SpaceEntity* SpaceEntitySystem::CreateRemotelyRetrievedEntity(const signalr::value& EntityMessage, SpaceEntitySystem* EntitySystem)
{
    // Create object message from signalr value
    mcs::ObjectMessage Message;
    SignalRDeserializer Deserializer { EntityMessage };
    Deserializer.ReadValue(Message);

    // Create entity from object message
    const auto NewEntity = CSP_NEW SpaceEntity(EntitySystem);
    NewEntity->FromObjectMessage(Message);

    EntitySystem->AddEntity(NewEntity);

    return NewEntity;
}

void SpaceEntitySystem::BindOnObjectMessage()
{
    Connection->On("OnObjectMessage",
        [this](const signalr::value& Params)
        {
            // Params is an array of all params sent, so grab the first
            auto& EntityMessage = Params.as_array()[0];

            SpaceEntity* NewEntity = CreateRemotelyRetrievedEntity(EntityMessage, this);

            if (SpaceEntityCreatedCallback)
            {
                SpaceEntityCreatedCallback(NewEntity);
            }
            else
            {
                CSP_LOG_WARN_MSG("Called SpaceEntityCreatedCallback without it being set! Call SetEntityCreatedCallback first!");
            }
        });
}

void SpaceEntitySystem::BindOnObjectPatch()
{
    Connection->On("OnObjectPatch",
        [this](const signalr::value& Params)
        {
            std::scoped_lock EntitiesLocker(*EntitiesLock);

            // Params is an array of all params sent, so grab the first
            auto& EntityMessage = Params.as_array()[0];

            PendingIncomingUpdates->emplace_back(CSP_NEW signalr::value(EntityMessage));
        });
}

void SpaceEntitySystem::BindOnRequestToSendObject()
{
    Connection->On("OnRequestToSendObject",
        [this](const signalr::value& Params)
        {
            const uint64_t EntityID = Params.as_array()[0].as_uinteger();

            // TODO: add ability to check for ID or get by ID from Entity List (maybe change to Map<EntityID, Entity> ?)
            if (SpaceEntity* MatchedEntity = FindSpaceEntityById(EntityID))
            {
                mcs::ObjectMessage Message = MatchedEntity->CreateObjectMessage();

                SignalRSerializer Serializer;
                Serializer.WriteValue(std::vector<mcs::ObjectMessage> { Message });

                const std::function LocalSendCallback = [this](const signalr::value&, const std::exception_ptr& Except)
                { HandleException(Except, "Failed to send server requested object."); };

                Connection->Invoke("SendObjectMessage", Serializer.Get(), LocalSendCallback);
            }
            else
            {
                std::vector<signalr::value> const InvokeArguments = { EntityID };

                Connection->Invoke("SendObjectNotFound", InvokeArguments);
            }
        });
}

void SpaceEntitySystem::BindOnRequestToDisconnect() const
{
    Connection->On("OnRequestToDisconnect",
        [](const signalr::value& Params)
        {
            const std::string Reason = Params.as_array()[0].as_string();

            csp::events::Event* DisconnectEvent = csp::events::EventSystem::Get().AllocateEvent(csp::events::MULTIPLAYERSYSTEM_DISCONNECT_EVENT_ID);
            DisconnectEvent->AddString("Reason", Reason.c_str());
            csp::events::EventSystem::Get().EnqueueEvent(DisconnectEvent);
        });
}

void SpaceEntitySystem::SetConnection(csp::multiplayer::ISignalRConnection* InConnection)
{
    Connection = InConnection;

    BindOnObjectMessage();

    BindOnObjectPatch();

    BindOnRequestToSendObject();

    BindOnRequestToDisconnect();
}

void SpaceEntitySystem::GetEntitiesPaged(int Skip, int Limit, const std::function<void(const signalr::value&, std::exception_ptr)>& Callback)
{
    std::vector<signalr::value> ParamsVec;
    ParamsVec.push_back(signalr::value(true)); // excludeClientOwned
    ParamsVec.push_back(signalr::value(true)); // includeClientOwnedPersistentObjects
    ParamsVec.push_back(signalr::value((uint64_t)Skip)); // skip
    ParamsVec.push_back(signalr::value((uint64_t)Limit)); // limit
    const auto Params = signalr::value(std::move(ParamsVec));

    Connection->Invoke("PageScopedObjects", Params, Callback);
}

std::function<void(const signalr::value&, std::exception_ptr)> SpaceEntitySystem::CreateRetrieveAllEntitiesCallback(int Skip)
{
    const std::function Callback = [this, Skip](const signalr::value& Result, std::exception_ptr Except)
    {
        HandleException(Except, "Failed to retrieve paged entities.");

        const auto& Results = Result.as_array();
        const auto& Items = Results[0].as_array();
        auto ItemTotalCount = Results[1].as_uinteger();

        for (const auto& EntityMessage : Items)
        {
            SpaceEntity* NewEntity = CreateRemotelyRetrievedEntity(EntityMessage, this);

            if (SpaceEntityCreatedCallback)
            {
                SpaceEntityCreatedCallback(NewEntity);
            }
            else
            {
                CSP_LOG_WARN_MSG("Called SpaceEntityCreatedCallback without it being set! Call SetEntityCreatedCallback first!");
            }
        }

        int CurrentEntityCount = Skip + static_cast<int>(Items.size());

        if (static_cast<uint64_t>(CurrentEntityCount) < ItemTotalCount)
        {
            GetEntitiesPaged(CurrentEntityCount, ENTITY_PAGE_LIMIT, CreateRetrieveAllEntitiesCallback(CurrentEntityCount));
        }
        else
        {
            OnAllEntitiesCreated();
        }
    };

    return Callback;
};

void SpaceEntitySystem::RetrieveAllEntities()
{
    if (Connection == nullptr)
    {
        return;
    }

    GetEntitiesPaged(0, ENTITY_PAGE_LIMIT, CreateRetrieveAllEntitiesCallback(0)); // Get at most ENTITY_PAGE_LIMIT entities at a time
}

void SpaceEntitySystem::LocalDestroyAllEntities()
{
    LockEntityUpdate();

    const auto NumEntities = GetNumEntities();

    for (size_t i = 0; i < NumEntities; ++i)
    {
        SpaceEntity* Entity = GetEntityByIndex(i);

        // We automatically invoke SignalR deletion for all transient entities that were owned by this local client
        // as these are only ever valid for a single connected session
        if (Entity->GetIsTransient() && Entity->GetOwnerId() == csp::systems::SystemsManager::Get().GetMultiplayerConnection()->GetClientId())
        {
            DestroyEntity(Entity, [](bool /*Ok*/) {});
        }
        // Otherwise we clear up all all locally represented entities
        else
        {
            LocalDestroyEntity(Entity);
        }

        CSP_DELETE(Entity);
    }

    Entities.Clear();
    Objects.Clear();
    Avatars.Clear();
    RootHierarchyEntities.Clear();

    // Clear adds/removes, we don't want to mutate if we're cleaning everything else.
    PendingAdds->clear();
    PendingRemoves->clear();
    PendingIncomingUpdates->clear();

    UnlockEntityUpdate();
}

void SpaceEntitySystem::QueueEntityUpdate(SpaceEntity* EntityToUpdate)
{
    // If we have nothing to update, don't allow a patch to be sent.
    if (EntityToUpdate->DirtyComponents.Size() == 0 && EntityToUpdate->DirtyProperties.Size() == 0
        && EntityToUpdate->TransientDeletionComponentIds.Size() == 0 && EntityToUpdate->ShouldUpdateParent == false)
    {
        // TODO: consider making this a callback that informs the user what the status of the request is 'Success, SignalRException, NoChanges',
        // etc. CSP_LOG_MSG(csp::systems::LogLevel::Log, "Skipped patch message send as no data changed");
        return;
    }

    // If the entity is not owned by us, and not a transferable entity, it is not allowed to modify the entity.
    if (!EntityToUpdate->IsModifiable())
    {
        CSP_LOG_ERROR_FORMAT("Error: Update attempted on a non-owned entity that is marked as non-transferable. Skipping update. Entity name: %s",
            EntityToUpdate->GetName().c_str());
        return;
    }

    // Note that calling Queue many times will be ignored by this emplace call, but may have performance impact in some situations.
    // TODO: consider enabling clients to queue at sensible rates by exposing update rates/next update callbacks/timings.
    PendingOutgoingUpdateUniqueSet->emplace(EntityToUpdate);
}

void SpaceEntitySystem::RemoveEntity(SpaceEntity* EntityToRemove)
{
    std::scoped_lock EntitiesLocker(*EntitiesLock);
    PendingRemoves->emplace_back(EntityToRemove);

    // Remove from the unique set to indicate it could be queued again if needed.
    PendingOutgoingUpdateUniqueSet->erase(EntityToRemove);
}

void SpaceEntitySystem::TickEntities()
{
    ProcessPendingEntityOperations();

    if (EnableEntityTick)
    {
        TickEntityScripts();
    }

    {
        std::scoped_lock TickEntitiesLocker(*TickEntitiesLock);

        // Remove any duplicate Entities
        constexpr std::less<SpaceEntity*> PointCmp;
        TickUpdateEntities.sort(PointCmp);
        TickUpdateEntities.unique(PointCmp);

        for (const auto Entity : TickUpdateEntities)
        {
            QueueEntityUpdate(Entity);
        }

        TickUpdateEntities.clear();
    }
}

void SpaceEntitySystem::MarkEntityForUpdate(SpaceEntity* Entity)
{
    std::scoped_lock TickEntitiesLocker(*TickEntitiesLock);

    // Duplicates can be added here and will be ignored when sending updates
    TickUpdateEntities.push_back(Entity);
}

void SpaceEntitySystem::OnAllEntitiesCreated()
{
    std::scoped_lock EntitiesLocker(*EntitiesLock);

    // Ensure entity list is up to date
    ProcessPendingEntityOperations();

    // Register all scripts for import
    for (size_t i = 0; i < Entities.Size(); ++i)
    {
        EntityScript& Script = Entities[i]->GetScript();
        Script.RegisterSourceAsModule();
    }

    // Bind and invoke all scripts
    for (size_t i = 0; i < Entities.Size(); ++i)
    {
        EntityScript& Script = Entities[i]->GetScript();

        Script.Bind();
        Script.Invoke();
    }

    // Tell all scripts that all entities are now loaded
    for (size_t i = 0; i < Entities.Size(); ++i)
    {
        EntityScript& Script = Entities[i]->GetScript();
        Script.PostMessageToScript(SCRIPT_MSG_ENTITIES_LOADED);
    }

    if (IsLeaderElectionEnabled())
    {
        // Start listening for election events
        //
        // If we are the first client to connect then this
        // will also set this client as the leader
        ElectionManager->OnConnect(Avatars, Objects);
    }
    else
    {
        DetermineScriptOwners();
    }

    // Enable entity tick events
    EnableEntityTick = true;

    if (InitialEntitiesRetrievedCallback)
    {
        InitialEntitiesRetrievedCallback(true);
    }
}

// @brief Simple script ownership
//
// Simple MVP script ownership for testing:
// * Everyone 'claims' ownership of scripts on connection
// * Last person to do so 'wins'
//
// @note this does not currently handle when the owner leaves the session
// when the owner will need to be re-assigned, although ownership will also
// be claimed by anyone who interacts with an object
//
void SpaceEntitySystem::DetermineScriptOwners()
{
    for (size_t i = 0; i < Entities.Size(); ++i)
    {
        ClaimScriptOwnership(Entities[i]);
    }
}

void SpaceEntitySystem::ResolveParentChildForDeletion(SpaceEntity* Deletion)
{
    if (Deletion->GetParentEntity())
    {
        Deletion->GetParentEntity()->ChildEntities.RemoveItem(Deletion);
    }

    for (size_t i = 0; i < Deletion->ChildEntities.Size(); ++i)
    {
        Deletion->ChildEntities[i]->RemoveParentEntity();
        Deletion->ChildEntities[i]->Parent = nullptr;
        ResolveEntityHierarchy(Deletion->ChildEntities[i]);
    }
}

void SpaceEntitySystem::ResolveEntityHierarchy(SpaceEntity* Entity)
{
    if (Entity->ParentId.HasValue())
    {
        for (size_t i = 0; i < RootHierarchyEntities.Size(); ++i)
        {
            if (RootHierarchyEntities[i]->GetId() == Entity->GetId())
            {
                RootHierarchyEntities.Remove(i);
                break;
            }
        }
    }
    else
    {
        if (EntityIsInRootHierarchy(Entity) == false)
        {
            RootHierarchyEntities.Append(Entity);
        }
    }

    Entity->ResolveParentChildRelationship();
}

bool SpaceEntitySystem::EntityIsInRootHierarchy(SpaceEntity* Entity)
{
    for (size_t i = 0; i < RootHierarchyEntities.Size(); ++i)
    {
        if (RootHierarchyEntities[i]->GetId() == Entity->GetId())
        {
            return true;
        }
    }

    return false;
}

void SpaceEntitySystem::ClaimScriptOwnershipFromClient(uint64_t ClientId)
{
    for (size_t i = 0; i < Entities.Size(); ++i)
    {
        if (Entities[i]->GetScript().GetOwnerId() == ClientId)
        {
            ClaimScriptOwnership(Entities[i]);
        }
    }
}

void SpaceEntitySystem::TickEntityScripts()
{
    std::scoped_lock EntitiesLocker(*EntitiesLock);

    const auto CurrentTime = std::chrono::system_clock::now();
    const auto DeltaTimeMS = std::chrono::duration_cast<std::chrono::milliseconds>(CurrentTime - LastTickTime).count();
    LastTickTime = CurrentTime;

    const csp::common::String DeltaTimeJSON = JSONStringFromDeltaTime(static_cast<double>(DeltaTimeMS));

    if (IsLeaderElectionEnabled())
    {
        if (ElectionManager->IsLocalClientLeader())
        {
            for (size_t i = 0; i < Entities.Size(); ++i)
            {
                Entities[i]->GetScript().PostMessageToScript(SCRIPT_MSG_ENTITY_TICK, DeltaTimeJSON);
            }
        }
    }
    else
    {
        const uint64_t ClientId = MultiplayerConnectionInst->GetClientId();

        for (size_t i = 0; i < Entities.Size(); ++i)
        {
            if (ClientId == Entities[i]->GetScript().GetOwnerId())
            {
                Entities[i]->GetScript().PostMessageToScript(SCRIPT_MSG_ENTITY_TICK, DeltaTimeJSON);
            }
        }
    }
}

bool SpaceEntitySystem::SetSelectionStateOfEntity(const bool SelectedState, SpaceEntity* Entity)
{
    if (SelectedState && !Entity->IsSelected())
    {
        if (Entity->InternalSetSelectionStateOfEntity(SelectedState, MultiplayerConnectionInst->GetClientId()))
        {
            if (!SelectedEntities.Contains(Entity))
            {
                SelectedEntities.Append(Entity);
            }
            return true;
        }

        return false;
    }

    if (!SelectedState && Entity->GetSelectingClientID() == MultiplayerConnectionInst->GetClientId())
    {
        if (Entity->InternalSetSelectionStateOfEntity(SelectedState, 0))
        {
            SelectedEntities.RemoveItem(Entity);
            return true;
        }

        return false;
    }

    return false;
}

void SpaceEntitySystem::EnableLeaderElection()
{
    if (ElectionManager == nullptr)
    {
        ElectionManager = CSP_NEW ClientElectionManager(this);
    }
}

void SpaceEntitySystem::DisableLeaderElection()
{
    if (ElectionManager != nullptr)
    {
        CSP_DELETE(ElectionManager);
        ElectionManager = nullptr;
    }
}

bool SpaceEntitySystem::IsLeaderElectionEnabled() const { return (ElectionManager != nullptr); }

uint64_t SpaceEntitySystem::GetLeaderId() const
{
    if (ElectionManager != nullptr && ElectionManager->GetLeader() != nullptr)
    {
        return ElectionManager->GetLeader()->GetId();
    }
    else
    {
        return 0;
    }
}

bool SpaceEntitySystem::GetEntityPatchRateLimitEnabled() const { return EntityPatchRateLimitEnabled; }

void SpaceEntitySystem::SetEntityPatchRateLimitEnabled(bool Enabled) { EntityPatchRateLimitEnabled = Enabled; }

const csp::common::List<SpaceEntity*>* SpaceEntitySystem::GetRootHierarchyEntities() const { return &RootHierarchyEntities; }

bool SpaceEntitySystem::CheckIfWeShouldRunScriptsLocally() const
{
    if (!IsLeaderElectionEnabled())
    {
        // Retain existing behavior if feature disabled
        // (Run scripts locally if client is object owner)
        return true;
    }
    else
    {
        // Only run script locally if we are the Leader
        return ElectionManager->IsLocalClientLeader();
    }
}

void SpaceEntitySystem::RunScriptRemotely(int64_t ContextId, const csp::common::String& ScriptText)
{
    // Run script on a remote leader...
    CSP_LOG_FORMAT(csp::systems::LogLevel::VeryVerbose, "RunScriptRemotely Script='%s'", ScriptText.c_str());

    ClientProxy* LeaderProxy = ElectionManager->GetLeader();

    if (LeaderProxy)
    {
        LeaderProxy->RunScript(ContextId, ScriptText);
    }
}

void SpaceEntitySystem::ClaimScriptOwnership(SpaceEntity* Entity) const
{
    const uint64_t ClientId = MultiplayerConnectionInst->GetClientId();
    EntityScript& Script = Entity->GetScript();
    Script.SetOwnerId(ClientId);
}

void SpaceEntitySystem::LockEntityUpdate() const { EntitiesLock->lock(); }

void SpaceEntitySystem::UnlockEntityUpdate() const { EntitiesLock->unlock(); }

size_t SpaceEntitySystem::GetNumEntities() const
{
    std::scoped_lock<std::recursive_mutex> EntitiesLocker(*EntitiesLock);
    return Entities.Size();
}

size_t SpaceEntitySystem::GetNumAvatars() const
{
    std::scoped_lock EntitiesLocker(*EntitiesLock);
    return Avatars.Size();
}

size_t SpaceEntitySystem::GetNumObjects() const
{
    std::scoped_lock EntitiesLocker(*EntitiesLock);
    return Objects.Size();
}

SpaceEntity* SpaceEntitySystem::GetEntityByIndex(const size_t EntityIndex)
{
    std::scoped_lock EntitiesLocker(*EntitiesLock);
    return Entities[EntityIndex];
}

SpaceEntity* SpaceEntitySystem::GetAvatarByIndex(const size_t AvatarIndex)
{
    std::scoped_lock EntitiesLocker(*EntitiesLock);
    return Avatars[AvatarIndex];
}

SpaceEntity* SpaceEntitySystem::GetObjectByIndex(const size_t ObjectIndex)
{
    std::scoped_lock EntitiesLocker(*EntitiesLock);
    return Objects[ObjectIndex];
}

void SpaceEntitySystem::AddEntity(SpaceEntity* EntityToAdd)
{
    std::scoped_lock EntitiesLocker(*EntitiesLock);
    PendingAdds->emplace_back(EntityToAdd);
}

void SpaceEntitySystem::SendPatches(const csp::common::List<SpaceEntity*> PendingEntities)
{
    const std::function LocalCallback = [](const signalr::value& /*Result*/, const std::exception_ptr& Except)
    {
        try
        {
            if (Except)
            {
                std::rethrow_exception(Except);
            }
        }
        catch (const std::exception& e)
        {
            CSP_LOG_FORMAT(csp::systems::LogLevel::Error, "Failed to send list of entity update due to a signalr exception! Exception: %s", e.what());
        }
    };

    std::vector<mcs::ObjectPatch> Patches;
    SignalRSerializer Serializer;

    for (size_t i = 0; i < PendingEntities.Size(); ++i)
    {
        Patches.push_back(PendingEntities[i]->CreateObjectPatch());
    }

    // We are writing multiple patches, so we need an additional nested array.
    Serializer.StartWriteArray();
    {
        Serializer.WriteValue(Patches);
    }
    Serializer.EndWriteArray();

    Connection->Invoke("SendObjectPatches", Serializer.Get(), LocalCallback);
}

void SpaceEntitySystem::ProcessPendingEntityOperations()
{
    std::scoped_lock EntitiesLocker(*EntitiesLock);
    csp::common::List<SpaceEntity*> PendingEntities;
    // we run pending entity operations in a specific order
    // 1 - flush pending adds - we do this first to ensure any attempts to apply updates after are successful
    // 2 - flush pending updates - first the local representation, then the remote representation (with rate limiting)
    // 3 - flush pending removes - we do this last so any pending updates can still mutate state on entities that are pending removal

    // adds
    std::unordered_set<SpaceEntity*> AddedEntities;
    while (PendingAdds->empty() == false)
    {
        SpaceEntity* PendingAddEntity = PendingAdds->front();

        // we only want to add an entity once, even though a client could have queued it for updates multiple times
        if (AddedEntities.find(PendingAddEntity) == AddedEntities.end())
        {
            AddPendingEntity(PendingAddEntity);
            AddedEntities.emplace(PendingAddEntity);

            ResolveEntityHierarchy(PendingAddEntity);
        }
        PendingAdds->pop_front();
    }

    // local updates
    while (PendingIncomingUpdates->empty() == false)
    {
        ApplyIncomingPatch(PendingIncomingUpdates->front());
        PendingIncomingUpdates->pop_front();
    }

    // remote updates
    {
        for (auto it = PendingOutgoingUpdateUniqueSet->begin(); it != PendingOutgoingUpdateUniqueSet->end();)
        {
            SpaceEntity* PendingEntity = *it;

            const milliseconds CurrentTime = duration_cast<milliseconds>(system_clock::now().time_since_epoch());

            if (CurrentTime - PendingEntity->TimeOfLastPatch >= EntityPatchRate || !EntityPatchRateLimitEnabled)
            {
                // If the entity is not owned by us, and not a transferable entity, it is not allowed to modify the entity.
                if (!PendingEntity->IsModifiable())
                {
                    CSP_LOG_ERROR_FORMAT(
                        "Error: Update attempted on a non-owned entity that is marked as non-transferable. Skipping update. Entity name: %s",
                        PendingEntity->GetName().c_str());

                    it = PendingOutgoingUpdateUniqueSet->erase(it);
                    continue;
                }

                // since we are aiming to mutate the data for this entity remotely, we need to claim ownership over it
                PendingEntity->OwnerId = MultiplayerConnectionInst->GetClientId();
                ClaimScriptOwnership(PendingEntity);

                PendingEntities.Append(PendingEntity);

                if (PendingEntity->EntityPatchSentCallback != nullptr)
                {
                    PendingEntity->EntityPatchSentCallback(true);
                }

                PendingEntity->TimeOfLastPatch = CurrentTime;
                it = PendingOutgoingUpdateUniqueSet->erase(it);
            }
            else
            {
                ++it;
            }
        }

        // Only send if there are patches in list
        if (PendingEntities.Size() != 0)
        {
            // Send list of PendingEntities to chs
            SendPatches(PendingEntities);

            // Loop through and apply local patches from generated list
            for (size_t i = 0; i < PendingEntities.Size(); ++i)
            {
                PendingEntities[i]->ApplyLocalPatch(true);
            }
        }
    }

    // removes
    std::unordered_set<SpaceEntity*> RemovedEntities;
    while (PendingRemoves->empty() == false)
    {
        SpaceEntity* PendingRemoveEntity = PendingRemoves->front();

        // we only want to remove an entity once, even though a client could have queued it for updates multiple times
        if (RemovedEntities.find(PendingRemoveEntity) == RemovedEntities.end())
        {
            RemovedEntities.emplace(PendingRemoveEntity);

            RemovePendingEntity(PendingRemoves->front());
        }
        PendingRemoves->pop_front();
    }
}

void SpaceEntitySystem::AddPendingEntity(SpaceEntity* EntityToAdd)
{
    if (FindSpaceEntityById(EntityToAdd->GetId()) == nullptr)
    {
        Entities.Append(EntityToAdd);

        switch (EntityToAdd->GetEntityType())
        {
        case SpaceEntityType::Avatar:
            Avatars.Append(EntityToAdd);
            OnAvatarAdd(EntityToAdd, Avatars);
            break;

        case SpaceEntityType::Object:
            Objects.Append(EntityToAdd);
            OnObjectAdd(EntityToAdd, Objects);
            break;
        }
    }
    else
    {
        CSP_LOG_ERROR_MSG("Attempted to add a pending entity that we already have!");
    }
}

void SpaceEntitySystem::RemovePendingEntity(SpaceEntity* EntityToRemove)
{
    assert(Entities.Contains(EntityToRemove));

    switch (EntityToRemove->GetEntityType())
    {
    case SpaceEntityType::Avatar:
        assert(Avatars.Contains(EntityToRemove));
        OnAvatarRemove(EntityToRemove, Avatars);
        Avatars.RemoveItem(EntityToRemove);
        break;

    case SpaceEntityType::Object:
        assert(Objects.Contains(EntityToRemove));
        OnObjectRemove(EntityToRemove, Objects);
        Objects.RemoveItem(EntityToRemove);
        break;

    default:
        assert(false && "Unhandled entity type encountered during its destruction!");
        break;
    }

    RootHierarchyEntities.RemoveItem(EntityToRemove);
    ResolveParentChildForDeletion(EntityToRemove);

    Entities.RemoveItem(EntityToRemove);

    CSP_DELETE(EntityToRemove);
}

void SpaceEntitySystem::OnAvatarAdd(const SpaceEntity* Avatar, const SpaceEntityList& AddedAvatars)
{
    if (ElectionManager != nullptr)
    {
        // Note we are assuming Avatar==Client,
        // which is true now but may not be in the future
        ElectionManager->OnClientAdd(Avatar, AddedAvatars);
    }
}

void SpaceEntitySystem::OnAvatarRemove(const SpaceEntity* Avatar, const SpaceEntityList& RemovedAvatars)
{
    if (ElectionManager != nullptr)
    {
        ElectionManager->OnClientRemove(Avatar, RemovedAvatars);
    }
}

void SpaceEntitySystem::OnObjectAdd(const SpaceEntity* Object, const SpaceEntityList& AddedObjects)
{
    if (ElectionManager != nullptr)
    {
        ElectionManager->OnObjectAdd(Object, AddedObjects);
    }
}

void SpaceEntitySystem::OnObjectRemove(const SpaceEntity* Object, const SpaceEntityList& RemovedObjects)
{
    if (ElectionManager != nullptr)
    {
        ElectionManager->OnObjectRemove(Object, RemovedObjects);
    }
}

void SpaceEntitySystem::CreateObjectInternal(const csp::common::String& InName, csp::common::Optional<uint64_t> InParent,
    const SpaceTransform& InSpaceTransform, EntityCreatedCallback Callback)
{
    const std::function LocalIDCallback
        = [this, InName, InParent, InSpaceTransform, Callback](const signalr::value& Result, const std::exception_ptr& Except)
    {
        try
        {
            if (Except)
            {
                std::rethrow_exception(Except);
            }
        }
        catch (const std::exception& e)
        {
            CSP_LOG_FORMAT(csp::systems::LogLevel::Error, "Failed to generate object ID. Exception: %s", e.what());
            Callback(nullptr);
        }

        auto* NewObject = CSP_NEW SpaceEntity(this);
        NewObject->Type = SpaceEntityType::Object;
        auto ID = ParseGenerateObjectIDsResult(Result);
        NewObject->Id = ID;
        NewObject->Name = InName;
        NewObject->Transform = InSpaceTransform;
        NewObject->OwnerId = MultiplayerConnectionInst->GetClientId();
        NewObject->IsTransferable = true;

        if (InParent.HasValue())
        {
            NewObject->SetParentId(*InParent);
        }

        mcs::ObjectMessage Message = NewObject->CreateObjectMessage();

        SignalRSerializer Serializer;
        Serializer.WriteValue(std::vector<mcs::ObjectMessage> { Message });

        const std::function<void(signalr::value, std::exception_ptr)> LocalSendCallback
            = [this, Callback, NewObject](const signalr::value& /*Result*/, const std::exception_ptr& Except)
        {
            try
            {
                if (Except)
                {
                    std::rethrow_exception(Except);
                }
            }
            catch (const std::exception& e)
            {
                CSP_LOG_FORMAT(csp::systems::LogLevel::Error, "Failed to create object. Exception: %s", e.what());
                Callback(nullptr);
            }

            std::scoped_lock EntitiesLocker(*EntitiesLock);

            ResolveEntityHierarchy(NewObject);

            Entities.Append(NewObject);
            Objects.Append(NewObject);
            Callback(NewObject);
        };

        Connection->Invoke("SendObjectMessage", Serializer.Get(), LocalSendCallback);
    };

    // ReSharper disable once CppRedundantCastExpression, this is needed for Android builds to play nice
    const signalr::value Param1((uint64_t)1ULL);
    const std::vector Arr { Param1 };

    const signalr::value Params(Arr);
    Connection->Invoke("GenerateObjectIds", Params, LocalIDCallback);
}

void SpaceEntitySystem::ApplyIncomingPatch(const signalr::value* EntityMessage)
{
    mcs::ObjectPatch Patch;
    SignalRDeserializer Deserializer { *EntityMessage };
    Deserializer.ReadValue(Patch);

    if (Patch.GetDestroy())
    {
        // This is an entity deletion.
        // Deletion
        for (size_t i = 0; i < Entities.Size(); ++i)
        {
            SpaceEntity* Entity = Entities[i];

            if (Entity->GetId() == Patch.GetId())
            {
                if (Entity->GetEntityType() == SpaceEntityType::Avatar)
                {
                    // All clients will take ownership of deleted avatars scripts
                    // Last client which receives patch will end up with ownership
                    ClaimScriptOwnershipFromClient(Entity->GetOwnerId());

                    // Loop through all entities and check if the deleted avatar owned any of them. If they did, deselect them.
                    // This covers disconnected clients as their avatar gets cleaned up after timing out.
                    for (size_t j = 0; j < Entities.Size(); ++j)
                    {
                        if (Entities[j]->GetSelectingClientID() == Patch.GetId())
                        {
                            Entities[j]->Deselect();
                            SelectedEntities.RemoveItem(Entities[j]);
                        }
                    }
                }

                LocalDestroyEntity(Entity);
            }
        }
    }
    else
    {
        bool EntityFound = false;

        // Update
        for (size_t i = 0; i < Entities.Size(); ++i)
        {
            if (Entities[i]->GetId() == Patch.GetId())
            {
                Entities[i]->FromObjectPatch(Patch);
            }
        }

        if (!EntityFound)
        {
            CSP_LOG_FORMAT(csp::systems::LogLevel::Error, "Failed to find an entity with ID %d when recieved a patch message.", Patch.GetId());
        }
    }
}

void SpaceEntitySystem::HandleException(const std::exception_ptr& Except, const std::string& ExceptionDescription)
{
    try
    {
        if (Except)
        {
            std::rethrow_exception(Except);
        }
    }
    catch (const std::exception& e)
    {
        CSP_LOG_FORMAT(csp::systems::LogLevel::Error, "%s Exception: %s", ExceptionDescription.c_str(), e.what());
    }
}
} // namespace csp::multiplayer<|MERGE_RESOLUTION|>--- conflicted
+++ resolved
@@ -276,12 +276,6 @@
         AvatarComponent->SetAvatarPlayMode(AvatarPlayMode);
         AvatarComponent->SetUserId(UserSystem.GetLoginState().UserId);
 
-<<<<<<< HEAD
-        mcs::ObjectMessage Message = NewAvatar->CreateObjectMessage();
-
-        SignalRSerializer Serializer;
-        Serializer.WriteValue(std::vector<mcs::ObjectMessage> { Message });
-=======
         return NewAvatar;
     }
 
@@ -294,7 +288,6 @@
     const signalr::value Param1((uint64_t)1ULL);
     const std::vector Arr { Param1 };
     const signalr::value Params(Arr);
->>>>>>> 021dffc5
 
     return Connection->Invoke("GenerateObjectIds", Params, {})
         .then(common::continuations::UnwrapSignalRResultOrThrow())
@@ -313,20 +306,19 @@
 {
     return [Name, Transform, AvatarId, AvatarState, AvatarPlayMode, this](uint64_t NetworkId) // Serialize Avatar
     {
-        SignalRMsgPackEntitySerialiser Serialiser;
         auto NewAvatar = BuildNewAvatar(*csp::systems::SystemsManager::Get().GetUserSystem(), *this, NetworkId, Name, Transform,
             MultiplayerConnectionInst->GetClientId(), false, false, AvatarId, AvatarState, AvatarPlayMode);
-        NewAvatar->Serialise(Serialiser);
-        const signalr::value SerialisedUser = Serialiser.Finalise();
+
+        mcs::ObjectMessage Message = NewAvatar->CreateObjectMessage();
+
+        SignalRSerializer Serializer;
+        Serializer.WriteValue(std::vector<mcs::ObjectMessage> { Message });
 
         // Explicitly specify types when dealing with signalr values, initializer list schenanigans abound.
-        return Connection->Invoke("SendObjectMessage", std::vector<signalr::value> { SerialisedUser });
+        return Connection->Invoke("SendObjectMessage", Serializer.Get());
     };
 }
 
-<<<<<<< HEAD
-        Connection->Invoke("SendObjectMessage", Serializer.Get(), LocalSendCallback);
-=======
 std::function<void(std::tuple<async::shared_task<uint64_t>, async::task<void>>)> SpaceEntitySystem::CreateNewLocalAvatar(
     const csp::common::String& Name, const SpaceTransform& Transform, const csp::common::String& AvatarId, AvatarState AvatarState,
     AvatarPlayMode AvatarPlayMode, EntityCreatedCallback Callback)
@@ -370,7 +362,6 @@
             ElectionManager->OnLocalClientAdd(ReleasedAvatar, Avatars);
         }
         Callback(ReleasedAvatar);
->>>>>>> 021dffc5
     };
 }
 
