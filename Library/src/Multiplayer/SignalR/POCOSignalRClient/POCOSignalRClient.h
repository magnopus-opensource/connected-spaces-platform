/*
 * Copyright 2023 Magnopus LLC

 * Licensed under the Apache License, Version 2.0 (the "License");
 * you may not use this file except in compliance with the License.
 * You may obtain a copy of the License at
 *
 *     http://www.apache.org/licenses/LICENSE-2.0
 *
 * Unless required by applicable law or agreed to in writing, software
 * distributed under the License is distributed on an "AS IS" BASIS,
 * WITHOUT WARRANTIES OR CONDITIONS OF ANY KIND, either express or implied.
 * See the License for the specific language governing permissions and
 * limitations under the License.
 */
#pragma once

#include "Multiplayer/WebSocketClient.h"

#include <Poco/Net/WebSocket.h>
#include <atomic>
#include <mutex>
#include <signalrclient/hub_exception.h>
#include <signalrclient/signalr_client_config.h>
#include <thread>

namespace csp::common
{
class LogSystem;
}

namespace csp::multiplayer
{

class CSPWebSocketClientPOCO : public IWebSocketClient
{
public:
<<<<<<< HEAD
    CSPWebSocketClientPOCO(const std::string& AccessToken) noexcept;
=======
    CSPWebSocketClientPOCO(csp::common::LogSystem& LogSystem) noexcept;
>>>>>>> 2bc3a21a
    ~CSPWebSocketClientPOCO();

    void Start(const std::string& Url, CallbackHandler Callback) override;
    void Stop(CallbackHandler Callback) override;
    void Send(const std::string& Message, CallbackHandler Callback) override;
    void Receive(ReceiveHandler Callback) override;

    struct ParsedURIInfo
    {
        std::string Endpoint;
        std::string Protocol;
        std::string Domain;
        std::string Path;
        unsigned short Port;
    };

    static ParsedURIInfo ParseMultiplayerServiceUriEndPoint(const std::string& MultiplayerServiceUriEndpoint);

private:
    void ReceiveThreadFunc();
    void HandleReceiveError(const std::string& Message);

    Poco::Net::WebSocket* PocoWebSocket;

    std::thread ReceiveThread;
    std::mutex Mutex;
    std::atomic_bool ReceiveReady;
    ReceiveHandler ReceiveCallback;
    std::atomic_bool StopFlag;

<<<<<<< HEAD
    std::string AccessToken;
=======
    csp::common::LogSystem& LogSystem;
>>>>>>> 2bc3a21a
};

} // namespace csp::multiplayer<|MERGE_RESOLUTION|>--- conflicted
+++ resolved
@@ -35,11 +35,7 @@
 class CSPWebSocketClientPOCO : public IWebSocketClient
 {
 public:
-<<<<<<< HEAD
-    CSPWebSocketClientPOCO(const std::string& AccessToken) noexcept;
-=======
-    CSPWebSocketClientPOCO(csp::common::LogSystem& LogSystem) noexcept;
->>>>>>> 2bc3a21a
+    CSPWebSocketClientPOCO(const std::string& AccessToken, csp::common::LogSystem& LogSystem) noexcept;
     ~CSPWebSocketClientPOCO();
 
     void Start(const std::string& Url, CallbackHandler Callback) override;
@@ -70,11 +66,8 @@
     ReceiveHandler ReceiveCallback;
     std::atomic_bool StopFlag;
 
-<<<<<<< HEAD
     std::string AccessToken;
-=======
     csp::common::LogSystem& LogSystem;
->>>>>>> 2bc3a21a
 };
 
 } // namespace csp::multiplayer