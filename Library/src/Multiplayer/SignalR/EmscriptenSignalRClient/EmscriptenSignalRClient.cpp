--- conflicted
+++ resolved
@@ -15,13 +15,6 @@
  */
 #include "EmscriptenSignalRClient.h"
 
-<<<<<<< HEAD
-#include "Debug/Logging.h"
-=======
-#include "CSP/CSPFoundation.h"
-#include "Web/HttpAuth.h"
->>>>>>> 2bc3a21a
-
 #include <assert.h>
 #include <iostream>
 
