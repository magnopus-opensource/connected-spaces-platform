/*
 * Copyright 2023 Magnopus LLC

 * Licensed under the Apache License, Version 2.0 (the "License");
 * you may not use this file except in compliance with the License.
 * You may obtain a copy of the License at
 *
 *     http://www.apache.org/licenses/LICENSE-2.0
 *
 * Unless required by applicable law or agreed to in writing, software
 * distributed under the License is distributed on an "AS IS" BASIS,
 * WITHOUT WARRANTIES OR CONDITIONS OF ANY KIND, either express or implied.
 * See the License for the specific language governing permissions and
 * limitations under the License.
 */
#include "CSP/Multiplayer/SpaceEntity.h"

#include "CSP/Common/StringFormat.h"
#include "CSP/Multiplayer/Components/AnimatedModelSpaceComponent.h"
#include "CSP/Multiplayer/Components/AudioSpaceComponent.h"
#include "CSP/Multiplayer/Components/AvatarSpaceComponent.h"
#include "CSP/Multiplayer/Components/ButtonSpaceComponent.h"
#include "CSP/Multiplayer/Components/CinematicCameraSpaceComponent.h"
#include "CSP/Multiplayer/Components/CollisionSpaceComponent.h"
#include "CSP/Multiplayer/Components/ConversationSpaceComponent.h"
#include "CSP/Multiplayer/Components/CustomSpaceComponent.h"
#include "CSP/Multiplayer/Components/ECommerceSpaceComponent.h"
#include "CSP/Multiplayer/Components/ExternalLinkSpaceComponent.h"
#include "CSP/Multiplayer/Components/FiducialMarkerSpaceComponent.h"
#include "CSP/Multiplayer/Components/FogSpaceComponent.h"
#include "CSP/Multiplayer/Components/GaussianSplatSpaceComponent.h"
#include "CSP/Multiplayer/Components/HotspotSpaceComponent.h"
#include "CSP/Multiplayer/Components/ImageSpaceComponent.h"
#include "CSP/Multiplayer/Components/LightSpaceComponent.h"
#include "CSP/Multiplayer/Components/PortalSpaceComponent.h"
#include "CSP/Multiplayer/Components/ReflectionSpaceComponent.h"
#include "CSP/Multiplayer/Components/ScriptSpaceComponent.h"
#include "CSP/Multiplayer/Components/SplineSpaceComponent.h"
#include "CSP/Multiplayer/Components/StaticModelSpaceComponent.h"
#include "CSP/Multiplayer/Components/TextSpaceComponent.h"
#include "CSP/Multiplayer/Components/VideoPlayerSpaceComponent.h"
#include "CSP/Multiplayer/MultiPlayerConnection.h"
#include "CSP/Multiplayer/Script/EntityScript.h"
#include "CSP/Multiplayer/SpaceEntitySystem.h"
#include "Debug/Logging.h"
#include "Memory/Memory.h"
#include "Multiplayer/Script/EntityScriptBinding.h"
#include "Multiplayer/Script/EntityScriptInterface.h"
#include "Multiplayer/SpaceEntityKeys.h"
#include "signalrclient/signalr_value.h"

#include <chrono>
#include <glm/gtc/quaternion.hpp>
#include <thread>

using namespace std::chrono;

// Queue pending script property updates
// #define CSP_ENTITY_SCRIPT_UPDATE_DEFERRED

namespace csp::multiplayer
{

glm::mat4 computeParentMat4(const SpaceTransform& ParentSpaceTransform)
{
    glm::mat4 ParentTranslate = glm::translate(
        glm::mat4(1.0f), glm::vec3(ParentSpaceTransform.Position.X, ParentSpaceTransform.Position.Y, ParentSpaceTransform.Position.Z));
    glm::quat ParentOrientation { ParentSpaceTransform.Rotation.W, ParentSpaceTransform.Rotation.X, ParentSpaceTransform.Rotation.Y,
        ParentSpaceTransform.Rotation.Z };

    glm::mat4 ParentRotation(ParentOrientation);
    glm::mat4 ParentScale
        = glm::scale(glm::mat4(1.0f), glm::vec3(ParentSpaceTransform.Scale.X, ParentSpaceTransform.Scale.Y, ParentSpaceTransform.Scale.Z));
    glm::mat4 ParentTransform = ParentTranslate * ParentRotation * ParentScale;
    return ParentTransform;
}

inline uint32_t CheckedUInt64ToUint32(uint64_t Value)
{
    assert(Value <= UINT32_MAX);
    uint32_t ValueAsUInt32 = static_cast<uint32_t>(Value);
    return ValueAsUInt32;
}

SpaceEntity::SpaceEntity()
    : EntitySystem(nullptr)
    , Type(SpaceEntityType::Avatar)
    , Id(0)
    , IsTransferable(true)
    , IsPersistant(true)
    , OwnerId(0)
    , ParentId(nullptr)
    , ShouldUpdateParent(false)
    , Transform { { 0, 0, 0 }, { 0, 0, 0, 1 }, { 1, 1, 1 } }
    , ThirdPartyPlatform(csp::systems::EThirdPartyPlatform::NONE)
    , ThirdPartyRef("")
    , SelectedId(0)
    , Parent(nullptr)
    , EntityLock(LockType::None)
    , NextComponentId(COMPONENT_KEY_START_COMPONENTS)
<<<<<<< HEAD
    , Script(CSP_NEW EntityScript(this, nullptr))
    , ScriptInterface(CSP_NEW EntityScriptInterface(this))
    , EntityMutexLock(CSP_NEW std::mutex)
    , ComponentsLock(CSP_NEW std::mutex)
    , PropertiesLock(CSP_NEW std::mutex)
    , RefCount(CSP_NEW std::atomic_int(0))
=======
    , Script(this, nullptr)
    , ScriptInterface(std::make_unique<EntityScriptInterface>(this))
>>>>>>> bbd71ecc
    , TimeOfLastPatch(0)
{
}

SpaceEntity::SpaceEntity(SpaceEntitySystem* InEntitySystem)
    : EntitySystem(InEntitySystem)
    , Type(SpaceEntityType::Avatar)
    , Id(0)
    , IsTransferable(true)
    , IsPersistant(true)
    , OwnerId(0)
    , ParentId(nullptr)
    , ShouldUpdateParent(false)
    , Transform { { 0, 0, 0 }, { 0, 0, 0, 1 }, { 1, 1, 1 } }
    , ThirdPartyPlatform(csp::systems::EThirdPartyPlatform::NONE)
    , ThirdPartyRef("")
    , SelectedId(0)
    , Parent(nullptr)
    , EntityLock(LockType::None)
    , NextComponentId(COMPONENT_KEY_START_COMPONENTS)
<<<<<<< HEAD
    , Script(CSP_NEW EntityScript(this, InEntitySystem))
    , ScriptInterface(CSP_NEW EntityScriptInterface(this))
    , EntityMutexLock(CSP_NEW std::mutex)
    , ComponentsLock(CSP_NEW std::mutex)
    , PropertiesLock(CSP_NEW std::mutex)
    , RefCount(CSP_NEW std::atomic_int(0))
=======
    , Script(this, InEntitySystem)
    , ScriptInterface(std::make_unique<EntityScriptInterface>(this))
>>>>>>> bbd71ecc
    , TimeOfLastPatch(0)
{
}

SpaceEntity::~SpaceEntity()
{
    auto& Keys = *Components.Keys();

    auto i = 0;
    for (i = 0; i < Keys.Size(); ++i)
    {
        CSP_DELETE(Components[Keys[i]]);
    }
<<<<<<< HEAD

    CSP_DELETE(Script);
    CSP_DELETE(ScriptInterface);

    CSP_DELETE(EntityMutexLock);
    CSP_DELETE(ComponentsLock);
    CSP_DELETE(PropertiesLock);
    CSP_DELETE(RefCount);
=======
>>>>>>> bbd71ecc
}

uint64_t SpaceEntity::GetId() const { return Id; }

uint64_t SpaceEntity::GetOwnerId() const { return OwnerId; }

const csp::common::String& SpaceEntity::GetName() const { return Name; }

void SpaceEntity::SetName(const csp::common::String& Value)
{
    if (!IsModifiable())
    {
        CSP_LOG_ERROR_FORMAT("Entity is not modifiable, you can only modify entities that have transferable ownership, or which you already are the "
                             "owner of. Entity name: %s",
            Name.c_str());
        return;
    }

    std::scoped_lock<std::mutex> PropertiesLocker(PropertiesLock);

    DirtyProperties.Remove(COMPONENT_KEY_VIEW_ENTITYNAME);

    if (Name != Value)
    {
        DirtyProperties[COMPONENT_KEY_VIEW_ENTITYNAME] = Value;
    }
}

const SpaceTransform& SpaceEntity::GetTransform() const { return Transform; }

SpaceTransform SpaceEntity::GetGlobalTransform() const
{
    if (Parent != nullptr)
    {
        SpaceTransform GlobalTransform;
        GlobalTransform.Position = GetGlobalPosition();
        GlobalTransform.Rotation = GetGlobalRotation();
        GlobalTransform.Scale = GetGlobalScale();
        return GlobalTransform;
    }
    return Transform;
}

const csp::common::Vector3& SpaceEntity::GetPosition() const { return Transform.Position; }

csp::common::Vector3 SpaceEntity::GetGlobalPosition() const
{
    if (Parent != nullptr)
    {
        glm::mat4 ParentTransform = computeParentMat4(Parent->GetGlobalTransform());

        glm::vec3 GlobalEntityPosition = ParentTransform * glm::vec4(Transform.Position.X, Transform.Position.Y, Transform.Position.Z, 1.0f);

        return { GlobalEntityPosition.x, GlobalEntityPosition.y, GlobalEntityPosition.z };
    }
    else
        return Transform.Position;
}

void SpaceEntity::SetPosition(const csp::common::Vector3& Value)
{
    if (!IsModifiable())
    {
        CSP_LOG_ERROR_FORMAT("Entity is not modifiable, you can only modify entities that have transferable ownership, or which you already are the "
                             "owner of. Entity name: %s",
            Name.c_str());
        return;
    }

    std::scoped_lock<std::mutex> PropertiesLocker(PropertiesLock);

    DirtyProperties.Remove(COMPONENT_KEY_VIEW_POSITION);

    if (Transform.Position != Value)
    {
        DirtyProperties[COMPONENT_KEY_VIEW_POSITION] = Value;
    }
}

const csp::common::Vector4& SpaceEntity::GetRotation() const { return Transform.Rotation; }

csp::common::Vector4 SpaceEntity::GetGlobalRotation() const
{
    if (Parent != nullptr)
    {
        csp::common::Vector4 GlobalRotation = Parent->GetGlobalRotation();
        glm::quat Orientation { Transform.Rotation.W, Transform.Rotation.X, Transform.Rotation.Y, Transform.Rotation.Z };
        glm::quat GlobalOrientation(GlobalRotation.W, GlobalRotation.X, GlobalRotation.Y, GlobalRotation.Z);

        glm::quat FinalOrientation = GlobalOrientation * Orientation;
        return csp::common::Vector4 { FinalOrientation.x, FinalOrientation.y, FinalOrientation.z, FinalOrientation.w };
    }
    else
        return Transform.Rotation;
}

void SpaceEntity::SetRotation(const csp::common::Vector4& Value)
{
    if (!IsModifiable())
    {
        CSP_LOG_ERROR_FORMAT("Entity is not modifiable, you can only modify entities that have transferable ownership, or which you already are the "
                             "owner of. Entity name: %s",
            Name.c_str());
        return;
    }

    std::scoped_lock<std::mutex> PropertiesLocker(PropertiesLock);

    DirtyProperties.Remove(COMPONENT_KEY_VIEW_ROTATION);

    if (Transform.Rotation != Value)
    {
        DirtyProperties[COMPONENT_KEY_VIEW_ROTATION] = Value;
    }
}

const csp::common::Vector3& SpaceEntity::GetScale() const { return Transform.Scale; }

csp::common::Vector3 SpaceEntity::GetGlobalScale() const
{
    if (Parent != nullptr)
        return Parent->GetGlobalScale() * Transform.Scale;
    return Transform.Scale;
}

void SpaceEntity::SetScale(const csp::common::Vector3& Value)
{
    if (!IsModifiable())
    {
        CSP_LOG_ERROR_FORMAT("Entity is not modifiable, you can only modify entities that have transferable ownership, or which you already are the "
                             "owner of. Entity name: %s",
            Name.c_str());
        return;
    }

    std::scoped_lock<std::mutex> PropertiesLocker(PropertiesLock);

    DirtyProperties.Remove(COMPONENT_KEY_VIEW_SCALE);

    if (Transform.Scale != Value)
    {
        DirtyProperties[COMPONENT_KEY_VIEW_SCALE] = Value;
    }
}

bool SpaceEntity::GetIsTransient() const { return !IsPersistant; }

const csp::common::String& SpaceEntity::GetThirdPartyRef() const { return ThirdPartyRef; }

void SpaceEntity::SetThirdPartyRef(const csp::common::String& InThirdPartyRef)
{
    if (!IsModifiable())
    {
        CSP_LOG_ERROR_FORMAT("Entity is not modifiable, you can only modify entities that have transferable ownership, or which you already are the "
                             "owner of. Entity name: %s",
            Name.c_str());
        return;
    }

    std::scoped_lock<std::mutex> PropertiesLocker(PropertiesLock);

    DirtyProperties.Remove(COMPONENT_KEY_VIEW_THIRDPARTYREF);

    if (ThirdPartyRef != InThirdPartyRef)
    {
        DirtyProperties[COMPONENT_KEY_VIEW_THIRDPARTYREF] = InThirdPartyRef;
    }
}

void SpaceEntity::SetThirdPartyPlatformType(const csp::systems::EThirdPartyPlatform InThirdPartyPlatformType)
{
    if (!IsModifiable())
    {
        CSP_LOG_ERROR_FORMAT("Entity is not modifiable, you can only modify entities that have transferable ownership, or which you already are the "
                             "owner of. Entity name: %s",
            Name.c_str());
        return;
    }

    std::scoped_lock<std::mutex> PropertiesLocker(PropertiesLock);

    DirtyProperties.Remove(COMPONENT_KEY_VIEW_THIRDPARTYPLATFORM);

    if (ThirdPartyPlatform != InThirdPartyPlatformType)
    {
        DirtyProperties[COMPONENT_KEY_VIEW_THIRDPARTYPLATFORM] = ReplicatedValue(static_cast<int64_t>(InThirdPartyPlatformType));
    }
}

const csp::systems::EThirdPartyPlatform SpaceEntity::GetThirdPartyPlatformType() const { return ThirdPartyPlatform; }

SpaceEntityType SpaceEntity::GetEntityType() const { return Type; }

SpaceEntitySystem* SpaceEntity::GetSpaceEntitySystem() { return EntitySystem; }

void SpaceEntity::SetParentId(uint64_t InParentId)
{
    // If the current parentid differs from the input
    if (ParentId.HasValue() == false || InParentId != *ParentId)
    {
        ParentId = InParentId;
        ShouldUpdateParent = true;
    }
}

void SpaceEntity::RemoveParentEntity()
{
    if (ParentId.HasValue())
    {
        ParentId = nullptr;
        ShouldUpdateParent = true;
    }
}

SpaceEntity* SpaceEntity::GetParentEntity() const { return Parent; }

void SpaceEntity::CreateChildEntity(const csp::common::String& InName, const SpaceTransform& InSpaceTransform, EntityCreatedCallback Callback)
{
    EntitySystem->CreateObjectInternal(InName, GetId(), InSpaceTransform, Callback);
}

const csp::common::List<SpaceEntity*>* SpaceEntity::GetChildEntities() const { return &ChildEntities; }

void SpaceEntity::QueueUpdate()
{
    if (EntitySystem)
    {
        EntitySystem->QueueEntityUpdate(this);
    }
}

void SpaceEntity::Destroy(CallbackHandler Callback)
{
    if (EntitySystem)
    {
        EntitySystem->DestroyEntity(this, Callback);
    }
}

void SpaceEntity::SetUpdateCallback(UpdateCallback Callback) { EntityUpdateCallback = Callback; }

void SpaceEntity::SetDestroyCallback(DestroyCallback Callback) { EntityDestroyCallback = Callback; }

void SpaceEntity::SetPatchSentCallback(CallbackHandler Callback) { EntityPatchSentCallback = Callback; }

void SpaceEntity::MarkForUpdate()
{
    if (EntitySystem)
    {
#if defined(CSP_ENTITY_SCRIPT_UPDATE_DEFERRED)
        EntitySystem->MarkEntityForUpdate(this);
#else
        EntitySystem->QueueEntityUpdate(this);
#endif
    }
}

const csp::common::Map<uint16_t, ComponentBase*>* SpaceEntity::GetComponents() const { return &Components; }

ComponentBase* SpaceEntity::GetComponent(uint16_t Key)
{
    if (Components.HasKey(Key))
    {
        return Components[Key];
    }
    else
    {
        return nullptr;
    }
}

ComponentBase* SpaceEntity::AddComponent(ComponentType Type)
{
    std::scoped_lock<std::mutex> ComponentsLocker(ComponentsLock);

    if (Type == ComponentType::ScriptData)
    {
        ComponentBase* ScriptComponent = FindFirstComponentOfType(ComponentType::ScriptData, true);

        if (ScriptComponent)
        {
            CSP_LOG_MSG(csp::systems::LogLevel::Warning, "AddComponent: Script Component already exists on this entity.");

            // Return the existing script component
            return nullptr;
        }
    }

    auto ComponentId = GenerateComponentId();
    auto* Component = InstantiateComponent(ComponentId, Type);

    // If Component is null, component has not been instantiated, so is skipped.
    if (Component != nullptr)
    {
        DirtyComponents[ComponentId] = DirtyComponent { Component, ComponentUpdateType::Add };
    }

    return Component;
}

void SpaceEntity::RemoveComponent(uint16_t Key)
{
    std::scoped_lock<std::mutex> ComponentsLocker(ComponentsLock);

    if (!TransientDeletionComponentIds.Contains(Key) || Components.HasKey(Key))
    {
        DirtyComponents.Remove(Key);
        TransientDeletionComponentIds.Append(Key);
    }
    else
    {
        CSP_LOG_ERROR_MSG("RemoveComponent: No Component with the specified key found!");
    }
}

void SpaceEntity::SerialisePatch(IEntitySerialiser& Serialiser) const
{
    std::scoped_lock<std::mutex> ComponentsLocker(ComponentsLock);

    Serialiser.BeginEntity();
    {
        /*
         * class EntityMessagePatch
         * [0] uint Id
         * [1] uint OwnerId
         * [2] bool Destroy
         * [3] [bool, uint?] ParentId    ((true, id) to set new parent, (true, null) to remove parent, (false, null) to not change parent)
         * [4] map<uint, vec> Components
         */
        Serialiser.WriteUInt64(Id);
        Serialiser.WriteUInt64(OwnerId);
        Serialiser.WriteBool(false); // Destroy
        Serialiser.BeginArray(); // ParentId
        {
            Serialiser.WriteBool(ShouldUpdateParent);
            ParentId.HasValue() ? Serialiser.WriteUInt64(*ParentId) : Serialiser.WriteNull();
        }
        Serialiser.EndArray();

        Serialiser.BeginComponents();
        {
            if (DirtyProperties.HasKey(COMPONENT_KEY_VIEW_ENTITYNAME))
            {
                Serialiser.AddViewComponent(COMPONENT_KEY_VIEW_ENTITYNAME, DirtyProperties[COMPONENT_KEY_VIEW_ENTITYNAME].GetString());
            }
            if (DirtyProperties.HasKey(COMPONENT_KEY_VIEW_POSITION))
            {
                Serialiser.AddViewComponent(COMPONENT_KEY_VIEW_POSITION, DirtyProperties[COMPONENT_KEY_VIEW_POSITION].GetVector3());
            }
            if (DirtyProperties.HasKey(COMPONENT_KEY_VIEW_ROTATION))
            {
                Serialiser.AddViewComponent(COMPONENT_KEY_VIEW_ROTATION, DirtyProperties[COMPONENT_KEY_VIEW_ROTATION].GetVector4());
            }
            if (DirtyProperties.HasKey(COMPONENT_KEY_VIEW_SCALE))
            {
                Serialiser.AddViewComponent(COMPONENT_KEY_VIEW_SCALE, DirtyProperties[COMPONENT_KEY_VIEW_SCALE].GetVector3());
            }
            if (DirtyProperties.HasKey(COMPONENT_KEY_VIEW_SELECTEDCLIENTID))
            {
                Serialiser.AddViewComponent(COMPONENT_KEY_VIEW_SELECTEDCLIENTID, DirtyProperties[COMPONENT_KEY_VIEW_SELECTEDCLIENTID].GetInt());
            }
            if (DirtyProperties.HasKey(COMPONENT_KEY_VIEW_THIRDPARTYREF))
            {
                Serialiser.AddViewComponent(COMPONENT_KEY_VIEW_THIRDPARTYREF, DirtyProperties[COMPONENT_KEY_VIEW_THIRDPARTYREF].GetString());
            }
            if (DirtyProperties.HasKey(COMPONENT_KEY_VIEW_THIRDPARTYPLATFORM))
            {
                Serialiser.AddViewComponent(COMPONENT_KEY_VIEW_THIRDPARTYPLATFORM, DirtyProperties[COMPONENT_KEY_VIEW_THIRDPARTYREF].GetInt());
            }
            if (DirtyProperties.HasKey(COMPONENT_KEY_VIEW_LOCKTYPE))
            {
                Serialiser.AddViewComponent(COMPONENT_KEY_VIEW_LOCKTYPE, DirtyProperties[COMPONENT_KEY_VIEW_LOCKTYPE].GetInt());
            }

            assert(DirtyComponents.Size() < COMPONENT_KEY_END_COMPONENTS - COMPONENT_KEY_START_COMPONENTS);

            const csp::common::Array<uint16_t>& DirtyComponentKeys = *DirtyComponents.Keys();

            int i = 0;
            for (i = 0; i < DirtyComponentKeys.Size(); ++i)
            {
                if (DirtyComponents[DirtyComponentKeys[i]].Component != nullptr)
                {
                    auto* Component = DirtyComponents[DirtyComponentKeys[i]].Component;

                    SerialiseComponent(Serialiser, Component);
                }
                else
                {
                    assert(DirtyComponents[DirtyComponentKeys[i]].Component != nullptr && "DirtyComponent given a null component!");
                }
            }

            ComponentBase DeletionComponent(ComponentType::Delete, const_cast<SpaceEntity*>(this));

            for (i = 0; i < TransientDeletionComponentIds.Size(); ++i)
            {
                DeletionComponent.Id = TransientDeletionComponentIds[i];
                SerialiseComponent(Serialiser, &DeletionComponent);
            }

            CSP_DELETE(&DirtyComponentKeys);
        }
        Serialiser.EndComponents();
    }
    Serialiser.EndEntity();
}

void SpaceEntity::Serialise(IEntitySerialiser& Serialiser) const
{
    std::scoped_lock<std::mutex> ComponentsLocker(ComponentsLock);

    Serialiser.BeginEntity();
    {
        Serialiser.WriteUInt64(Id);
        Serialiser.WriteUInt64((uint64_t)Type); // PrefabId
        Serialiser.WriteBool(IsTransferable); // IsTransferable
        Serialiser.WriteBool(IsPersistant);
        Serialiser.WriteUInt64(OwnerId);
        ParentId.HasValue() ? Serialiser.WriteUInt64(*ParentId) : Serialiser.WriteNull(); // ParentId

        Serialiser.BeginComponents();
        {
            Serialiser.AddViewComponent(COMPONENT_KEY_VIEW_ENTITYNAME, Name);
            Serialiser.AddViewComponent(COMPONENT_KEY_VIEW_POSITION, Transform.Position);
            Serialiser.AddViewComponent(COMPONENT_KEY_VIEW_ROTATION, Transform.Rotation);
            Serialiser.AddViewComponent(COMPONENT_KEY_VIEW_SCALE, Transform.Scale);
            Serialiser.AddViewComponent(COMPONENT_KEY_VIEW_SELECTEDCLIENTID, static_cast<int64_t>(SelectedId));
            Serialiser.AddViewComponent(COMPONENT_KEY_VIEW_THIRDPARTYPLATFORM, static_cast<int64_t>(ThirdPartyPlatform));
            Serialiser.AddViewComponent(COMPONENT_KEY_VIEW_THIRDPARTYREF, ThirdPartyRef);
            Serialiser.AddViewComponent(COMPONENT_KEY_VIEW_LOCKTYPE, static_cast<int64_t>(EntityLock));

            assert(DirtyComponents.Size() < COMPONENT_KEY_END_COMPONENTS - COMPONENT_KEY_START_COMPONENTS);

            const csp::common::Array<uint16_t>& DirtyComponentKeys = *DirtyComponents.Keys();

            for (int i = 0; i < DirtyComponentKeys.Size(); ++i)
            {
                auto* Component = DirtyComponents[DirtyComponentKeys[i]].Component;

                SerialiseComponent(Serialiser, Component);
            }

            CSP_DELETE(&DirtyComponentKeys);
        }
        Serialiser.EndComponents();
    }
    Serialiser.EndEntity();
}

void SpaceEntity::Deserialise(IEntityDeserialiser& Deserialiser)
{
    std::scoped_lock<std::mutex> ComponentsLocker(ComponentsLock);

    Deserialiser.EnterEntity();
    {
        Id = Deserialiser.ReadUInt64();
        Type = (SpaceEntityType)Deserialiser.ReadUInt64();
        IsTransferable = Deserialiser.ReadBool();
        IsPersistant = Deserialiser.ReadBool();
        OwnerId = Deserialiser.ReadUInt64();

        if (Deserialiser.NextValueIsNull())
        {
            ParentId = nullptr;
            Deserialiser.Skip();
        }
        else
        {
            ParentId = Deserialiser.ReadUInt64();
        }

        assert(Id > 0);

        Deserialiser.EnterComponents();
        {
            [[maybe_unused]] auto ComponentCount = Deserialiser.GetNumComponents();
            auto RealComponentCount = Deserialiser.GetNumRealComponents();

            assert(ComponentCount >= 3 && "SpaceObject should have at least 4 components!");
            // assert(RealComponentCount >= 1 && "SpaceObject should have at least 1 non-view component!");

            uint16_t ComponentId;
            uint64_t _ComponentType;

            while (RealComponentCount--)
            {
                Deserialiser.EnterComponent(ComponentId, _ComponentType);
                {
                    auto Type = (ComponentType)_ComponentType;

                    if (Type != ComponentType::Invalid)
                    {
                        auto* Component = InstantiateComponent(ComponentId, Type);

                        // if Component == nullptr component has not been instantiated, so is skipped.
                        if (Component != nullptr)
                        {
                            Components[ComponentId] = Component;

                            for (int i = 0; i < Deserialiser.GetNumProperties(); ++i)
                            {
                                uint64_t PropertyKey;
                                auto PropertyValue = Deserialiser.ReadProperty(PropertyKey);

                                uint32_t Key = CheckedUInt64ToUint32(PropertyKey);
                                Component->Properties[Key] = PropertyValue;
                            }
                        }
                    }
                }
                Deserialiser.LeaveComponent();
            }

            Name = Deserialiser.GetViewComponent(COMPONENT_KEY_VIEW_ENTITYNAME).GetString();
            Transform.Position = Deserialiser.GetViewComponent(COMPONENT_KEY_VIEW_POSITION).GetVector3();
            Transform.Rotation = Deserialiser.GetViewComponent(COMPONENT_KEY_VIEW_ROTATION).GetVector4();
            Transform.Scale = Deserialiser.GetViewComponent(COMPONENT_KEY_VIEW_SCALE).GetVector3();

            const ReplicatedValue SelectedIdValue = Deserialiser.GetViewComponent(COMPONENT_KEY_VIEW_SELECTEDCLIENTID);

            if (SelectedIdValue.GetReplicatedValueType() != ReplicatedValueType::InvalidType)
            {
                SelectedId = Deserialiser.GetViewComponent(COMPONENT_KEY_VIEW_SELECTEDCLIENTID).GetInt();
            }

            // Space entities created with versions of Connected Spaces Platform prior to 3.16 do not have these properties
            if (Deserialiser.HasViewComponent(COMPONENT_KEY_VIEW_THIRDPARTYPLATFORM))
            {
                auto Value = Deserialiser.GetViewComponent(COMPONENT_KEY_VIEW_THIRDPARTYPLATFORM).GetInt();
                ThirdPartyPlatform = static_cast<csp::systems::EThirdPartyPlatform>(Value);
            }

            if (Deserialiser.HasViewComponent(COMPONENT_KEY_VIEW_THIRDPARTYREF))
            {
                ThirdPartyRef = Deserialiser.GetViewComponent(COMPONENT_KEY_VIEW_THIRDPARTYREF).GetString();
            }

            if (Deserialiser.HasViewComponent(COMPONENT_KEY_VIEW_LOCKTYPE))
            {
                auto Value = Deserialiser.GetViewComponent(COMPONENT_KEY_VIEW_LOCKTYPE).GetInt();
                EntityLock = static_cast<LockType>(Value);
            }
        }
        Deserialiser.LeaveComponents();
    }
    Deserialiser.LeaveEntity();
}

void SpaceEntity::DeserialiseFromPatch(IEntityDeserialiser& Deserialiser)
{
    SpaceEntityUpdateFlags UpdateFlags = SpaceEntityUpdateFlags(0);

    std::scoped_lock<std::mutex> ComponentsLocker(ComponentsLock);

    csp::common::Array<ComponentUpdateInfo> ComponentUpdates(0);

    if (!Deserialiser.NextValueIsNull()) // It is valid for entities to not have components
    {
        Deserialiser.EnterComponents();
        {
            auto RealComponentCount = Deserialiser.GetNumRealComponents();
            ComponentUpdates = csp::common::Array<ComponentUpdateInfo>(RealComponentCount);

            uint16_t ComponentKey;
            uint64_t _ComponentType;

            if (Deserialiser.HasViewComponent(COMPONENT_KEY_VIEW_ENTITYNAME))
            {
                Name = Deserialiser.GetViewComponent(COMPONENT_KEY_VIEW_ENTITYNAME).GetString();
                UpdateFlags = SpaceEntityUpdateFlags(UpdateFlags | UPDATE_FLAGS_NAME);
            }

            if (Deserialiser.HasViewComponent(COMPONENT_KEY_VIEW_POSITION))
            {
                Transform.Position = Deserialiser.GetViewComponent(COMPONENT_KEY_VIEW_POSITION).GetVector3();
                UpdateFlags = SpaceEntityUpdateFlags(UpdateFlags | UPDATE_FLAGS_POSITION);
            }

            if (Deserialiser.HasViewComponent(COMPONENT_KEY_VIEW_ROTATION))
            {
                Transform.Rotation = Deserialiser.GetViewComponent(COMPONENT_KEY_VIEW_ROTATION).GetVector4();
                UpdateFlags = SpaceEntityUpdateFlags(UpdateFlags | UPDATE_FLAGS_ROTATION);
            }

            if (Deserialiser.HasViewComponent(COMPONENT_KEY_VIEW_SCALE))
            {
                Transform.Scale = Deserialiser.GetViewComponent(COMPONENT_KEY_VIEW_SCALE).GetVector3();
                UpdateFlags = SpaceEntityUpdateFlags(UpdateFlags | UPDATE_FLAGS_SCALE);
            }

            if (Deserialiser.HasViewComponent(COMPONENT_KEY_VIEW_SELECTEDCLIENTID))
            {
                SelectedId = Deserialiser.GetViewComponent(COMPONENT_KEY_VIEW_SELECTEDCLIENTID).GetInt();
                UpdateFlags = SpaceEntityUpdateFlags(UpdateFlags | UPDATE_FLAGS_SELECTION_ID);
            }

            if (Deserialiser.HasViewComponent(COMPONENT_KEY_VIEW_THIRDPARTYREF))
            {
                ThirdPartyRef = Deserialiser.GetViewComponent(COMPONENT_KEY_VIEW_THIRDPARTYREF).GetString();
                UpdateFlags = SpaceEntityUpdateFlags(UpdateFlags | UPDATE_FLAGS_THIRD_PARTY_REF);
            }

            if (Deserialiser.HasViewComponent(COMPONENT_KEY_VIEW_THIRDPARTYPLATFORM))
            {
                ThirdPartyPlatform
                    = static_cast<csp::systems::EThirdPartyPlatform>(Deserialiser.GetViewComponent(COMPONENT_KEY_VIEW_THIRDPARTYPLATFORM).GetInt());
                UpdateFlags = SpaceEntityUpdateFlags(UpdateFlags | UPDATE_FLAGS_THIRD_PARTY_PLATFORM);
            }

            if (Deserialiser.HasViewComponent(COMPONENT_KEY_VIEW_LOCKTYPE))
            {
                EntityLock = static_cast<LockType>(Deserialiser.GetViewComponent(COMPONENT_KEY_VIEW_LOCKTYPE).GetInt());
                UpdateFlags = SpaceEntityUpdateFlags(UpdateFlags | UPDATE_FLAGS_LOCK_TYPE);
            }

            if (RealComponentCount > 0)
            {
                UpdateFlags = SpaceEntityUpdateFlags(UpdateFlags | UPDATE_FLAGS_COMPONENTS);

                while (RealComponentCount--)
                {
                    Deserialiser.EnterComponent(ComponentKey, _ComponentType);
                    {
                        auto UpdateType = ComponentUpdateType::Update;

                        if (!Components.HasKey(ComponentKey))
                        {
                            UpdateType = ComponentUpdateType::Add;
                        }
                        else if (Components[ComponentKey]->GetComponentType() != (ComponentType)_ComponentType)
                        {
                            UpdateType = ComponentUpdateType::Delete;
                        }

                        ComponentUpdates[RealComponentCount].ComponentId = ComponentKey;
                        ComponentUpdates[RealComponentCount].UpdateType = UpdateType;

                        switch (UpdateType)
                        {
                        case ComponentUpdateType::Update:
                        {
                            auto* Component = Components[ComponentKey];

                            for (int i = 0; i < Deserialiser.GetNumProperties(); ++i)
                            {
                                uint64_t PropertyKey;
                                auto PropertyValue = Deserialiser.ReadProperty(PropertyKey);

                                uint32_t Key = CheckedUInt64ToUint32(PropertyKey);
                                Component->SetPropertyFromPatch(Key, PropertyValue);
                            }

                            break;
                        }
                        case ComponentUpdateType::Add:
                        {
                            auto* Component = InstantiateComponent(ComponentKey, (ComponentType)_ComponentType);
                            // if Component != nullptr component has not been Instantiate, so is skipped.
                            if (Component != nullptr)
                            {
                                for (int i = 0; i < Deserialiser.GetNumProperties(); ++i)
                                {
                                    uint64_t PropertyKey;
                                    auto PropertyValue = Deserialiser.ReadProperty(PropertyKey);

                                    uint32_t Key = CheckedUInt64ToUint32(PropertyKey);
                                    Component->SetPropertyFromPatch(Key, PropertyValue);
                                }

                                Components[ComponentKey] = Component;
                            }
                            break;
                        }
                        case ComponentUpdateType::Delete:
                            DestroyComponent(ComponentKey);
                            break;
                        default:
                            assert(false && "Unknown component update type!");
                            break;
                        }
                    }
                    Deserialiser.LeaveComponent();
                }
            }
        }
        Deserialiser.LeaveComponents();
    }

    if (ShouldUpdateParent)
    {
        EntitySystem->ResolveEntityHierarchy(this);
        UpdateFlags = static_cast<SpaceEntityUpdateFlags>(UpdateFlags | UPDATE_FLAGS_PARENT);
        ShouldUpdateParent = false;
    }

    if (UpdateFlags != 0 && EntityUpdateCallback != nullptr)
    {
        EntityUpdateCallback(this, UpdateFlags, ComponentUpdates);
    }
}

void SpaceEntity::ApplyLocalPatch(bool InvokeUpdateCallback)
{
    /// If we're sending patches to ourselves, don't apply local patches, as we'll be directly deserialising the data instead.
    if (!csp::systems::SystemsManager::Get().GetMultiplayerConnection()->GetAllowSelfMessagingFlag())
    {
        std::scoped_lock<std::mutex> PropertiesLocker(PropertiesLock);
        std::scoped_lock<std::mutex> ComponentsLocker(ComponentsLock);

        auto UpdateFlags = static_cast<SpaceEntityUpdateFlags>(0);

        const csp::common::Array<uint16_t>* DirtyComponentKeys = DirtyComponents.Keys();

        // Allocate a ComponentUpdates array (to pass update info to the client), with
        // sufficient size for all dirty components and scheduled deletions.
        csp::common::Array<ComponentUpdateInfo> ComponentUpdates(DirtyComponentKeys->Size() + TransientDeletionComponentIds.Size());

        if (DirtyComponentKeys->Size() > 0)
        {
            UpdateFlags = static_cast<SpaceEntityUpdateFlags>(UpdateFlags | UPDATE_FLAGS_COMPONENTS);

            for (int i = 0; i < DirtyComponentKeys->Size(); ++i)
            {
                uint16_t ComponentKey = DirtyComponentKeys->operator[](i);

                switch (DirtyComponents[ComponentKey].UpdateType)
                {
                case ComponentUpdateType::Add:
                    Components[ComponentKey] = DirtyComponents[ComponentKey].Component;
                    ComponentUpdates[i].ComponentId = DirtyComponents[ComponentKey].Component->GetId();
                    ComponentUpdates[i].UpdateType = ComponentUpdateType::Add;
                    break;
                case ComponentUpdateType::Delete:
                    DestroyComponent(ComponentKey);
                    ComponentUpdates[i].ComponentId = ComponentKey;
                    ComponentUpdates[i].UpdateType = ComponentUpdateType::Delete;
                    break;
                case ComponentUpdateType::Update:
                {
                    ComponentUpdates[i].ComponentId = DirtyComponents[ComponentKey].Component->GetId();
                    ComponentUpdates[i].UpdateType = ComponentUpdateType::Update;

                    // TODO: For the moment, we update all properties on a dirty component, in future we need to change this to per property
                    // replication. Components[DirtyComponents[i].Component->GetId()]->Properties = DirtyComponents[i].Component->DirtyProperties;

                    /*const csp::common::Map<uint32_t, ReplicatedValue> DirtyComponentProperties = DirtyComponents[i].Component->DirtyProperties;
                    const csp::common::Array<uint32_t>* DirtyComponentPropertyKeys			  = DirtyComponentProperties.Keys();

                    for (int j = 0; j < DirtyComponentPropertyKeys->Size(); j++)
                    {
                            uint32_t PropertyKey							  = DirtyComponentPropertyKeys->operator[](j);
                            Components[ComponentKey]->Properties[PropertyKey] = DirtyComponentProperties[PropertyKey];

                            ComponentUpdates[i].PropertyInfo[j].PropertyId = PropertyKey;
                            ComponentUpdates[i].PropertyInfo[j].UpdateType = ComponentUpdateType::Update;
                    }

                    DirtyComponents[i].Component->DirtyProperties.Clear();*/
                    break;
                }
                default:
                    break;
                }
            }

            DirtyComponents.Clear();
        }

        CSP_DELETE(DirtyComponentKeys);

        if (DirtyProperties.Size() > 0)
        {
            const csp::common::Array<uint16_t>* DirtyViewKeys = DirtyProperties.Keys();

            for (int i = 0; i < DirtyViewKeys->Size(); ++i)
            {
                uint16_t PropertyKey = DirtyViewKeys->operator[](i);
                switch (PropertyKey)
                {
                case COMPONENT_KEY_VIEW_ENTITYNAME:
                    Name = DirtyProperties[PropertyKey].GetString();
                    UpdateFlags = static_cast<SpaceEntityUpdateFlags>(UpdateFlags | UPDATE_FLAGS_NAME);
                    break;
                case COMPONENT_KEY_VIEW_POSITION:
                    Transform.Position = DirtyProperties[PropertyKey].GetVector3();
                    UpdateFlags = static_cast<SpaceEntityUpdateFlags>(UpdateFlags | UPDATE_FLAGS_POSITION);
                    break;
                case COMPONENT_KEY_VIEW_ROTATION:
                    Transform.Rotation = DirtyProperties[PropertyKey].GetVector4();
                    UpdateFlags = static_cast<SpaceEntityUpdateFlags>(UpdateFlags | UPDATE_FLAGS_ROTATION);
                    break;
                case COMPONENT_KEY_VIEW_SCALE:
                    Transform.Scale = DirtyProperties[PropertyKey].GetVector3();
                    UpdateFlags = static_cast<SpaceEntityUpdateFlags>(UpdateFlags | UPDATE_FLAGS_SCALE);
                    break;
                case COMPONENT_KEY_VIEW_SELECTEDCLIENTID:
                    SelectedId = DirtyProperties[PropertyKey].GetInt();
                    UpdateFlags = static_cast<SpaceEntityUpdateFlags>(UpdateFlags | UPDATE_FLAGS_SELECTION_ID);
                    break;
                case COMPONENT_KEY_VIEW_THIRDPARTYREF:
                    ThirdPartyRef = DirtyProperties[PropertyKey].GetString();
                    UpdateFlags = static_cast<SpaceEntityUpdateFlags>(UpdateFlags | UPDATE_FLAGS_THIRD_PARTY_REF);
                    break;
                case COMPONENT_KEY_VIEW_THIRDPARTYPLATFORM:
                    ThirdPartyPlatform = static_cast<csp::systems::EThirdPartyPlatform>(DirtyProperties[PropertyKey].GetInt());
                    UpdateFlags = static_cast<SpaceEntityUpdateFlags>(UpdateFlags | UPDATE_FLAGS_THIRD_PARTY_PLATFORM);
                    break;
                case COMPONENT_KEY_VIEW_LOCKTYPE:
                    EntityLock = static_cast<LockType>(DirtyProperties[PropertyKey].GetInt());
                    UpdateFlags = static_cast<SpaceEntityUpdateFlags>(UpdateFlags | UPDATE_FLAGS_LOCK_TYPE);
                    break;
                default:
                    break;
                }
            }

            DirtyProperties.Clear();
            CSP_DELETE(DirtyViewKeys);
        }

        if (TransientDeletionComponentIds.Size() > 0)
        {
            DirtyComponentKeys = DirtyComponents.Keys();

            for (int i = 0; i < TransientDeletionComponentIds.Size(); ++i)
            {
                if (Components.HasKey(TransientDeletionComponentIds[i]))
                {
                    ComponentBase* Component = GetComponent(TransientDeletionComponentIds[i]);
                    Component->OnLocalDelete();

                    DestroyComponent(TransientDeletionComponentIds[i]);

                    // Start indexing from the end of the section reserved for DirtyComponents.
                    // We start adding DirtyComponents to ComponentUpdates first, so here we need to respect that
                    // and start at an offset to add our deletion updates.
                    ComponentUpdates[DirtyComponentKeys->Size() + i].ComponentId = TransientDeletionComponentIds[i];
                    ComponentUpdates[DirtyComponentKeys->Size() + i].UpdateType = ComponentUpdateType::Delete;
                }
            }

            TransientDeletionComponentIds.Clear();
            CSP_DELETE(DirtyComponentKeys);
        }

        if (ShouldUpdateParent)
        {
            EntitySystem->ResolveEntityHierarchy(this);
            UpdateFlags = static_cast<SpaceEntityUpdateFlags>(UpdateFlags | UPDATE_FLAGS_PARENT);
            ShouldUpdateParent = false;
        }

        if (InvokeUpdateCallback && EntityUpdateCallback != nullptr)
        {
            EntityUpdateCallback(this, UpdateFlags, ComponentUpdates);
        }
    }
}

uint16_t SpaceEntity::GenerateComponentId()
{
    auto Id = NextComponentId;

    for (;;)
    {
        if (!Components.HasKey(Id) && !DirtyComponents.HasKey(Id))
        {
            NextComponentId = Id + 1;

            return Id;
        }

        ++Id;

        if (Id == COMPONENT_KEY_END_COMPONENTS)
        {
            Id = COMPONENT_KEY_START_COMPONENTS;
        }
    }
}

ComponentBase* SpaceEntity::InstantiateComponent(uint16_t Id, ComponentType Type)
{
    ComponentBase* Component;

    switch (Type)
    {
    case ComponentType::StaticModel:
        Component = CSP_NEW StaticModelSpaceComponent(this);
        break;
    case ComponentType::AnimatedModel:
        Component = CSP_NEW AnimatedModelSpaceComponent(this);
        break;
    case ComponentType::VideoPlayer:
        Component = CSP_NEW VideoPlayerSpaceComponent(this);
        break;
    case ComponentType::Image:
        Component = CSP_NEW ImageSpaceComponent(this);
        break;
    case ComponentType::ExternalLink:
        Component = CSP_NEW ExternalLinkSpaceComponent(this);
        break;
    case ComponentType::AvatarData:
        Component = CSP_NEW AvatarSpaceComponent(this);
        break;
    case ComponentType::Light:
        Component = CSP_NEW LightSpaceComponent(this);
        break;
    case ComponentType::ScriptData:
        Component = CSP_NEW ScriptSpaceComponent(this);
        break;
    case ComponentType::Button:
        Component = CSP_NEW ButtonSpaceComponent(this);
        break;
    case ComponentType::Custom:
        Component = CSP_NEW CustomSpaceComponent(this);
        break;
    case ComponentType::Portal:
        Component = CSP_NEW PortalSpaceComponent(this);
        break;
    case ComponentType::Conversation:
        Component = CSP_NEW ConversationSpaceComponent(this);
        break;
    case ComponentType::Audio:
        Component = CSP_NEW AudioSpaceComponent(this);
        break;
    case ComponentType::Spline:
        Component = CSP_NEW SplineSpaceComponent(this);
        break;
    case ComponentType::Collision:
        Component = CSP_NEW CollisionSpaceComponent(this);
        break;
    case ComponentType::Reflection:
        Component = CSP_NEW ReflectionSpaceComponent(this);
        break;
    case ComponentType::Fog:
        Component = CSP_NEW FogSpaceComponent(this);
        break;
    case ComponentType::ECommerce:
        Component = CSP_NEW ECommerceSpaceComponent(this);
        break;
    case ComponentType::CinematicCamera:
        Component = CSP_NEW CinematicCameraSpaceComponent(this);
        break;
    case ComponentType::FiducialMarker:
        Component = CSP_NEW FiducialMarkerSpaceComponent(this);
        break;
    case ComponentType::GaussianSplat:
        Component = CSP_NEW GaussianSplatSpaceComponent(this);
        break;
    case ComponentType::Text:
        Component = CSP_NEW TextSpaceComponent(this);
        break;
    case ComponentType::Hotspot:
        Component = CSP_NEW HotspotSpaceComponent(this);
        break;
    default:
    {
        CSP_LOG_MSG(csp::systems::LogLevel::Warning, csp::common::StringFormat("Unknown Component type of value: %d", static_cast<uint32_t>(Type)));
        return nullptr;
    }
    }

    Component->Id = Id;

    return Component;
}

void SpaceEntity::SerialiseComponent(IEntitySerialiser& Serialiser, ComponentBase* Component) const
{
    Serialiser.BeginComponent(Component->Id, (uint64_t)Component->Type);
    {
        auto& Properties = Component->Properties;
        const auto& Keys = Properties.Keys();

        for (int j = 0; j < Keys->Size(); ++j)
        {
            auto& Key = Keys->operator[](j);
            auto& Property = Properties[Key];

            Serialiser.WriteProperty(Key, Property);
        }
    }
    Serialiser.EndComponent();
}

void SpaceEntity::AddDirtyComponent(ComponentBase* Component)
{
    std::scoped_lock<std::mutex> ComponentsLocker(ComponentsLock);

    if (DirtyComponents.HasKey(Component->GetId()))
    {
        return;
    }

    DirtyComponents[Component->GetId()] = DirtyComponent { Component, ComponentUpdateType::Update };
}

EntityScript& SpaceEntity::GetScript() { return Script; }

bool SpaceEntity::IsSelected() const { return SelectedId != 0; }

uint64_t SpaceEntity::GetSelectingClientID() const { return SelectedId; }

bool SpaceEntity::Select()
{
<<<<<<< HEAD
    std::scoped_lock EntitiesLocker(*EntityMutexLock);
=======
    std::scoped_lock EntitiesLocker(EntityLock);
>>>>>>> bbd71ecc
    return EntitySystem->SetSelectionStateOfEntity(true, this);
}

bool SpaceEntity::Deselect()
{
<<<<<<< HEAD
    std::scoped_lock EntitiesLocker(*EntityMutexLock);
=======
    std::scoped_lock EntitiesLocker(EntityLock);
>>>>>>> bbd71ecc
    return EntitySystem->SetSelectionStateOfEntity(false, this);
}

bool SpaceEntity::IsModifiable() const
{
    if (EntitySystem == nullptr || csp::systems::SystemsManager::Get().GetMultiplayerConnection() == nullptr)
    {
        // Return true here so entities that arent attached to the entity system can be modified.
        // This is currently used for testing.
        return true;
    }

    if (EntityLock == LockType::UserAgnostic &&
        // In the case where we are about to unlock a locked entity we want to treat it as if it's unlocked so we can modify it,
        // so we skip the lock check they are about to unlock.
        // We know they are going to unlock if EntityLock is set and they have COMPONENT_KEY_VIEW_LOCKTYPE in DirtyProperties
        (DirtyProperties.HasKey(COMPONENT_KEY_VIEW_LOCKTYPE) == false))
    {
        return false;
    }

    return (OwnerId == csp::systems::SystemsManager::Get().GetMultiplayerConnection()->GetClientId() || IsTransferable);
}

void SpaceEntity::Lock()
{
    if (IsLocked())
    {
        CSP_LOG_ERROR_MSG("Entity is already locked.")
        return;
    }

    if (!IsModifiable())
    {
        CSP_LOG_ERROR_FORMAT("Entity is not modifiable, you can only modify entities that have transferable ownership, or which you already are the "
                             "owner of. Entity name: %s",
            Name.c_str());
        return;
    }

    std::scoped_lock<std::mutex> PropertiesLocker(*PropertiesLock);

    DirtyProperties.Remove(COMPONENT_KEY_VIEW_LOCKTYPE);
    DirtyProperties[COMPONENT_KEY_VIEW_LOCKTYPE] = ReplicatedValue(static_cast<int64_t>(LockType::UserAgnostic));
}

void SpaceEntity::Unlock()
{
    if (IsLocked() == false)
    {
        CSP_LOG_ERROR_MSG("Entity is not currently locked.")
        return;
    }

    std::scoped_lock<std::mutex> PropertiesLocker(*PropertiesLock);

    DirtyProperties.Remove(COMPONENT_KEY_VIEW_LOCKTYPE);
    DirtyProperties[COMPONENT_KEY_VIEW_LOCKTYPE] = ReplicatedValue(static_cast<int64_t>(LockType::None));
}

bool SpaceEntity::IsLocked() const { return EntityLock != LockType::None; }

bool SpaceEntity::InternalSetSelectionStateOfEntity(const bool SelectedState, uint64_t ClientID)
{
    if (SelectedState)
    {
        if (!IsSelected())
        {
            DirtyProperties.Remove(COMPONENT_KEY_VIEW_SELECTEDCLIENTID);

            if (SelectedId != ClientID)
            {
                DirtyProperties[COMPONENT_KEY_VIEW_SELECTEDCLIENTID] = static_cast<int64_t>(ClientID);
            }

            SelectedId = ClientID;

            return true;
        }
        return false;
    }

    if (IsSelected())
    {
        DirtyProperties.Remove(COMPONENT_KEY_VIEW_SELECTEDCLIENTID);

        if (SelectedId != 0)
        {
            DirtyProperties[COMPONENT_KEY_VIEW_SELECTEDCLIENTID] = static_cast<int64_t>(0);
        }

        SelectedId = 0;
        return true;
    }

    return false;
}

void SpaceEntity::DestroyComponent(uint16_t Key)
{
    if (Components.HasKey(Key))
    {
        Components[Key]->OnRemove();
        Components.Remove(Key);
    }
    else
    {
        CSP_LOG_ERROR_MSG("DestroyComponent: Key Does Not Exist")
    }
}

ComponentBase* SpaceEntity::FindFirstComponentOfType(ComponentType Type, bool SearchDirtyComponents) const
{
    const csp::common::Array<uint16_t>* ComponentKeys = Components.Keys();
    ComponentBase* LocatedComponent = nullptr;

    for (int i = 0; i < ComponentKeys->Size(); ++i)
    {
        ComponentBase* Component = Components[ComponentKeys->operator[](i)];

        if (Component->GetComponentType() == Type)
        {
            LocatedComponent = Component;
            break;
        }
    }

    CSP_DELETE(ComponentKeys);

    if (LocatedComponent == nullptr && SearchDirtyComponents)
    {
        const csp::common::Array<uint16_t>* DirtyComponentKeys = DirtyComponents.Keys();

        for (int i = 0; i < DirtyComponentKeys->Size(); ++i)
        {
            const DirtyComponent& Component = DirtyComponents[DirtyComponentKeys->operator[](i)];

            if (Component.UpdateType != ComponentUpdateType::Delete && Component.Component->GetComponentType() == Type)
            {
                LocatedComponent = Component.Component;
                break;
            }
        }

        CSP_DELETE(DirtyComponentKeys);
    }

    return LocatedComponent;
}

void SpaceEntity::AddChildEntitiy(SpaceEntity* ChildEntity) { ChildEntities.Append(ChildEntity); }

void SpaceEntity::ResolveParentChildRelationship()
{
    // Entity has been re-parented
    if (ParentId.HasValue())
    {
        // Entity was previously parented to another object, so cleanup
        if (Parent != nullptr)
        {
            Parent->ChildEntities.RemoveItem(this);
        }

        // Set our new parent
        Parent = GetSpaceEntitySystem()->FindSpaceEntityById(*ParentId);

        if (Parent == nullptr)
        {
            // Parent may not have been added yet
            // so check pending entities
            for (const auto& PendingParent : *EntitySystem->PendingAdds)
            {
                if (PendingParent->Id == *ParentId)
                {
                    Parent = PendingParent;
                    break;
                }
            }
        }

        if (Parent != nullptr)
        {
            Parent->ChildEntities.Append(this);
        }
        else
        {
            CSP_LOG_ERROR_FORMAT(
                "SpaceEntity unable to find parent for entity: %s. Please report if this issue is encountered.", std::to_string(GetId()).c_str());
            return;
        }
    }
    else
    {
        if (Parent != nullptr)
        {
            Parent->ChildEntities.RemoveItem(this);
            Parent = nullptr;
        }
    }
}

csp::multiplayer::EntityScriptInterface* SpaceEntity::GetScriptInterface() { return ScriptInterface.get(); }

void SpaceEntity::ClaimScriptOwnership() { EntitySystem->ClaimScriptOwnership(this); }

void SpaceEntity::OnPropertyChanged(ComponentBase* DirtyComponent, int32_t PropertyKey)
{
    Script.OnPropertyChanged(DirtyComponent->GetId(), PropertyKey);
}

} // namespace csp::multiplayer<|MERGE_RESOLUTION|>--- conflicted
+++ resolved
@@ -98,17 +98,8 @@
     , Parent(nullptr)
     , EntityLock(LockType::None)
     , NextComponentId(COMPONENT_KEY_START_COMPONENTS)
-<<<<<<< HEAD
-    , Script(CSP_NEW EntityScript(this, nullptr))
-    , ScriptInterface(CSP_NEW EntityScriptInterface(this))
-    , EntityMutexLock(CSP_NEW std::mutex)
-    , ComponentsLock(CSP_NEW std::mutex)
-    , PropertiesLock(CSP_NEW std::mutex)
-    , RefCount(CSP_NEW std::atomic_int(0))
-=======
     , Script(this, nullptr)
     , ScriptInterface(std::make_unique<EntityScriptInterface>(this))
->>>>>>> bbd71ecc
     , TimeOfLastPatch(0)
 {
 }
@@ -129,17 +120,8 @@
     , Parent(nullptr)
     , EntityLock(LockType::None)
     , NextComponentId(COMPONENT_KEY_START_COMPONENTS)
-<<<<<<< HEAD
-    , Script(CSP_NEW EntityScript(this, InEntitySystem))
-    , ScriptInterface(CSP_NEW EntityScriptInterface(this))
-    , EntityMutexLock(CSP_NEW std::mutex)
-    , ComponentsLock(CSP_NEW std::mutex)
-    , PropertiesLock(CSP_NEW std::mutex)
-    , RefCount(CSP_NEW std::atomic_int(0))
-=======
     , Script(this, InEntitySystem)
     , ScriptInterface(std::make_unique<EntityScriptInterface>(this))
->>>>>>> bbd71ecc
     , TimeOfLastPatch(0)
 {
 }
@@ -153,17 +135,6 @@
     {
         CSP_DELETE(Components[Keys[i]]);
     }
-<<<<<<< HEAD
-
-    CSP_DELETE(Script);
-    CSP_DELETE(ScriptInterface);
-
-    CSP_DELETE(EntityMutexLock);
-    CSP_DELETE(ComponentsLock);
-    CSP_DELETE(PropertiesLock);
-    CSP_DELETE(RefCount);
-=======
->>>>>>> bbd71ecc
 }
 
 uint64_t SpaceEntity::GetId() const { return Id; }
@@ -1171,21 +1142,13 @@
 
 bool SpaceEntity::Select()
 {
-<<<<<<< HEAD
-    std::scoped_lock EntitiesLocker(*EntityMutexLock);
-=======
-    std::scoped_lock EntitiesLocker(EntityLock);
->>>>>>> bbd71ecc
+    std::scoped_lock EntitiesLocker(EntityMutexLock);
     return EntitySystem->SetSelectionStateOfEntity(true, this);
 }
 
 bool SpaceEntity::Deselect()
 {
-<<<<<<< HEAD
-    std::scoped_lock EntitiesLocker(*EntityMutexLock);
-=======
-    std::scoped_lock EntitiesLocker(EntityLock);
->>>>>>> bbd71ecc
+    std::scoped_lock EntitiesLocker(EntityMutexLock);
     return EntitySystem->SetSelectionStateOfEntity(false, this);
 }
 
@@ -1226,7 +1189,7 @@
         return;
     }
 
-    std::scoped_lock<std::mutex> PropertiesLocker(*PropertiesLock);
+    std::scoped_lock<std::mutex> PropertiesLocker(PropertiesLock);
 
     DirtyProperties.Remove(COMPONENT_KEY_VIEW_LOCKTYPE);
     DirtyProperties[COMPONENT_KEY_VIEW_LOCKTYPE] = ReplicatedValue(static_cast<int64_t>(LockType::UserAgnostic));
@@ -1240,7 +1203,7 @@
         return;
     }
 
-    std::scoped_lock<std::mutex> PropertiesLocker(*PropertiesLock);
+    std::scoped_lock<std::mutex> PropertiesLocker(PropertiesLock);
 
     DirtyProperties.Remove(COMPONENT_KEY_VIEW_LOCKTYPE);
     DirtyProperties[COMPONENT_KEY_VIEW_LOCKTYPE] = ReplicatedValue(static_cast<int64_t>(LockType::None));
