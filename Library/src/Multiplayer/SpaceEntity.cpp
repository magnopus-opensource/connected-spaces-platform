/*
 * Copyright 2023 Magnopus LLC

 * Licensed under the Apache License, Version 2.0 (the "License");
 * you may not use this file except in compliance with the License.
 * You may obtain a copy of the License at
 *
 *     http://www.apache.org/licenses/LICENSE-2.0
 *
 * Unless required by applicable law or agreed to in writing, software
 * distributed under the License is distributed on an "AS IS" BASIS,
 * WITHOUT WARRANTIES OR CONDITIONS OF ANY KIND, either express or implied.
 * See the License for the specific language governing permissions and
 * limitations under the License.
 */
#include "CSP/Multiplayer/SpaceEntity.h"

#include "CSP/Common/StringFormat.h"
#include "CSP/Multiplayer/Components/AnimatedModelSpaceComponent.h"
#include "CSP/Multiplayer/Components/AudioSpaceComponent.h"
#include "CSP/Multiplayer/Components/AvatarSpaceComponent.h"
#include "CSP/Multiplayer/Components/ButtonSpaceComponent.h"
#include "CSP/Multiplayer/Components/CinematicCameraSpaceComponent.h"
#include "CSP/Multiplayer/Components/CollisionSpaceComponent.h"
#include "CSP/Multiplayer/Components/ConversationSpaceComponent.h"
#include "CSP/Multiplayer/Components/CustomSpaceComponent.h"
#include "CSP/Multiplayer/Components/ECommerceSpaceComponent.h"
#include "CSP/Multiplayer/Components/ExternalLinkSpaceComponent.h"
#include "CSP/Multiplayer/Components/FiducialMarkerSpaceComponent.h"
#include "CSP/Multiplayer/Components/FogSpaceComponent.h"
#include "CSP/Multiplayer/Components/GaussianSplatSpaceComponent.h"
#include "CSP/Multiplayer/Components/HotspotSpaceComponent.h"
#include "CSP/Multiplayer/Components/ImageSpaceComponent.h"
#include "CSP/Multiplayer/Components/LightSpaceComponent.h"
#include "CSP/Multiplayer/Components/PortalSpaceComponent.h"
#include "CSP/Multiplayer/Components/ReflectionSpaceComponent.h"
#include "CSP/Multiplayer/Components/ScriptSpaceComponent.h"
#include "CSP/Multiplayer/Components/SplineSpaceComponent.h"
#include "CSP/Multiplayer/Components/StaticModelSpaceComponent.h"
#include "CSP/Multiplayer/Components/TextSpaceComponent.h"
#include "CSP/Multiplayer/Components/VideoPlayerSpaceComponent.h"
#include "CSP/Multiplayer/MultiPlayerConnection.h"
#include "CSP/Multiplayer/Script/EntityScript.h"
#include "CSP/Multiplayer/SpaceEntitySystem.h"
#include "Common/Convert.h"
#include "Debug/Logging.h"
#include "Memory/Memory.h"
#include "Multiplayer/MCS/MCSTypes.h"
<<<<<<< HEAD
#include "Multiplayer/MCSComponentPacker.h"
=======
>>>>>>> 021dffc5
#include "Multiplayer/Script/EntityScriptBinding.h"
#include "Multiplayer/Script/EntityScriptInterface.h"
#include "Multiplayer/SpaceEntityKeys.h"
#include "signalrclient/signalr_value.h"

#include <chrono>
#include <glm/gtc/quaternion.hpp>
#include <thread>

using namespace std::chrono;

// Queue pending script property updates
// #define CSP_ENTITY_SCRIPT_UPDATE_DEFERRED

namespace csp::multiplayer
{

glm::mat4 computeParentMat4(const SpaceTransform& ParentSpaceTransform)
{
    glm::mat4 ParentTranslate = glm::translate(
        glm::mat4(1.0f), glm::vec3(ParentSpaceTransform.Position.X, ParentSpaceTransform.Position.Y, ParentSpaceTransform.Position.Z));
    glm::quat ParentOrientation { ParentSpaceTransform.Rotation.W, ParentSpaceTransform.Rotation.X, ParentSpaceTransform.Rotation.Y,
        ParentSpaceTransform.Rotation.Z };

    glm::mat4 ParentRotation(ParentOrientation);
    glm::mat4 ParentScale
        = glm::scale(glm::mat4(1.0f), glm::vec3(ParentSpaceTransform.Scale.X, ParentSpaceTransform.Scale.Y, ParentSpaceTransform.Scale.Z));
    glm::mat4 ParentTransform = ParentTranslate * ParentRotation * ParentScale;
    return ParentTransform;
}

inline uint32_t CheckedUInt64ToUint32(uint64_t Value)
{
    assert(Value <= UINT32_MAX);
    uint32_t ValueAsUInt32 = static_cast<uint32_t>(Value);
    return ValueAsUInt32;
}

SpaceEntity::SpaceEntity()
    : EntitySystem(nullptr)
    , Type(SpaceEntityType::Avatar)
    , Id(0)
    , IsTransferable(true)
    , IsPersistant(true)
    , OwnerId(0)
    , ParentId(nullptr)
    , ShouldUpdateParent(false)
    , Transform { { 0, 0, 0 }, { 0, 0, 0, 1 }, { 1, 1, 1 } }
    , ThirdPartyPlatform(csp::systems::EThirdPartyPlatform::NONE)
    , ThirdPartyRef("")
    , SelectedId(0)
    , Parent(nullptr)
    , EntityLock(LockType::None)
    , NextComponentId(COMPONENT_KEY_START_COMPONENTS)
    , Script(this, nullptr)
    , ScriptInterface(std::make_unique<EntityScriptInterface>(this))
    , TimeOfLastPatch(0)
{
}

SpaceEntity::SpaceEntity(SpaceEntitySystem* InEntitySystem)
    : EntitySystem(InEntitySystem)
    , Type(SpaceEntityType::Avatar)
    , Id(0)
    , IsTransferable(true)
    , IsPersistant(true)
    , OwnerId(0)
    , ParentId(nullptr)
    , ShouldUpdateParent(false)
    , Transform { { 0, 0, 0 }, { 0, 0, 0, 1 }, { 1, 1, 1 } }
    , ThirdPartyPlatform(csp::systems::EThirdPartyPlatform::NONE)
    , ThirdPartyRef("")
    , SelectedId(0)
    , Parent(nullptr)
    , EntityLock(LockType::None)
    , NextComponentId(COMPONENT_KEY_START_COMPONENTS)
    , Script(this, InEntitySystem)
    , ScriptInterface(std::make_unique<EntityScriptInterface>(this))
    , TimeOfLastPatch(0)
{
}

SpaceEntity::SpaceEntity(SpaceEntitySystem* EntitySystem, uint64_t Id, const csp::common::String& Name,
    const csp::multiplayer::SpaceTransform& Transform, uint64_t OwnerId, bool IsTransferable, bool IsPersistant)
    : SpaceEntity(EntitySystem)
{
    this->Id = Id;
    this->Name = Name;
    this->Transform = Transform;
    this->OwnerId = OwnerId;
    this->IsTransferable = IsTransferable;
    this->IsPersistant = IsPersistant;
}

SpaceEntity::~SpaceEntity()
{
    auto& Keys = *Components.Keys();

    size_t i = 0;
    for (i = 0; i < Keys.Size(); ++i)
    {
        CSP_DELETE(Components[Keys[i]]);
    }
}

uint64_t SpaceEntity::GetId() const { return Id; }

uint64_t SpaceEntity::GetOwnerId() const { return OwnerId; }

const csp::common::String& SpaceEntity::GetName() const { return Name; }

void SpaceEntity::SetName(const csp::common::String& Value)
{
    if (!IsModifiable())
    {
        CSP_LOG_ERROR_FORMAT("Entity is not modifiable, you can only modify entities that have transferable ownership, or which you already are the "
                             "owner of. Entity name: %s",
            Name.c_str());
        return;
    }

    std::scoped_lock<std::mutex> PropertiesLocker(PropertiesLock);

    DirtyProperties.Remove(COMPONENT_KEY_VIEW_ENTITYNAME);

    if (Name != Value)
    {
        DirtyProperties[COMPONENT_KEY_VIEW_ENTITYNAME] = Value;
    }
}

const SpaceTransform& SpaceEntity::GetTransform() const { return Transform; }

SpaceTransform SpaceEntity::GetGlobalTransform() const
{
    if (Parent != nullptr)
    {
        SpaceTransform GlobalTransform;
        GlobalTransform.Position = GetGlobalPosition();
        GlobalTransform.Rotation = GetGlobalRotation();
        GlobalTransform.Scale = GetGlobalScale();
        return GlobalTransform;
    }
    return Transform;
}

const csp::common::Vector3& SpaceEntity::GetPosition() const { return Transform.Position; }

csp::common::Vector3 SpaceEntity::GetGlobalPosition() const
{
    if (Parent != nullptr)
    {
        glm::mat4 ParentTransform = computeParentMat4(Parent->GetGlobalTransform());

        glm::vec3 GlobalEntityPosition = ParentTransform * glm::vec4(Transform.Position.X, Transform.Position.Y, Transform.Position.Z, 1.0f);

        return { GlobalEntityPosition.x, GlobalEntityPosition.y, GlobalEntityPosition.z };
    }
    else
        return Transform.Position;
}

void SpaceEntity::SetPosition(const csp::common::Vector3& Value)
{
    if (!IsModifiable())
    {
        CSP_LOG_ERROR_FORMAT("Entity is not modifiable, you can only modify entities that have transferable ownership, or which you already are the "
                             "owner of. Entity name: %s",
            Name.c_str());
        return;
    }

    std::scoped_lock<std::mutex> PropertiesLocker(PropertiesLock);

    DirtyProperties.Remove(COMPONENT_KEY_VIEW_POSITION);

    if (Transform.Position != Value)
    {
        DirtyProperties[COMPONENT_KEY_VIEW_POSITION] = Value;
    }
}

const csp::common::Vector4& SpaceEntity::GetRotation() const { return Transform.Rotation; }

csp::common::Vector4 SpaceEntity::GetGlobalRotation() const
{
    if (Parent != nullptr)
    {
        csp::common::Vector4 GlobalRotation = Parent->GetGlobalRotation();
        glm::quat Orientation { Transform.Rotation.W, Transform.Rotation.X, Transform.Rotation.Y, Transform.Rotation.Z };
        glm::quat GlobalOrientation(GlobalRotation.W, GlobalRotation.X, GlobalRotation.Y, GlobalRotation.Z);

        glm::quat FinalOrientation = GlobalOrientation * Orientation;
        return csp::common::Vector4 { FinalOrientation.x, FinalOrientation.y, FinalOrientation.z, FinalOrientation.w };
    }
    else
        return Transform.Rotation;
}

void SpaceEntity::SetRotation(const csp::common::Vector4& Value)
{
    if (!IsModifiable())
    {
        CSP_LOG_ERROR_FORMAT("Entity is not modifiable, you can only modify entities that have transferable ownership, or which you already are the "
                             "owner of. Entity name: %s",
            Name.c_str());
        return;
    }

    std::scoped_lock<std::mutex> PropertiesLocker(PropertiesLock);

    DirtyProperties.Remove(COMPONENT_KEY_VIEW_ROTATION);

    if (Transform.Rotation != Value)
    {
        DirtyProperties[COMPONENT_KEY_VIEW_ROTATION] = Value;
    }
}

const csp::common::Vector3& SpaceEntity::GetScale() const { return Transform.Scale; }

csp::common::Vector3 SpaceEntity::GetGlobalScale() const
{
    if (Parent != nullptr)
        return Parent->GetGlobalScale() * Transform.Scale;
    return Transform.Scale;
}

void SpaceEntity::SetScale(const csp::common::Vector3& Value)
{
    if (!IsModifiable())
    {
        CSP_LOG_ERROR_FORMAT("Entity is not modifiable, you can only modify entities that have transferable ownership, or which you already are the "
                             "owner of. Entity name: %s",
            Name.c_str());
        return;
    }

    std::scoped_lock<std::mutex> PropertiesLocker(PropertiesLock);

    DirtyProperties.Remove(COMPONENT_KEY_VIEW_SCALE);

    if (Transform.Scale != Value)
    {
        DirtyProperties[COMPONENT_KEY_VIEW_SCALE] = Value;
    }
}

bool SpaceEntity::GetIsTransient() const { return !IsPersistant; }

const csp::common::String& SpaceEntity::GetThirdPartyRef() const { return ThirdPartyRef; }

void SpaceEntity::SetThirdPartyRef(const csp::common::String& InThirdPartyRef)
{
    if (!IsModifiable())
    {
        CSP_LOG_ERROR_FORMAT("Entity is not modifiable, you can only modify entities that have transferable ownership, or which you already are the "
                             "owner of. Entity name: %s",
            Name.c_str());
        return;
    }

    std::scoped_lock<std::mutex> PropertiesLocker(PropertiesLock);

    DirtyProperties.Remove(COMPONENT_KEY_VIEW_THIRDPARTYREF);

    if (ThirdPartyRef != InThirdPartyRef)
    {
        DirtyProperties[COMPONENT_KEY_VIEW_THIRDPARTYREF] = InThirdPartyRef;
    }
}

void SpaceEntity::SetThirdPartyPlatformType(const csp::systems::EThirdPartyPlatform InThirdPartyPlatformType)
{
    if (!IsModifiable())
    {
        CSP_LOG_ERROR_FORMAT("Entity is not modifiable, you can only modify entities that have transferable ownership, or which you already are the "
                             "owner of. Entity name: %s",
            Name.c_str());
        return;
    }

    std::scoped_lock<std::mutex> PropertiesLocker(PropertiesLock);

    DirtyProperties.Remove(COMPONENT_KEY_VIEW_THIRDPARTYPLATFORM);

    if (ThirdPartyPlatform != InThirdPartyPlatformType)
    {
        DirtyProperties[COMPONENT_KEY_VIEW_THIRDPARTYPLATFORM] = ReplicatedValue(static_cast<int64_t>(InThirdPartyPlatformType));
    }
}

csp::systems::EThirdPartyPlatform SpaceEntity::GetThirdPartyPlatformType() const { return ThirdPartyPlatform; }

SpaceEntityType SpaceEntity::GetEntityType() const { return Type; }

SpaceEntitySystem* SpaceEntity::GetSpaceEntitySystem() { return EntitySystem; }

void SpaceEntity::SetParentId(uint64_t InParentId)
{
    // If the current parentid differs from the input
    if (ParentId.HasValue() == false || InParentId != *ParentId)
    {
        ParentId = InParentId;
        ShouldUpdateParent = true;
    }
}

void SpaceEntity::RemoveParentEntity()
{
    if (ParentId.HasValue())
    {
        ParentId = nullptr;
        ShouldUpdateParent = true;
    }
}

SpaceEntity* SpaceEntity::GetParentEntity() const { return Parent; }

void SpaceEntity::CreateChildEntity(const csp::common::String& InName, const SpaceTransform& InSpaceTransform, EntityCreatedCallback Callback)
{
    EntitySystem->CreateObjectInternal(InName, GetId(), InSpaceTransform, Callback);
}

const csp::common::List<SpaceEntity*>* SpaceEntity::GetChildEntities() const { return &ChildEntities; }

void SpaceEntity::QueueUpdate()
{
    if (EntitySystem)
    {
        EntitySystem->QueueEntityUpdate(this);
    }
}

void SpaceEntity::Destroy(CallbackHandler Callback)
{
    if (EntitySystem)
    {
        EntitySystem->DestroyEntity(this, Callback);
    }
}

void SpaceEntity::SetUpdateCallback(UpdateCallback Callback) { EntityUpdateCallback = Callback; }

void SpaceEntity::SetDestroyCallback(DestroyCallback Callback) { EntityDestroyCallback = Callback; }

void SpaceEntity::SetPatchSentCallback(CallbackHandler Callback) { EntityPatchSentCallback = Callback; }

void SpaceEntity::MarkForUpdate()
{
    if (EntitySystem)
    {
#if defined(CSP_ENTITY_SCRIPT_UPDATE_DEFERRED)
        EntitySystem->MarkEntityForUpdate(this);
#else
        EntitySystem->QueueEntityUpdate(this);
#endif
    }
    else
    {
        CSP_LOG_MSG(csp::systems::LogLevel::Warning, "Space Entity not marked for update, no local EntitySystem found.");
    }
}

const csp::common::Map<uint16_t, ComponentBase*>* SpaceEntity::GetComponents() const { return &Components; }

ComponentBase* SpaceEntity::GetComponent(uint16_t Key)
{
    if (Components.HasKey(Key))
    {
        return Components[Key];
    }
    else
    {
        return nullptr;
    }
}

ComponentBase* SpaceEntity::AddComponent(ComponentType AddType)
{
    std::scoped_lock<std::mutex> ComponentsLocker(ComponentsLock);

    if (AddType == ComponentType::ScriptData)
    {
        ComponentBase* ScriptComponent = FindFirstComponentOfType(ComponentType::ScriptData, true);

        if (ScriptComponent)
        {
            CSP_LOG_MSG(csp::systems::LogLevel::Warning, "AddComponent: Script Component already exists on this entity.");

            // Return the existing script component
            return nullptr;
        }
    }

    auto ComponentId = GenerateComponentId();
    auto* Component = InstantiateComponent(ComponentId, AddType);

    // If Component is null, component has not been instantiated, so is skipped.
    if (Component != nullptr)
    {
        DirtyComponents[ComponentId] = DirtyComponent { Component, ComponentUpdateType::Add };
        Component->OnCreated();
    }

    return Component;
}

void SpaceEntity::RemoveComponent(uint16_t Key)
{
    std::scoped_lock<std::mutex> ComponentsLocker(ComponentsLock);

    if (!TransientDeletionComponentIds.Contains(Key) || Components.HasKey(Key))
    {
        DirtyComponents.Remove(Key);
        TransientDeletionComponentIds.Append(Key);
    }
    else
    {
        CSP_LOG_ERROR_MSG("RemoveComponent: No Component with the specified key found!");
    }
}

void SpaceEntity::SerialisePatch(IEntitySerialiser& Serialiser) const
{
    std::scoped_lock<std::mutex> ComponentsLocker(ComponentsLock);

    Serialiser.BeginEntity();
    {
        /*
         * class EntityMessagePatch
         * [0] uint Id
         * [1] uint OwnerId
         * [2] bool Destroy
         * [3] [bool, uint?] ParentId    ((true, id) to set new parent, (true, null) to remove parent, (false, null) to not change parent)
         * [4] map<uint, vec> Components
         */
        Serialiser.WriteUInt64(Id);
        Serialiser.WriteUInt64(OwnerId);
        Serialiser.WriteBool(false); // Destroy
        Serialiser.BeginArray(); // ParentId
        {
            Serialiser.WriteBool(ShouldUpdateParent);
            ParentId.HasValue() ? Serialiser.WriteUInt64(*ParentId) : Serialiser.WriteNull();
        }
        Serialiser.EndArray();

        Serialiser.BeginComponents();
        {
            if (DirtyProperties.HasKey(COMPONENT_KEY_VIEW_ENTITYNAME))
            {
                Serialiser.AddViewComponent(COMPONENT_KEY_VIEW_ENTITYNAME, DirtyProperties[COMPONENT_KEY_VIEW_ENTITYNAME].GetString());
            }
            if (DirtyProperties.HasKey(COMPONENT_KEY_VIEW_POSITION))
            {
                Serialiser.AddViewComponent(COMPONENT_KEY_VIEW_POSITION, DirtyProperties[COMPONENT_KEY_VIEW_POSITION].GetVector3());
            }
            if (DirtyProperties.HasKey(COMPONENT_KEY_VIEW_ROTATION))
            {
                Serialiser.AddViewComponent(COMPONENT_KEY_VIEW_ROTATION, DirtyProperties[COMPONENT_KEY_VIEW_ROTATION].GetVector4());
            }
            if (DirtyProperties.HasKey(COMPONENT_KEY_VIEW_SCALE))
            {
                Serialiser.AddViewComponent(COMPONENT_KEY_VIEW_SCALE, DirtyProperties[COMPONENT_KEY_VIEW_SCALE].GetVector3());
            }
            if (DirtyProperties.HasKey(COMPONENT_KEY_VIEW_SELECTEDCLIENTID))
            {
                Serialiser.AddViewComponent(COMPONENT_KEY_VIEW_SELECTEDCLIENTID, DirtyProperties[COMPONENT_KEY_VIEW_SELECTEDCLIENTID].GetInt());
            }
            if (DirtyProperties.HasKey(COMPONENT_KEY_VIEW_THIRDPARTYREF))
            {
                Serialiser.AddViewComponent(COMPONENT_KEY_VIEW_THIRDPARTYREF, DirtyProperties[COMPONENT_KEY_VIEW_THIRDPARTYREF].GetString());
            }
            if (DirtyProperties.HasKey(COMPONENT_KEY_VIEW_THIRDPARTYPLATFORM))
            {
                Serialiser.AddViewComponent(COMPONENT_KEY_VIEW_THIRDPARTYPLATFORM, DirtyProperties[COMPONENT_KEY_VIEW_THIRDPARTYREF].GetInt());
            }
            if (DirtyProperties.HasKey(COMPONENT_KEY_VIEW_LOCKTYPE))
            {
                Serialiser.AddViewComponent(COMPONENT_KEY_VIEW_LOCKTYPE, DirtyProperties[COMPONENT_KEY_VIEW_LOCKTYPE].GetInt());
            }

            assert(DirtyComponents.Size() < COMPONENT_KEY_END_COMPONENTS - COMPONENT_KEY_START_COMPONENTS);

            const csp::common::Array<uint16_t>& DirtyComponentKeys = *DirtyComponents.Keys();

            size_t i = 0;
            for (i = 0; i < DirtyComponentKeys.Size(); ++i)
            {
                if (DirtyComponents[DirtyComponentKeys[i]].Component != nullptr)
                {
                    auto* Component = DirtyComponents[DirtyComponentKeys[i]].Component;

                    SerialiseComponent(Serialiser, Component);
                }
                else
                {
                    assert(DirtyComponents[DirtyComponentKeys[i]].Component != nullptr && "DirtyComponent given a null component!");
                }
            }

            ComponentBase DeletionComponent(ComponentType::Delete, const_cast<SpaceEntity*>(this));

            for (i = 0; i < TransientDeletionComponentIds.Size(); ++i)
            {
                DeletionComponent.Id = TransientDeletionComponentIds[i];
                SerialiseComponent(Serialiser, &DeletionComponent);
            }

            CSP_DELETE(&DirtyComponentKeys);
        }
        Serialiser.EndComponents();
    }
    Serialiser.EndEntity();
}

void SpaceEntity::Serialise(IEntitySerialiser& Serialiser) const
{
    std::scoped_lock<std::mutex> ComponentsLocker(ComponentsLock);

    Serialiser.BeginEntity();
    {
        Serialiser.WriteUInt64(Id);
        Serialiser.WriteUInt64((uint64_t)Type); // PrefabId
        Serialiser.WriteBool(IsTransferable); // IsTransferable
        Serialiser.WriteBool(IsPersistant);
        Serialiser.WriteUInt64(OwnerId);
        ParentId.HasValue() ? Serialiser.WriteUInt64(*ParentId) : Serialiser.WriteNull(); // ParentId

        Serialiser.BeginComponents();
        {
            Serialiser.AddViewComponent(COMPONENT_KEY_VIEW_ENTITYNAME, Name);
            Serialiser.AddViewComponent(COMPONENT_KEY_VIEW_POSITION, Transform.Position);
            Serialiser.AddViewComponent(COMPONENT_KEY_VIEW_ROTATION, Transform.Rotation);
            Serialiser.AddViewComponent(COMPONENT_KEY_VIEW_SCALE, Transform.Scale);
            Serialiser.AddViewComponent(COMPONENT_KEY_VIEW_SELECTEDCLIENTID, static_cast<int64_t>(SelectedId));
            Serialiser.AddViewComponent(COMPONENT_KEY_VIEW_THIRDPARTYPLATFORM, static_cast<int64_t>(ThirdPartyPlatform));
            Serialiser.AddViewComponent(COMPONENT_KEY_VIEW_THIRDPARTYREF, ThirdPartyRef);
            Serialiser.AddViewComponent(COMPONENT_KEY_VIEW_LOCKTYPE, static_cast<int64_t>(EntityLock));

            assert(DirtyComponents.Size() < COMPONENT_KEY_END_COMPONENTS - COMPONENT_KEY_START_COMPONENTS);

            const csp::common::Array<uint16_t>& DirtyComponentKeys = *DirtyComponents.Keys();

            for (size_t i = 0; i < DirtyComponentKeys.Size(); ++i)
            {
                auto* Component = DirtyComponents[DirtyComponentKeys[i]].Component;

                SerialiseComponent(Serialiser, Component);
            }

            CSP_DELETE(&DirtyComponentKeys);
        }
        Serialiser.EndComponents();
    }
    Serialiser.EndEntity();
}

void SpaceEntity::Deserialise(IEntityDeserialiser& Deserialiser)
{
    std::scoped_lock<std::mutex> ComponentsLocker(ComponentsLock);

    Deserialiser.EnterEntity();
    {
        Id = Deserialiser.ReadUInt64();
        Type = (SpaceEntityType)Deserialiser.ReadUInt64();
        IsTransferable = Deserialiser.ReadBool();
        IsPersistant = Deserialiser.ReadBool();
        OwnerId = Deserialiser.ReadUInt64();

        if (Deserialiser.NextValueIsNull())
        {
            ParentId = nullptr;
            Deserialiser.Skip();
        }
        else
        {
            ParentId = Deserialiser.ReadUInt64();
        }

        assert(Id > 0);

        Deserialiser.EnterComponents();
        {
            [[maybe_unused]] auto ComponentCount = Deserialiser.GetNumComponents();
            auto RealComponentCount = Deserialiser.GetNumRealComponents();

            assert(ComponentCount >= 3 && "SpaceObject should have at least 4 components!");
            // assert(RealComponentCount >= 1 && "SpaceObject should have at least 1 non-view component!");

            uint16_t ComponentId;
            uint64_t _ComponentType;

            while (RealComponentCount--)
            {
                Deserialiser.EnterComponent(ComponentId, _ComponentType);
                {
                    auto CompType = (ComponentType)_ComponentType;

                    if (CompType != ComponentType::Invalid)
                    {
                        auto* Component = InstantiateComponent(ComponentId, CompType);

                        // if Component == nullptr component has not been instantiated, so is skipped.
                        if (Component != nullptr)
                        {
                            Components[ComponentId] = Component;

                            for (uint64_t i = 0; i < Deserialiser.GetNumProperties(); ++i)
                            {
                                uint64_t PropertyKey;
                                auto PropertyValue = Deserialiser.ReadProperty(PropertyKey);

                                uint32_t Key = CheckedUInt64ToUint32(PropertyKey);
                                Component->Properties[Key] = PropertyValue;
                                Component->OnCreated();
                            }
                        }
                    }
                }
                Deserialiser.LeaveComponent();
            }

            Name = Deserialiser.GetViewComponent(COMPONENT_KEY_VIEW_ENTITYNAME).GetString();
            Transform.Position = Deserialiser.GetViewComponent(COMPONENT_KEY_VIEW_POSITION).GetVector3();
            Transform.Rotation = Deserialiser.GetViewComponent(COMPONENT_KEY_VIEW_ROTATION).GetVector4();
            Transform.Scale = Deserialiser.GetViewComponent(COMPONENT_KEY_VIEW_SCALE).GetVector3();

            const ReplicatedValue SelectedIdValue = Deserialiser.GetViewComponent(COMPONENT_KEY_VIEW_SELECTEDCLIENTID);

            if (SelectedIdValue.GetReplicatedValueType() != ReplicatedValueType::InvalidType)
            {
                SelectedId = Deserialiser.GetViewComponent(COMPONENT_KEY_VIEW_SELECTEDCLIENTID).GetInt();
            }

            // Space entities created with versions of Connected Spaces Platform prior to 3.16 do not have these properties
            if (Deserialiser.HasViewComponent(COMPONENT_KEY_VIEW_THIRDPARTYPLATFORM))
            {
                auto Value = Deserialiser.GetViewComponent(COMPONENT_KEY_VIEW_THIRDPARTYPLATFORM).GetInt();
                ThirdPartyPlatform = static_cast<csp::systems::EThirdPartyPlatform>(Value);
            }

            if (Deserialiser.HasViewComponent(COMPONENT_KEY_VIEW_THIRDPARTYREF))
            {
                ThirdPartyRef = Deserialiser.GetViewComponent(COMPONENT_KEY_VIEW_THIRDPARTYREF).GetString();
            }

            if (Deserialiser.HasViewComponent(COMPONENT_KEY_VIEW_LOCKTYPE))
            {
                auto Value = Deserialiser.GetViewComponent(COMPONENT_KEY_VIEW_LOCKTYPE).GetInt();
                EntityLock = static_cast<LockType>(Value);
            }
        }
        Deserialiser.LeaveComponents();
    }
    Deserialiser.LeaveEntity();
}

void SpaceEntity::DeserialiseFromPatch(IEntityDeserialiser& Deserialiser)
{
    SpaceEntityUpdateFlags UpdateFlags = SpaceEntityUpdateFlags(0);

    std::scoped_lock<std::mutex> ComponentsLocker(ComponentsLock);

    csp::common::Array<ComponentUpdateInfo> ComponentUpdates(0);

    if (!Deserialiser.NextValueIsNull()) // It is valid for entities to not have components
    {
        Deserialiser.EnterComponents();
        {
            auto RealComponentCount = Deserialiser.GetNumRealComponents();
            ComponentUpdates = csp::common::Array<ComponentUpdateInfo>(RealComponentCount);

            uint16_t ComponentKey;
            uint64_t _ComponentType;

            if (Deserialiser.HasViewComponent(COMPONENT_KEY_VIEW_ENTITYNAME))
            {
                Name = Deserialiser.GetViewComponent(COMPONENT_KEY_VIEW_ENTITYNAME).GetString();
                UpdateFlags = SpaceEntityUpdateFlags(UpdateFlags | UPDATE_FLAGS_NAME);
            }

            if (Deserialiser.HasViewComponent(COMPONENT_KEY_VIEW_POSITION))
            {
                Transform.Position = Deserialiser.GetViewComponent(COMPONENT_KEY_VIEW_POSITION).GetVector3();
                UpdateFlags = SpaceEntityUpdateFlags(UpdateFlags | UPDATE_FLAGS_POSITION);
            }

            if (Deserialiser.HasViewComponent(COMPONENT_KEY_VIEW_ROTATION))
            {
                Transform.Rotation = Deserialiser.GetViewComponent(COMPONENT_KEY_VIEW_ROTATION).GetVector4();
                UpdateFlags = SpaceEntityUpdateFlags(UpdateFlags | UPDATE_FLAGS_ROTATION);
            }

            if (Deserialiser.HasViewComponent(COMPONENT_KEY_VIEW_SCALE))
            {
                Transform.Scale = Deserialiser.GetViewComponent(COMPONENT_KEY_VIEW_SCALE).GetVector3();
                UpdateFlags = SpaceEntityUpdateFlags(UpdateFlags | UPDATE_FLAGS_SCALE);
            }

            if (Deserialiser.HasViewComponent(COMPONENT_KEY_VIEW_SELECTEDCLIENTID))
            {
                SelectedId = Deserialiser.GetViewComponent(COMPONENT_KEY_VIEW_SELECTEDCLIENTID).GetInt();
                UpdateFlags = SpaceEntityUpdateFlags(UpdateFlags | UPDATE_FLAGS_SELECTION_ID);
            }

            if (Deserialiser.HasViewComponent(COMPONENT_KEY_VIEW_THIRDPARTYREF))
            {
                ThirdPartyRef = Deserialiser.GetViewComponent(COMPONENT_KEY_VIEW_THIRDPARTYREF).GetString();
                UpdateFlags = SpaceEntityUpdateFlags(UpdateFlags | UPDATE_FLAGS_THIRD_PARTY_REF);
            }

            if (Deserialiser.HasViewComponent(COMPONENT_KEY_VIEW_THIRDPARTYPLATFORM))
            {
                ThirdPartyPlatform
                    = static_cast<csp::systems::EThirdPartyPlatform>(Deserialiser.GetViewComponent(COMPONENT_KEY_VIEW_THIRDPARTYPLATFORM).GetInt());
                UpdateFlags = SpaceEntityUpdateFlags(UpdateFlags | UPDATE_FLAGS_THIRD_PARTY_PLATFORM);
            }

            if (Deserialiser.HasViewComponent(COMPONENT_KEY_VIEW_LOCKTYPE))
            {
                EntityLock = static_cast<LockType>(Deserialiser.GetViewComponent(COMPONENT_KEY_VIEW_LOCKTYPE).GetInt());
                UpdateFlags = SpaceEntityUpdateFlags(UpdateFlags | UPDATE_FLAGS_LOCK_TYPE);
            }

            if (RealComponentCount > 0)
            {
                UpdateFlags = SpaceEntityUpdateFlags(UpdateFlags | UPDATE_FLAGS_COMPONENTS);

                while (RealComponentCount--)
                {
                    Deserialiser.EnterComponent(ComponentKey, _ComponentType);
                    {
                        auto UpdateType = ComponentUpdateType::Update;

                        if (!Components.HasKey(ComponentKey))
                        {
                            UpdateType = ComponentUpdateType::Add;
                        }
                        else if (Components[ComponentKey]->GetComponentType() != (ComponentType)_ComponentType)
                        {
                            UpdateType = ComponentUpdateType::Delete;
                        }

                        ComponentUpdates[RealComponentCount].ComponentId = ComponentKey;
                        ComponentUpdates[RealComponentCount].UpdateType = UpdateType;

                        switch (UpdateType)
                        {
                        case ComponentUpdateType::Update:
                        {
                            auto* Component = Components[ComponentKey];

                            for (uint64_t i = 0; i < Deserialiser.GetNumProperties(); ++i)
                            {
                                uint64_t PropertyKey;
                                auto PropertyValue = Deserialiser.ReadProperty(PropertyKey);

                                uint32_t Key = CheckedUInt64ToUint32(PropertyKey);
                                Component->SetPropertyFromPatch(Key, PropertyValue);
                            }

                            break;
                        }
                        case ComponentUpdateType::Add:
                        {
                            auto* Component = InstantiateComponent(ComponentKey, (ComponentType)_ComponentType);
                            // if Component != nullptr component has not been Instantiate, so is skipped.
                            if (Component != nullptr)
                            {
                                for (uint64_t i = 0; i < Deserialiser.GetNumProperties(); ++i)
                                {
                                    uint64_t PropertyKey;
                                    auto PropertyValue = Deserialiser.ReadProperty(PropertyKey);

                                    uint32_t Key = CheckedUInt64ToUint32(PropertyKey);
                                    Component->SetPropertyFromPatch(Key, PropertyValue);
                                }

                                Components[ComponentKey] = Component;
                                Component->OnCreated();
                            }
                            break;
                        }
                        case ComponentUpdateType::Delete:
                            DestroyComponent(ComponentKey);
                            break;
                        default:
                            assert(false && "Unknown component update type!");
                            break;
                        }
                    }
                    Deserialiser.LeaveComponent();
                }
            }
        }
        Deserialiser.LeaveComponents();
    }

    if (ShouldUpdateParent)
    {
        EntitySystem->ResolveEntityHierarchy(this);
        UpdateFlags = static_cast<SpaceEntityUpdateFlags>(UpdateFlags | UPDATE_FLAGS_PARENT);
        ShouldUpdateParent = false;
    }

    if (UpdateFlags != 0 && EntityUpdateCallback != nullptr)
    {
        EntityUpdateCallback(this, UpdateFlags, ComponentUpdates);
    }
}

void SpaceEntity::ApplyLocalPatch(bool InvokeUpdateCallback)
{
    /// If we're sending patches to ourselves, don't apply local patches, as we'll be directly deserialising the data instead.
    if (!csp::systems::SystemsManager::Get().GetMultiplayerConnection()->GetAllowSelfMessagingFlag())
    {
        std::scoped_lock<std::mutex> PropertiesLocker(PropertiesLock);
        std::scoped_lock<std::mutex> ComponentsLocker(ComponentsLock);

        auto UpdateFlags = static_cast<SpaceEntityUpdateFlags>(0);

        const csp::common::Array<uint16_t>* DirtyComponentKeys = DirtyComponents.Keys();

        // Allocate a ComponentUpdates array (to pass update info to the client), with
        // sufficient size for all dirty components and scheduled deletions.
        csp::common::Array<ComponentUpdateInfo> ComponentUpdates(DirtyComponentKeys->Size() + TransientDeletionComponentIds.Size());

        if (DirtyComponentKeys->Size() > 0)
        {
            UpdateFlags = static_cast<SpaceEntityUpdateFlags>(UpdateFlags | UPDATE_FLAGS_COMPONENTS);

            for (size_t i = 0; i < DirtyComponentKeys->Size(); ++i)
            {
                uint16_t ComponentKey = DirtyComponentKeys->operator[](i);

                switch (DirtyComponents[ComponentKey].UpdateType)
                {
                case ComponentUpdateType::Add:
                    Components[ComponentKey] = DirtyComponents[ComponentKey].Component;
                    ComponentUpdates[i].ComponentId = DirtyComponents[ComponentKey].Component->GetId();
                    ComponentUpdates[i].UpdateType = ComponentUpdateType::Add;
                    break;
                case ComponentUpdateType::Delete:
                    DestroyComponent(ComponentKey);
                    ComponentUpdates[i].ComponentId = ComponentKey;
                    ComponentUpdates[i].UpdateType = ComponentUpdateType::Delete;
                    break;
                case ComponentUpdateType::Update:
                {
                    ComponentUpdates[i].ComponentId = DirtyComponents[ComponentKey].Component->GetId();
                    ComponentUpdates[i].UpdateType = ComponentUpdateType::Update;

                    // TODO: For the moment, we update all properties on a dirty component, in future we need to change this to per property
                    // replication. Components[DirtyComponents[i].Component->GetId()]->Properties = DirtyComponents[i].Component->DirtyProperties;

                    /*const csp::common::Map<uint32_t, ReplicatedValue> DirtyComponentProperties = DirtyComponents[i].Component->DirtyProperties;
                    const csp::common::Array<uint32_t>* DirtyComponentPropertyKeys			  = DirtyComponentProperties.Keys();

                    for (size_t j = 0; j < DirtyComponentPropertyKeys->Size(); j++)
                    {
                            uint32_t PropertyKey							  = DirtyComponentPropertyKeys->operator[](j);
                            Components[ComponentKey]->Properties[PropertyKey] = DirtyComponentProperties[PropertyKey];

                            ComponentUpdates[i].PropertyInfo[j].PropertyId = PropertyKey;
                            ComponentUpdates[i].PropertyInfo[j].UpdateType = ComponentUpdateType::Update;
                    }

                    DirtyComponents[i].Component->DirtyProperties.Clear();*/
                    break;
                }
                default:
                    break;
                }
            }

            DirtyComponents.Clear();
        }

        CSP_DELETE(DirtyComponentKeys);

        if (DirtyProperties.Size() > 0)
        {
            const csp::common::Array<uint16_t>* DirtyViewKeys = DirtyProperties.Keys();

            for (size_t i = 0; i < DirtyViewKeys->Size(); ++i)
            {
                uint16_t PropertyKey = DirtyViewKeys->operator[](i);
                switch (PropertyKey)
                {
                case COMPONENT_KEY_VIEW_ENTITYNAME:
                    Name = DirtyProperties[PropertyKey].GetString();
                    UpdateFlags = static_cast<SpaceEntityUpdateFlags>(UpdateFlags | UPDATE_FLAGS_NAME);
                    break;
                case COMPONENT_KEY_VIEW_POSITION:
                    Transform.Position = DirtyProperties[PropertyKey].GetVector3();
                    UpdateFlags = static_cast<SpaceEntityUpdateFlags>(UpdateFlags | UPDATE_FLAGS_POSITION);
                    break;
                case COMPONENT_KEY_VIEW_ROTATION:
                    Transform.Rotation = DirtyProperties[PropertyKey].GetVector4();
                    UpdateFlags = static_cast<SpaceEntityUpdateFlags>(UpdateFlags | UPDATE_FLAGS_ROTATION);
                    break;
                case COMPONENT_KEY_VIEW_SCALE:
                    Transform.Scale = DirtyProperties[PropertyKey].GetVector3();
                    UpdateFlags = static_cast<SpaceEntityUpdateFlags>(UpdateFlags | UPDATE_FLAGS_SCALE);
                    break;
                case COMPONENT_KEY_VIEW_SELECTEDCLIENTID:
                    SelectedId = DirtyProperties[PropertyKey].GetInt();
                    UpdateFlags = static_cast<SpaceEntityUpdateFlags>(UpdateFlags | UPDATE_FLAGS_SELECTION_ID);
                    break;
                case COMPONENT_KEY_VIEW_THIRDPARTYREF:
                    ThirdPartyRef = DirtyProperties[PropertyKey].GetString();
                    UpdateFlags = static_cast<SpaceEntityUpdateFlags>(UpdateFlags | UPDATE_FLAGS_THIRD_PARTY_REF);
                    break;
                case COMPONENT_KEY_VIEW_THIRDPARTYPLATFORM:
                    ThirdPartyPlatform = static_cast<csp::systems::EThirdPartyPlatform>(DirtyProperties[PropertyKey].GetInt());
                    UpdateFlags = static_cast<SpaceEntityUpdateFlags>(UpdateFlags | UPDATE_FLAGS_THIRD_PARTY_PLATFORM);
                    break;
                case COMPONENT_KEY_VIEW_LOCKTYPE:
                    EntityLock = static_cast<LockType>(DirtyProperties[PropertyKey].GetInt());
                    UpdateFlags = static_cast<SpaceEntityUpdateFlags>(UpdateFlags | UPDATE_FLAGS_LOCK_TYPE);
                    break;
                default:
                    break;
                }
            }

            DirtyProperties.Clear();
            CSP_DELETE(DirtyViewKeys);
        }

        if (TransientDeletionComponentIds.Size() > 0)
        {
            DirtyComponentKeys = DirtyComponents.Keys();

            for (size_t i = 0; i < TransientDeletionComponentIds.Size(); ++i)
            {
                if (Components.HasKey(TransientDeletionComponentIds[i]))
                {
                    ComponentBase* Component = GetComponent(TransientDeletionComponentIds[i]);
                    Component->OnLocalDelete();

                    DestroyComponent(TransientDeletionComponentIds[i]);

                    // Start indexing from the end of the section reserved for DirtyComponents.
                    // We start adding DirtyComponents to ComponentUpdates first, so here we need to respect that
                    // and start at an offset to add our deletion updates.
                    ComponentUpdates[DirtyComponentKeys->Size() + i].ComponentId = TransientDeletionComponentIds[i];
                    ComponentUpdates[DirtyComponentKeys->Size() + i].UpdateType = ComponentUpdateType::Delete;
                }
            }

            TransientDeletionComponentIds.Clear();
            CSP_DELETE(DirtyComponentKeys);
        }

        if (ShouldUpdateParent)
        {
            EntitySystem->ResolveEntityHierarchy(this);
            UpdateFlags = static_cast<SpaceEntityUpdateFlags>(UpdateFlags | UPDATE_FLAGS_PARENT);
            ShouldUpdateParent = false;
        }

        if (InvokeUpdateCallback && EntityUpdateCallback != nullptr)
        {
            EntityUpdateCallback(this, UpdateFlags, ComponentUpdates);
        }
    }
}

uint16_t SpaceEntity::GenerateComponentId()
{
    auto NextId = NextComponentId;

    for (;;)
    {
        if (!Components.HasKey(NextId) && !DirtyComponents.HasKey(NextId))
        {
            NextComponentId = NextId + 1;

            return NextId;
        }

        ++NextId;

        if (NextId == COMPONENT_KEY_END_COMPONENTS)
        {
            NextId = COMPONENT_KEY_START_COMPONENTS;
        }
    }
}

ComponentBase* SpaceEntity::InstantiateComponent(uint16_t InstantiateId, ComponentType InstantiateType)
{
    ComponentBase* Component;

    switch (InstantiateType)
    {
    case ComponentType::StaticModel:
        Component = CSP_NEW StaticModelSpaceComponent(this);
        break;
    case ComponentType::AnimatedModel:
        Component = CSP_NEW AnimatedModelSpaceComponent(this);
        break;
    case ComponentType::VideoPlayer:
        Component = CSP_NEW VideoPlayerSpaceComponent(this);
        break;
    case ComponentType::Image:
        Component = CSP_NEW ImageSpaceComponent(this);
        break;
    case ComponentType::ExternalLink:
        Component = CSP_NEW ExternalLinkSpaceComponent(this);
        break;
    case ComponentType::AvatarData:
        Component = CSP_NEW AvatarSpaceComponent(this);
        break;
    case ComponentType::Light:
        Component = CSP_NEW LightSpaceComponent(this);
        break;
    case ComponentType::ScriptData:
        Component = CSP_NEW ScriptSpaceComponent(this);
        break;
    case ComponentType::Button:
        Component = CSP_NEW ButtonSpaceComponent(this);
        break;
    case ComponentType::Custom:
        Component = CSP_NEW CustomSpaceComponent(this);
        break;
    case ComponentType::Portal:
        Component = CSP_NEW PortalSpaceComponent(this);
        break;
    case ComponentType::Conversation:
        Component = CSP_NEW ConversationSpaceComponent(this);
        break;
    case ComponentType::Audio:
        Component = CSP_NEW AudioSpaceComponent(this);
        break;
    case ComponentType::Spline:
        Component = CSP_NEW SplineSpaceComponent(this);
        break;
    case ComponentType::Collision:
        Component = CSP_NEW CollisionSpaceComponent(this);
        break;
    case ComponentType::Reflection:
        Component = CSP_NEW ReflectionSpaceComponent(this);
        break;
    case ComponentType::Fog:
        Component = CSP_NEW FogSpaceComponent(this);
        break;
    case ComponentType::ECommerce:
        Component = CSP_NEW ECommerceSpaceComponent(this);
        break;
    case ComponentType::CinematicCamera:
        Component = CSP_NEW CinematicCameraSpaceComponent(this);
        break;
    case ComponentType::FiducialMarker:
        Component = CSP_NEW FiducialMarkerSpaceComponent(this);
        break;
    case ComponentType::GaussianSplat:
        Component = CSP_NEW GaussianSplatSpaceComponent(this);
        break;
    case ComponentType::Text:
        Component = CSP_NEW TextSpaceComponent(this);
        break;
    case ComponentType::Hotspot:
        Component = CSP_NEW HotspotSpaceComponent(this);
        break;
    default:
    {
        CSP_LOG_MSG(csp::systems::LogLevel::Warning,
            csp::common::StringFormat("Unknown Component type of value: %d", static_cast<uint32_t>(InstantiateType)));
        return nullptr;
    }
    }

    Component->Id = InstantiateId;

    return Component;
}

void SpaceEntity::SerialiseComponent(IEntitySerialiser& Serialiser, ComponentBase* Component) const
{
    Serialiser.BeginComponent(Component->Id, (uint64_t)Component->Type);
    {
        auto& Properties = Component->Properties;
        const auto& Keys = Properties.Keys();

        for (size_t j = 0; j < Keys->Size(); ++j)
        {
            auto& Key = Keys->operator[](j);
            auto& Property = Properties[Key];

            Serialiser.WriteProperty(Key, Property);
        }
    }
    Serialiser.EndComponent();
}

void SpaceEntity::AddDirtyComponent(ComponentBase* Component)
{
    std::scoped_lock<std::mutex> ComponentsLocker(ComponentsLock);

    if (DirtyComponents.HasKey(Component->GetId()))
    {
        return;
    }

    DirtyComponents[Component->GetId()] = DirtyComponent { Component, ComponentUpdateType::Update };
}

EntityScript& SpaceEntity::GetScript() { return Script; }

bool SpaceEntity::IsSelected() const { return SelectedId != 0; }

uint64_t SpaceEntity::GetSelectingClientID() const { return SelectedId; }

bool SpaceEntity::Select()
{
    std::scoped_lock EntitiesLocker(EntityMutexLock);
    return EntitySystem->SetSelectionStateOfEntity(true, this);
}

bool SpaceEntity::Deselect()
{
    std::scoped_lock EntitiesLocker(EntityMutexLock);
    return EntitySystem->SetSelectionStateOfEntity(false, this);
}

bool SpaceEntity::IsModifiable() const
{
    if (EntitySystem == nullptr || csp::systems::SystemsManager::Get().GetMultiplayerConnection() == nullptr)
    {
        // Return true here so entities that arent attached to the entity system can be modified.
        // This is currently used for testing.
        return true;
    }

    if (EntityLock == LockType::UserAgnostic &&
        // In the case where we are about to unlock a locked entity we want to treat it as if it's unlocked so we can modify it,
        // so we skip the lock check they are about to unlock.
        // We know they are going to unlock if EntityLock is set and they have COMPONENT_KEY_VIEW_LOCKTYPE in DirtyProperties
        (DirtyProperties.HasKey(COMPONENT_KEY_VIEW_LOCKTYPE) == false))
    {
        return false;
    }

    return (OwnerId == csp::systems::SystemsManager::Get().GetMultiplayerConnection()->GetClientId() || IsTransferable);
}

void SpaceEntity::Lock()
{
    if (IsLocked())
    {
        CSP_LOG_ERROR_MSG("Entity is already locked.")
        return;
    }

    if (!IsModifiable())
    {
        CSP_LOG_ERROR_FORMAT("Entity is not modifiable, you can only modify entities that have transferable ownership, or which you already are the "
                             "owner of. Entity name: %s",
            Name.c_str());
        return;
    }

    std::scoped_lock<std::mutex> PropertiesLocker(PropertiesLock);

    DirtyProperties.Remove(COMPONENT_KEY_VIEW_LOCKTYPE);
    DirtyProperties[COMPONENT_KEY_VIEW_LOCKTYPE] = ReplicatedValue(static_cast<int64_t>(LockType::UserAgnostic));
}

void SpaceEntity::Unlock()
{
    if (IsLocked() == false)
    {
        CSP_LOG_ERROR_MSG("Entity is not currently locked.")
        return;
    }

    std::scoped_lock<std::mutex> PropertiesLocker(PropertiesLock);

    DirtyProperties.Remove(COMPONENT_KEY_VIEW_LOCKTYPE);
    DirtyProperties[COMPONENT_KEY_VIEW_LOCKTYPE] = ReplicatedValue(static_cast<int64_t>(LockType::None));
}

bool SpaceEntity::IsLocked() const { return EntityLock != LockType::None; }

bool SpaceEntity::InternalSetSelectionStateOfEntity(const bool SelectedState, uint64_t ClientID)
{
    if (SelectedState)
    {
        if (!IsSelected())
        {
            DirtyProperties.Remove(COMPONENT_KEY_VIEW_SELECTEDCLIENTID);

            if (SelectedId != ClientID)
            {
                DirtyProperties[COMPONENT_KEY_VIEW_SELECTEDCLIENTID] = static_cast<int64_t>(ClientID);
            }

            SelectedId = ClientID;

            return true;
        }
        return false;
    }

    if (IsSelected())
    {
        DirtyProperties.Remove(COMPONENT_KEY_VIEW_SELECTEDCLIENTID);

        if (SelectedId != 0)
        {
            DirtyProperties[COMPONENT_KEY_VIEW_SELECTEDCLIENTID] = static_cast<int64_t>(0);
        }

        SelectedId = 0;
        return true;
    }

    return false;
}

void SpaceEntity::DestroyComponent(uint16_t Key)
{
    if (Components.HasKey(Key))
    {
        Components[Key]->OnRemove();
        Components.Remove(Key);
    }
    else
    {
        CSP_LOG_ERROR_MSG("DestroyComponent: Key Does Not Exist")
    }
}

ComponentBase* SpaceEntity::FindFirstComponentOfType(ComponentType FindType, bool SearchDirtyComponents) const
{
    const csp::common::Array<uint16_t>* ComponentKeys = Components.Keys();
    ComponentBase* LocatedComponent = nullptr;

    for (size_t i = 0; i < ComponentKeys->Size(); ++i)
    {
        ComponentBase* Component = Components[ComponentKeys->operator[](i)];

        if (Component->GetComponentType() == FindType)
        {
            LocatedComponent = Component;
            break;
        }
    }

    CSP_DELETE(ComponentKeys);

    if (LocatedComponent == nullptr && SearchDirtyComponents)
    {
        const csp::common::Array<uint16_t>* DirtyComponentKeys = DirtyComponents.Keys();

        for (size_t i = 0; i < DirtyComponentKeys->Size(); ++i)
        {
            const DirtyComponent& Component = DirtyComponents[DirtyComponentKeys->operator[](i)];

            if (Component.UpdateType != ComponentUpdateType::Delete && Component.Component->GetComponentType() == FindType)
            {
                LocatedComponent = Component.Component;
                break;
            }
        }

        CSP_DELETE(DirtyComponentKeys);
    }

    return LocatedComponent;
}

void SpaceEntity::AddChildEntitiy(SpaceEntity* ChildEntity) { ChildEntities.Append(ChildEntity); }

void SpaceEntity::ResolveParentChildRelationship()
{
    // Entity has been re-parented
    if (ParentId.HasValue())
    {
        // Entity was previously parented to another object, so cleanup
        if (Parent != nullptr)
        {
            Parent->ChildEntities.RemoveItem(this);
        }

        // Set our new parent
        Parent = GetSpaceEntitySystem()->FindSpaceEntityById(*ParentId);

        if (Parent == nullptr)
        {
            // Parent may not have been added yet
            // so check pending entities
            for (const auto& PendingParent : *EntitySystem->PendingAdds)
            {
                if (PendingParent->Id == *ParentId)
                {
                    Parent = PendingParent;
                    break;
                }
            }
        }

        if (Parent != nullptr)
        {
            Parent->ChildEntities.Append(this);
        }
        else
        {
            CSP_LOG_ERROR_FORMAT(
                "SpaceEntity unable to find parent for entity: %s. Please report if this issue is encountered.", std::to_string(GetId()).c_str());
            return;
        }
    }
    else
    {
        if (Parent != nullptr)
        {
            Parent->ChildEntities.RemoveItem(this);
            Parent = nullptr;
        }
    }
}

mcs::ObjectMessage SpaceEntity::CreateObjectMessage()
{
<<<<<<< HEAD
    // 1. Convert all of our view components to mcs compatible types.
    MCSComponentPacker ComponentPacker;

    ComponentPacker.WriteValue(COMPONENT_KEY_VIEW_ENTITYNAME, GetName());
    ComponentPacker.WriteValue(COMPONENT_KEY_VIEW_POSITION, GetPosition());
    ComponentPacker.WriteValue(COMPONENT_KEY_VIEW_ROTATION, GetRotation());
    ComponentPacker.WriteValue(COMPONENT_KEY_VIEW_SCALE, GetScale());
    ComponentPacker.WriteValue(COMPONENT_KEY_VIEW_SELECTEDCLIENTID, GetSelectingClientID());
    ComponentPacker.WriteValue(COMPONENT_KEY_VIEW_THIRDPARTYREF, GetThirdPartyRef());
    ComponentPacker.WriteValue(COMPONENT_KEY_VIEW_THIRDPARTYPLATFORM, GetThirdPartyPlatformType());
    ComponentPacker.WriteValue(COMPONENT_KEY_VIEW_LOCKTYPE, EntityLock);

    // 2. Convert all of our runtime components to mcs compatible types.
    auto Deleter = [](const common::Array<uint16_t>* Ptr) { CSP_DELETE(Ptr); };
    std::unique_ptr<common::Array<uint16_t>, decltype(Deleter)> Keys(const_cast<common::Array<uint16_t>*>(DirtyComponents.Keys()), Deleter);

    // Loop through all components and convert to ItemComponentData.
=======
    // First convert all of our view components to mcs compatible types.
    std::map<uint16_t, mcs::ItemComponentData> ComponentData;

    ComponentData[COMPONENT_KEY_VIEW_ENTITYNAME] = { std::string { GetName().c_str() } };
    ComponentData[COMPONENT_KEY_VIEW_POSITION] = { std::vector<float> { GetPosition().X, GetPosition().Y, GetPosition().Z } };
    ComponentData[COMPONENT_KEY_VIEW_ROTATION] = { std::vector<float> { GetRotation().X, GetRotation().Y, GetRotation().Z, GetRotation().W } };
    ComponentData[COMPONENT_KEY_VIEW_SCALE] = { std::vector<float> { GetScale().X, GetScale().Y, GetScale().Z } };
    ComponentData[COMPONENT_KEY_VIEW_SELECTEDCLIENTID] = { static_cast<int64_t>(GetSelectingClientID()) };
    ComponentData[COMPONENT_KEY_VIEW_THIRDPARTYREF] = { std::string { GetThirdPartyRef() } };
    ComponentData[COMPONENT_KEY_VIEW_THIRDPARTYPLATFORM] = { static_cast<int64_t>(GetThirdPartyPlatformType()) };
    ComponentData[COMPONENT_KEY_VIEW_LOCKTYPE] = { static_cast<int64_t>(EntityLock) };

    // Next convert all of our runtime components to mcs compatible types.
    auto Deleter = [](const common::Array<uint16_t>* Ptr) { CSP_DELETE(Ptr); };
    std::unique_ptr<common::Array<uint16_t>, decltype(Deleter)> Keys(const_cast<common::Array<uint16_t>*>(DirtyComponents.Keys()), Deleter);

>>>>>>> 021dffc5
    for (size_t i = 0; i < Keys->Size(); ++i)
    {
        if (DirtyComponents[(*Keys)[i]].Component != nullptr)
        {
            auto* Component = DirtyComponents[(*Keys)[i]].Component;
<<<<<<< HEAD
            ComponentPacker.WriteValue((*Keys)[i], Component);
=======
            ComponentData[(*Keys)[i]] = CreateItemComponentData(Component);
>>>>>>> 021dffc5
        }
        else
        {
            assert(DirtyComponents[(*Keys)[i]].Component != nullptr && "DirtyComponent given a null component!");
        }
    }

<<<<<<< HEAD
    // 3. Create the object message using the reqired properties and our created components.
    return mcs::ObjectMessage { Id, static_cast<uint64_t>(Type), IsTransferable, IsPersistant, OwnerId, Convert(ParentId),
        ComponentPacker.GetComponents() };
=======
    return mcs::ObjectMessage { Id, static_cast<uint64_t>(Type), IsTransferable, IsPersistant, OwnerId, Convert(ParentId), ComponentData };
>>>>>>> 021dffc5
}

mcs::ObjectPatch SpaceEntity::CreateObjectPatch()
{
<<<<<<< HEAD
    MCSComponentPacker ComponentPacker;

    // 1. Convert our modified view components to mcs compatible types.
    {
        // Get dirty property keys.
        auto Deleter = [](const common::Array<uint16_t>* Ptr) { CSP_DELETE(Ptr); };
        std::unique_ptr<common::Array<uint16_t>, decltype(Deleter)> Keys(const_cast<common::Array<uint16_t>*>(DirtyProperties.Keys()), Deleter);

        // Loop through modfied view components and convert to ItemComponentData.
        for (size_t i = 0; i < Keys->Size(); ++i)
        {
            ComponentPacker.WriteValue((*Keys)[i], DirtyProperties[(*Keys)[i]]);
        }
    }

    // 2. Convert all of our runtime components to mcs compatible types.
    {
        // Get component keys.
        auto Deleter = [](const common::Array<uint16_t>* Ptr) { CSP_DELETE(Ptr); };
        std::unique_ptr<common::Array<uint16_t>, decltype(Deleter)> Keys(const_cast<common::Array<uint16_t>*>(DirtyComponents.Keys()), Deleter);

        // Loop through all components and convert to ItemComponentData.
=======
    std::map<uint16_t, mcs::ItemComponentData> ComponentData;

    // First convert our modified view components to mcs compatible types.
    {
        auto Deleter = [](const common::Array<uint16_t>* Ptr) { CSP_DELETE(Ptr); };
        std::unique_ptr<common::Array<uint16_t>, decltype(Deleter)> Keys(const_cast<common::Array<uint16_t>*>(DirtyProperties.Keys()), Deleter);

        for (size_t i = 0; i < Keys->Size(); ++i)
        {
            ComponentData[(*Keys)[i]] = CreateItemComponentData(DirtyProperties[(*Keys)[i]]);
        }
    }

    // Next convert all of our runtime components to mcs compatible types.
    {
        auto Deleter = [](const common::Array<uint16_t>* Ptr) { CSP_DELETE(Ptr); };
        std::unique_ptr<common::Array<uint16_t>, decltype(Deleter)> Keys(const_cast<common::Array<uint16_t>*>(DirtyComponents.Keys()), Deleter);

>>>>>>> 021dffc5
        for (size_t i = 0; i < Keys->Size(); ++i)
        {
            if (DirtyComponents[(*Keys)[i]].Component != nullptr)
            {
                auto* Component = DirtyComponents[(*Keys)[i]].Component;
<<<<<<< HEAD
                ComponentPacker.WriteValue((*Keys)[i], Component);
=======
                ComponentData[(*Keys)[i]] = CreateItemComponentData(Component);
>>>>>>> 021dffc5
            }
            else
            {
                assert(DirtyComponents[(*Keys)[i]].Component != nullptr && "DirtyComponent given a null component!");
            }
        }
    }

<<<<<<< HEAD
    // 3. Handle any component deletions
    ComponentBase DeletionComponent(ComponentType::Delete, const_cast<SpaceEntity*>(this));

    for (size_t i = 0; i < TransientDeletionComponentIds.Size(); ++i)
    {
        DeletionComponent.Id = TransientDeletionComponentIds[i];
        ComponentPacker.WriteValue(DeletionComponent.Id, &DeletionComponent);
    }

    // 4. Create the object patch using the reqired properties and our created components.
    return mcs::ObjectPatch { Id, OwnerId, false, ShouldUpdateParent, Convert(ParentId), ComponentPacker.GetComponents() };
}

void SpaceEntity::FromObjectMessage(const mcs::ObjectMessage& Message)
{
    Id = Message.GetId();
    Type = static_cast<SpaceEntityType>(Message.GetType());
    IsTransferable = Message.GetIsTransferable();
    IsPersistant = Message.GetIsPersistant();
    OwnerId = Message.GetOwnerId();
    ParentId = common::Convert(Message.GetParentId());

    std::map<uint16_t, mcs::ItemComponentData> MessageComponents = Message.GetComponents();

    // Get view components
    MCSComponentUnpacker ComponentUnpacker { Message.GetComponents() };

    ComponentUnpacker.TryReadValue(COMPONENT_KEY_VIEW_ENTITYNAME, Name);
    ComponentUnpacker.TryReadValue(COMPONENT_KEY_VIEW_POSITION, Transform.Position);
    ComponentUnpacker.TryReadValue(COMPONENT_KEY_VIEW_ROTATION, Transform.Rotation);
    ComponentUnpacker.TryReadValue(COMPONENT_KEY_VIEW_SCALE, Transform.Scale);
    ComponentUnpacker.TryReadValue(COMPONENT_KEY_VIEW_SELECTEDCLIENTID, SelectedId);
    ComponentUnpacker.TryReadValue(COMPONENT_KEY_VIEW_THIRDPARTYPLATFORM, ThirdPartyPlatform);
    ComponentUnpacker.TryReadValue(COMPONENT_KEY_VIEW_THIRDPARTYREF, ThirdPartyRef);
    ComponentUnpacker.TryReadValue(COMPONENT_KEY_VIEW_LOCKTYPE, EntityLock);

    for (const auto& ComponentDataPair : MessageComponents)
    {
        if (ComponentDataPair.first >= COMPONENT_KEY_END_COMPONENTS)
        {
            // This is the end of our components
            break;
        }

        ComponentFromItemComponentData(ComponentDataPair.first, ComponentDataPair.second);
    }
}

void SpaceEntity::FromObjectPatch(const mcs::ObjectPatch& Patch)
{
    OwnerId = Patch.GetOwnerId();
    ShouldUpdateParent = Patch.GetShouldUpdateParent();
    ParentId = common::Convert(Patch.GetParentId());

    SpaceEntityUpdateFlags UpdateFlags = SpaceEntityUpdateFlags(0);

    std::map<uint16_t, mcs::ItemComponentData> PatchComponents = Patch.GetComponents();
    MCSComponentUnpacker ComponentUnpacker { Patch.GetComponents() };

    if (ComponentUnpacker.TryReadValue(COMPONENT_KEY_VIEW_ENTITYNAME, Name))
    {
        UpdateFlags = SpaceEntityUpdateFlags(UpdateFlags | UPDATE_FLAGS_NAME);
    }
    if (ComponentUnpacker.TryReadValue(COMPONENT_KEY_VIEW_POSITION, Transform.Position))
    {
        UpdateFlags = SpaceEntityUpdateFlags(UpdateFlags | UPDATE_FLAGS_POSITION);
    }
    if (ComponentUnpacker.TryReadValue(COMPONENT_KEY_VIEW_ROTATION, Transform.Rotation))
    {
        UpdateFlags = SpaceEntityUpdateFlags(UpdateFlags | UPDATE_FLAGS_ROTATION);
    }
    if (ComponentUnpacker.TryReadValue(COMPONENT_KEY_VIEW_SCALE, Transform.Scale))
    {
        UpdateFlags = SpaceEntityUpdateFlags(UpdateFlags | UPDATE_FLAGS_SCALE);
    }
    if (ComponentUnpacker.TryReadValue(COMPONENT_KEY_VIEW_SELECTEDCLIENTID, SelectedId))
    {
        UpdateFlags = SpaceEntityUpdateFlags(UpdateFlags | UPDATE_FLAGS_SELECTION_ID);
    }
    if (ComponentUnpacker.TryReadValue(COMPONENT_KEY_VIEW_THIRDPARTYPLATFORM, ThirdPartyPlatform))
    {
        UpdateFlags = SpaceEntityUpdateFlags(UpdateFlags | UPDATE_FLAGS_THIRD_PARTY_PLATFORM);
    }
    if (ComponentUnpacker.TryReadValue(COMPONENT_KEY_VIEW_THIRDPARTYREF, ThirdPartyRef))
    {
        UpdateFlags = SpaceEntityUpdateFlags(UpdateFlags | UPDATE_FLAGS_THIRD_PARTY_REF);
    }
    if (ComponentUnpacker.TryReadValue(COMPONENT_KEY_VIEW_LOCKTYPE, EntityLock))
    {
        UpdateFlags = SpaceEntityUpdateFlags(UpdateFlags | UPDATE_FLAGS_LOCK_TYPE);
    }

    uint64_t ComponentCount = ComponentUnpacker.GetRealComponentsCount();

    csp::common::Array<ComponentUpdateInfo> ComponentUpdates(ComponentCount);
    size_t ComponentIndex = 0;

    for (const auto& ComponentDataPair : PatchComponents)
    {
        if (ComponentDataPair.first >= COMPONENT_KEY_END_COMPONENTS)
        {
            // This is the end of our components
            break;
        }

        ComponentUpdateInfo UpdateInfo = ComponentFromItemComponentDataPatch(ComponentDataPair.first, ComponentDataPair.second);
        ComponentUpdates[ComponentIndex] = UpdateInfo;
        ComponentIndex++;
    }

    if (ShouldUpdateParent)
    {
        EntitySystem->ResolveEntityHierarchy(this);
        UpdateFlags = static_cast<SpaceEntityUpdateFlags>(UpdateFlags | UPDATE_FLAGS_PARENT);
        ShouldUpdateParent = false;
    }

    if (UpdateFlags != 0 && EntityUpdateCallback != nullptr)
    {
        EntityUpdateCallback(this, UpdateFlags, ComponentUpdates);
    }
}

void SpaceEntity::ComponentFromItemComponentData(uint16_t ComponentId, const mcs::ItemComponentData& ComponentData)
{
    auto ComponentDataMap = std::get<std::map<uint16_t, mcs::ItemComponentData>>(ComponentData.GetValue());
    ComponentType MessageComponentType = static_cast<ComponentType>(std::get<uint64_t>(ComponentDataMap[COMPONENT_KEY_COMPONENTTYPE].GetValue()));

    if (MessageComponentType != ComponentType::Invalid)
    {
        auto* Component = InstantiateComponent(ComponentId, MessageComponentType);

        // if Component == nullptr component has not been instantiated, so is skipped.
        if (Component != nullptr)
        {
            for (const auto& PatchComponentPair : ComponentDataMap)
            {
                if (PatchComponentPair.first == COMPONENT_KEY_COMPONENTTYPE)
                {
                    // We don't store the type inside our component properties
                    continue;
                }

                ReplicatedValue Property;
                MCSComponentUnpacker::ReplicatedValueFromType(PatchComponentPair.second, Property);

                Component->Properties[PatchComponentPair.first] = Property;
                Component->OnCreated();
            }

            Components[ComponentId] = Component;
        }
    }
}

ComponentUpdateInfo SpaceEntity::ComponentFromItemComponentDataPatch(uint16_t ComponentId, const mcs::ItemComponentData& ComponentData)
{
    auto ComponentDataMap = std::get<std::map<uint16_t, mcs::ItemComponentData>>(ComponentData.GetValue());
    ComponentType PatchComponentType = static_cast<ComponentType>(std::get<uint64_t>(ComponentDataMap[COMPONENT_KEY_COMPONENTTYPE].GetValue()));

    auto UpdateType = ComponentUpdateType::Update;

    if (!Components.HasKey(ComponentId))
    {
        UpdateType = ComponentUpdateType::Add;
    }
    else if (Components[ComponentId]->GetComponentType() != PatchComponentType)
    {
        UpdateType = ComponentUpdateType::Delete;
    }

    switch (UpdateType)
    {
    case ComponentUpdateType::Update:
    {
        auto* Component = Components[ComponentId];

        for (const auto& PatchComponentPair : ComponentDataMap)
        {
            if (PatchComponentPair.first == COMPONENT_KEY_COMPONENTTYPE)
            {
                // We don't store the type inside our component properties
                continue;
            }

            ReplicatedValue Property;
            MCSComponentUnpacker::ReplicatedValueFromType(PatchComponentPair.second, Property);

            Component->SetPropertyFromPatch(PatchComponentPair.first, Property);
        }

        break;
    }
    case ComponentUpdateType::Add:
    {
        auto* Component = InstantiateComponent(ComponentId, PatchComponentType);
        // if Component != nullptr component has not been Instantiate, so is skipped.
        if (Component != nullptr)
        {
            for (const auto& PatchComponentPair : ComponentDataMap)
            {
                if (PatchComponentPair.first == COMPONENT_KEY_COMPONENTTYPE)
                {
                    // We don't store the type inside our component properties
                    continue;
                }

                ReplicatedValue Property;
                MCSComponentUnpacker::ReplicatedValueFromType(PatchComponentPair.second, Property);

                Component->SetPropertyFromPatch(PatchComponentPair.first, Property);
            }

            Components[ComponentId] = Component;
            Component->OnCreated();
        }
        break;
    }
    case ComponentUpdateType::Delete:
        DestroyComponent(ComponentId);
        break;
    default:
        assert(false && "Unknown component update type!");
        break;
    }

    ComponentUpdateInfo UpdateInfo;
    UpdateInfo.ComponentId = ComponentId;
    UpdateInfo.UpdateType = UpdateType;
    return UpdateInfo;
=======
    return mcs::ObjectPatch { Id, OwnerId, false, ShouldUpdateParent, Convert(ParentId), ComponentData };
}

csp::multiplayer::mcs::ItemComponentData SpaceEntity::CreateItemComponentData(const ComponentBase* Component)
{
    std::map<uint16_t, mcs::ItemComponentData> ComponentProperties;

    // Manually write the component type, as this isnt stored in the component properties.
    // This is currently the ONLY value that uses a uint64 types as a key for some reason. The rest use int64.
    ComponentProperties[COMPONENT_KEY_COMPONENTTYPE] = { static_cast<uint64_t>(Component->GetComponentType()) };

    // Our current component keys are stores as uint32s when they should really be stored as uint16, as this is what we support.
    auto Deleter = [](const common::Array<uint32_t>* Ptr) { CSP_DELETE(Ptr); };
    std::unique_ptr<common::Array<uint32_t>, decltype(Deleter)> Keys(
        const_cast<common::Array<uint32_t>*>(Component->GetProperties()->Keys()), Deleter);

    for (size_t i = 0; i < Keys->Size(); ++i)
    {
        ComponentProperties[static_cast<uint16_t>((*Keys)[i])]
            = CreateItemComponentData((*Component->GetProperties())[static_cast<uint32_t>((*Keys)[i])]);
    }

    return mcs::ItemComponentData { ComponentProperties };
}

// TODO: We can make a safer version of this function when we convert our ReplicatedValue to use a variant,
// as we can create compile-time checking by using std::visit and function overloads.
// This will prevent us forgetting to update this when we add new types.
// https://magnopus.atlassian.net/browse/OF-1511
mcs::ItemComponentData SpaceEntity::CreateItemComponentData(const ReplicatedValue& Value)
{
    if (Value.GetReplicatedValueType() == ReplicatedValueType::Boolean)
    {
        return mcs::ItemComponentData { Value.GetBool() };
    }
    else if (Value.GetReplicatedValueType() == ReplicatedValueType::Integer)
    {
        return mcs::ItemComponentData { Value.GetInt() };
    }
    else if (Value.GetReplicatedValueType() == ReplicatedValueType::Float)
    {
        return mcs::ItemComponentData { Value.GetFloat() };
    }
    else if (Value.GetReplicatedValueType() == ReplicatedValueType::String)
    {
        return mcs::ItemComponentData { std::string { Value.GetString().c_str() } };
    }
    else if (Value.GetReplicatedValueType() == ReplicatedValueType::Vector3)
    {
        common::Vector3 Vec = Value.GetVector3();
        return mcs::ItemComponentData { std::vector<float> { Vec.X, Vec.Y, Vec.Z } };
    }
    else if (Value.GetReplicatedValueType() == ReplicatedValueType::Vector4)
    {
        common::Vector4 Vec = Value.GetVector4();
        return mcs::ItemComponentData { std::vector<float> { Vec.X, Vec.Y, Vec.Z, Vec.W } };
    }
    else if (Value.GetReplicatedValueType() == ReplicatedValueType::Vector2)
    {
        common::Vector2 Vec = Value.GetVector2();
        return mcs::ItemComponentData { std::vector<float> { Vec.X, Vec.Y } };
    }
    else if (Value.GetReplicatedValueType() == ReplicatedValueType::StringMap)
    {
        std::map<std::string, mcs::ItemComponentData> Map;

        auto ReplicatedMap = Value.GetStringMap();
        auto Deleter = [](const common::Array<csp::common::String>* Ptr) { CSP_DELETE(Ptr); };
        std::unique_ptr<common::Array<csp::common::String>, decltype(Deleter)> Keys(
            const_cast<common::Array<csp::common::String>*>(ReplicatedMap.Keys()), Deleter);

        for (auto Key : (*Keys))
        {
            Map[Key.c_str()] = CreateItemComponentData(ReplicatedMap[Key]);
        }

        return mcs::ItemComponentData { Map };
    }
    else
    {
        throw std::runtime_error("Invalid ReplicatedValue property");
    }
>>>>>>> 021dffc5
}

csp::multiplayer::EntityScriptInterface* SpaceEntity::GetScriptInterface() { return ScriptInterface.get(); }

void SpaceEntity::ClaimScriptOwnership() { EntitySystem->ClaimScriptOwnership(this); }

void SpaceEntity::OnPropertyChanged(ComponentBase* DirtyComponent, int32_t PropertyKey)
{
    Script.OnPropertyChanged(DirtyComponent->GetId(), PropertyKey);
}

} // namespace csp::multiplayer<|MERGE_RESOLUTION|>--- conflicted
+++ resolved
@@ -46,10 +46,7 @@
 #include "Debug/Logging.h"
 #include "Memory/Memory.h"
 #include "Multiplayer/MCS/MCSTypes.h"
-<<<<<<< HEAD
 #include "Multiplayer/MCSComponentPacker.h"
-=======
->>>>>>> 021dffc5
 #include "Multiplayer/Script/EntityScriptBinding.h"
 #include "Multiplayer/Script/EntityScriptInterface.h"
 #include "Multiplayer/SpaceEntityKeys.h"
@@ -1378,7 +1375,6 @@
 
 mcs::ObjectMessage SpaceEntity::CreateObjectMessage()
 {
-<<<<<<< HEAD
     // 1. Convert all of our view components to mcs compatible types.
     MCSComponentPacker ComponentPacker;
 
@@ -1396,34 +1392,12 @@
     std::unique_ptr<common::Array<uint16_t>, decltype(Deleter)> Keys(const_cast<common::Array<uint16_t>*>(DirtyComponents.Keys()), Deleter);
 
     // Loop through all components and convert to ItemComponentData.
-=======
-    // First convert all of our view components to mcs compatible types.
-    std::map<uint16_t, mcs::ItemComponentData> ComponentData;
-
-    ComponentData[COMPONENT_KEY_VIEW_ENTITYNAME] = { std::string { GetName().c_str() } };
-    ComponentData[COMPONENT_KEY_VIEW_POSITION] = { std::vector<float> { GetPosition().X, GetPosition().Y, GetPosition().Z } };
-    ComponentData[COMPONENT_KEY_VIEW_ROTATION] = { std::vector<float> { GetRotation().X, GetRotation().Y, GetRotation().Z, GetRotation().W } };
-    ComponentData[COMPONENT_KEY_VIEW_SCALE] = { std::vector<float> { GetScale().X, GetScale().Y, GetScale().Z } };
-    ComponentData[COMPONENT_KEY_VIEW_SELECTEDCLIENTID] = { static_cast<int64_t>(GetSelectingClientID()) };
-    ComponentData[COMPONENT_KEY_VIEW_THIRDPARTYREF] = { std::string { GetThirdPartyRef() } };
-    ComponentData[COMPONENT_KEY_VIEW_THIRDPARTYPLATFORM] = { static_cast<int64_t>(GetThirdPartyPlatformType()) };
-    ComponentData[COMPONENT_KEY_VIEW_LOCKTYPE] = { static_cast<int64_t>(EntityLock) };
-
-    // Next convert all of our runtime components to mcs compatible types.
-    auto Deleter = [](const common::Array<uint16_t>* Ptr) { CSP_DELETE(Ptr); };
-    std::unique_ptr<common::Array<uint16_t>, decltype(Deleter)> Keys(const_cast<common::Array<uint16_t>*>(DirtyComponents.Keys()), Deleter);
-
->>>>>>> 021dffc5
     for (size_t i = 0; i < Keys->Size(); ++i)
     {
         if (DirtyComponents[(*Keys)[i]].Component != nullptr)
         {
             auto* Component = DirtyComponents[(*Keys)[i]].Component;
-<<<<<<< HEAD
             ComponentPacker.WriteValue((*Keys)[i], Component);
-=======
-            ComponentData[(*Keys)[i]] = CreateItemComponentData(Component);
->>>>>>> 021dffc5
         }
         else
         {
@@ -1431,18 +1405,13 @@
         }
     }
 
-<<<<<<< HEAD
     // 3. Create the object message using the reqired properties and our created components.
     return mcs::ObjectMessage { Id, static_cast<uint64_t>(Type), IsTransferable, IsPersistant, OwnerId, Convert(ParentId),
         ComponentPacker.GetComponents() };
-=======
-    return mcs::ObjectMessage { Id, static_cast<uint64_t>(Type), IsTransferable, IsPersistant, OwnerId, Convert(ParentId), ComponentData };
->>>>>>> 021dffc5
 }
 
 mcs::ObjectPatch SpaceEntity::CreateObjectPatch()
 {
-<<<<<<< HEAD
     MCSComponentPacker ComponentPacker;
 
     // 1. Convert our modified view components to mcs compatible types.
@@ -1465,36 +1434,12 @@
         std::unique_ptr<common::Array<uint16_t>, decltype(Deleter)> Keys(const_cast<common::Array<uint16_t>*>(DirtyComponents.Keys()), Deleter);
 
         // Loop through all components and convert to ItemComponentData.
-=======
-    std::map<uint16_t, mcs::ItemComponentData> ComponentData;
-
-    // First convert our modified view components to mcs compatible types.
-    {
-        auto Deleter = [](const common::Array<uint16_t>* Ptr) { CSP_DELETE(Ptr); };
-        std::unique_ptr<common::Array<uint16_t>, decltype(Deleter)> Keys(const_cast<common::Array<uint16_t>*>(DirtyProperties.Keys()), Deleter);
-
         for (size_t i = 0; i < Keys->Size(); ++i)
         {
-            ComponentData[(*Keys)[i]] = CreateItemComponentData(DirtyProperties[(*Keys)[i]]);
-        }
-    }
-
-    // Next convert all of our runtime components to mcs compatible types.
-    {
-        auto Deleter = [](const common::Array<uint16_t>* Ptr) { CSP_DELETE(Ptr); };
-        std::unique_ptr<common::Array<uint16_t>, decltype(Deleter)> Keys(const_cast<common::Array<uint16_t>*>(DirtyComponents.Keys()), Deleter);
-
->>>>>>> 021dffc5
-        for (size_t i = 0; i < Keys->Size(); ++i)
-        {
             if (DirtyComponents[(*Keys)[i]].Component != nullptr)
             {
                 auto* Component = DirtyComponents[(*Keys)[i]].Component;
-<<<<<<< HEAD
                 ComponentPacker.WriteValue((*Keys)[i], Component);
-=======
-                ComponentData[(*Keys)[i]] = CreateItemComponentData(Component);
->>>>>>> 021dffc5
             }
             else
             {
@@ -1503,7 +1448,6 @@
         }
     }
 
-<<<<<<< HEAD
     // 3. Handle any component deletions
     ComponentBase DeletionComponent(ComponentType::Delete, const_cast<SpaceEntity*>(this));
 
@@ -1734,90 +1678,6 @@
     UpdateInfo.ComponentId = ComponentId;
     UpdateInfo.UpdateType = UpdateType;
     return UpdateInfo;
-=======
-    return mcs::ObjectPatch { Id, OwnerId, false, ShouldUpdateParent, Convert(ParentId), ComponentData };
-}
-
-csp::multiplayer::mcs::ItemComponentData SpaceEntity::CreateItemComponentData(const ComponentBase* Component)
-{
-    std::map<uint16_t, mcs::ItemComponentData> ComponentProperties;
-
-    // Manually write the component type, as this isnt stored in the component properties.
-    // This is currently the ONLY value that uses a uint64 types as a key for some reason. The rest use int64.
-    ComponentProperties[COMPONENT_KEY_COMPONENTTYPE] = { static_cast<uint64_t>(Component->GetComponentType()) };
-
-    // Our current component keys are stores as uint32s when they should really be stored as uint16, as this is what we support.
-    auto Deleter = [](const common::Array<uint32_t>* Ptr) { CSP_DELETE(Ptr); };
-    std::unique_ptr<common::Array<uint32_t>, decltype(Deleter)> Keys(
-        const_cast<common::Array<uint32_t>*>(Component->GetProperties()->Keys()), Deleter);
-
-    for (size_t i = 0; i < Keys->Size(); ++i)
-    {
-        ComponentProperties[static_cast<uint16_t>((*Keys)[i])]
-            = CreateItemComponentData((*Component->GetProperties())[static_cast<uint32_t>((*Keys)[i])]);
-    }
-
-    return mcs::ItemComponentData { ComponentProperties };
-}
-
-// TODO: We can make a safer version of this function when we convert our ReplicatedValue to use a variant,
-// as we can create compile-time checking by using std::visit and function overloads.
-// This will prevent us forgetting to update this when we add new types.
-// https://magnopus.atlassian.net/browse/OF-1511
-mcs::ItemComponentData SpaceEntity::CreateItemComponentData(const ReplicatedValue& Value)
-{
-    if (Value.GetReplicatedValueType() == ReplicatedValueType::Boolean)
-    {
-        return mcs::ItemComponentData { Value.GetBool() };
-    }
-    else if (Value.GetReplicatedValueType() == ReplicatedValueType::Integer)
-    {
-        return mcs::ItemComponentData { Value.GetInt() };
-    }
-    else if (Value.GetReplicatedValueType() == ReplicatedValueType::Float)
-    {
-        return mcs::ItemComponentData { Value.GetFloat() };
-    }
-    else if (Value.GetReplicatedValueType() == ReplicatedValueType::String)
-    {
-        return mcs::ItemComponentData { std::string { Value.GetString().c_str() } };
-    }
-    else if (Value.GetReplicatedValueType() == ReplicatedValueType::Vector3)
-    {
-        common::Vector3 Vec = Value.GetVector3();
-        return mcs::ItemComponentData { std::vector<float> { Vec.X, Vec.Y, Vec.Z } };
-    }
-    else if (Value.GetReplicatedValueType() == ReplicatedValueType::Vector4)
-    {
-        common::Vector4 Vec = Value.GetVector4();
-        return mcs::ItemComponentData { std::vector<float> { Vec.X, Vec.Y, Vec.Z, Vec.W } };
-    }
-    else if (Value.GetReplicatedValueType() == ReplicatedValueType::Vector2)
-    {
-        common::Vector2 Vec = Value.GetVector2();
-        return mcs::ItemComponentData { std::vector<float> { Vec.X, Vec.Y } };
-    }
-    else if (Value.GetReplicatedValueType() == ReplicatedValueType::StringMap)
-    {
-        std::map<std::string, mcs::ItemComponentData> Map;
-
-        auto ReplicatedMap = Value.GetStringMap();
-        auto Deleter = [](const common::Array<csp::common::String>* Ptr) { CSP_DELETE(Ptr); };
-        std::unique_ptr<common::Array<csp::common::String>, decltype(Deleter)> Keys(
-            const_cast<common::Array<csp::common::String>*>(ReplicatedMap.Keys()), Deleter);
-
-        for (auto Key : (*Keys))
-        {
-            Map[Key.c_str()] = CreateItemComponentData(ReplicatedMap[Key]);
-        }
-
-        return mcs::ItemComponentData { Map };
-    }
-    else
-    {
-        throw std::runtime_error("Invalid ReplicatedValue property");
-    }
->>>>>>> 021dffc5
 }
 
 csp::multiplayer::EntityScriptInterface* SpaceEntity::GetScriptInterface() { return ScriptInterface.get(); }
