--- conflicted
+++ resolved
@@ -1407,11 +1407,8 @@
         }
     }
 
-<<<<<<< HEAD
-=======
     return mcs::ObjectMessage { Id, static_cast<uint64_t>(Type), IsTransferable, IsPersistant, OwnerId, Convert(ParentId), ComponentData };
 }
->>>>>>> 22079ab7
 
 mcs::ObjectPatch SpaceEntity::CreateObjectPatch()
 {
@@ -1533,7 +1530,6 @@
 
 csp::multiplayer::EntityScriptInterface* SpaceEntity::GetScriptInterface() { return ScriptInterface.get(); }
 
-void SpaceEntity::ClaimScriptOwnership() { EntitySystem->ClaimScriptOwnership(this); }
 
 void SpaceEntity::OnPropertyChanged(ComponentBase* DirtyComponent, int32_t PropertyKey)
 {
