/*
 * Copyright 2023 Magnopus LLC

 * Licensed under the Apache License, Version 2.0 (the "License");
 * you may not use this file except in compliance with the License.
 * You may obtain a copy of the License at
 *
 *     http://www.apache.org/licenses/LICENSE-2.0
 *
 * Unless required by applicable law or agreed to in writing, software
 * distributed under the License is distributed on an "AS IS" BASIS,
 * WITHOUT WARRANTIES OR CONDITIONS OF ANY KIND, either express or implied.
 * See the License for the specific language governing permissions and
 * limitations under the License.
 */

#include "CSP/Multiplayer/Components/ConversationSpaceComponent.h"

#include "Debug/Logging.h"
#include "Multiplayer/Script/ComponentBinding/ConversationSpaceComponentScriptInterface.h"
#include "Systems/Conversation/ConversationSystemInternal.h"
#include "Systems/ResultHelpers.h"

using namespace csp::systems;

namespace csp::multiplayer
{

namespace
{
    bool EnsureValidConversationId(const csp::common::String& ConversationId)
    {
        if (ConversationId.IsEmpty())
        {
            CSP_LOG_MSG(csp::common::LogLevel::Log,
                "This component does not have an associated conversation. "
                "Call CreateConversation to create a new conversation for this component");
            return false;
        }

        return true;
    }
}

csp::multiplayer::ConversationSpaceComponent::ConversationSpaceComponent(SpaceEntity* Parent)
    : ComponentBase(ComponentType::Conversation, Parent)
{
    Properties[static_cast<uint32_t>(ConversationPropertyKeys::ConversationId)] = "";
    Properties[static_cast<uint32_t>(ConversationPropertyKeys::IsActive)] = true;
    Properties[static_cast<uint32_t>(ConversationPropertyKeys::IsVisible)] = true;
    Properties[static_cast<uint32_t>(ConversationPropertyKeys::Position)] = csp::common::Vector3 { 0, 0, 0 };
    Properties[static_cast<uint32_t>(ConversationPropertyKeys::Rotation)] = csp::common::Vector4 { 0, 0, 0, 1 };
    Properties[static_cast<uint32_t>(ConversationPropertyKeys::Title)] = "";
    Properties[static_cast<uint32_t>(ConversationPropertyKeys::Resolved)] = false;
    Properties[static_cast<uint32_t>(ConversationPropertyKeys::ConversationCameraPosition)] = csp::common::Vector3 { 0, 0, 0 };
    Properties[static_cast<uint32_t>(ConversationPropertyKeys::ConversationCameraRotation)] = csp::common::Vector4 { 0, 0, 0, 1 };

    SetScriptInterface(new ConversationSpaceComponentScriptInterface(this));
}

void ConversationSpaceComponent::CreateConversation(const csp::common::String& Message, StringResultCallback Callback)
{
    const common::String& ConversationId = GetConversationId();

    if (!ConversationId.IsEmpty())
    {
<<<<<<< HEAD
        CSP_LOG_ERROR_MSG("This component does not have an associated conversation. "
                          "Call CreateConversation to create a new conversation for this component");

        if (Callback)
        {
            Callback(MakeInvalid<StringResult>());
        }

=======
        CSP_LOG_ERROR_MSG("This component already has an associated conversation.");
        INVOKE_IF_NOT_NULL(Callback, MakeInvalid<StringResult>());
>>>>>>> f428f7a0
        return;
    }

    const auto CreateConversationCallback = [this, Callback](const StringResult& Result)
    {
        // Set this components conversation id from the result.
        SetConversationId(Result.GetValue());
        if (Callback)
        {
            Callback(Result);
        }
    };

    auto* ConversationSystem = SystemsManager::Get().GetConversationSystem();
    ConversationSystem->CreateConversation(Message, CreateConversationCallback);
}

void ConversationSpaceComponent::DeleteConversation(systems::NullResultCallback Callback)
{
    const common::String& ConversationId = GetConversationId();

    if (EnsureValidConversationId(ConversationId) == false)
    {
        if (Callback)
        {
            Callback(MakeInvalid<NullResult>());
        }
        return;
    }

    auto* ConversationSystem = SystemsManager::Get().GetConversationSystem();
    ConversationSystem->DeleteConversation(ConversationId, Callback);
}

void ConversationSpaceComponent::AddMessage(const csp::common::String& Message, MessageResultCallback Callback)
{
    const common::String& ConversationId = GetConversationId();

    if (EnsureValidConversationId(ConversationId) == false)
    {
        if (Callback)
        {
            Callback(MakeInvalid<MessageResult>());
        }
        return;
    }

    auto* ConversationSystem = SystemsManager::Get().GetConversationSystem();
    ConversationSystem->AddMessage(ConversationId, Message, Callback);
}

void ConversationSpaceComponent::DeleteMessage(const csp::common::String& MessageId, systems::NullResultCallback Callback)
{
    const common::String& ConversationId = GetConversationId();

    if (EnsureValidConversationId(ConversationId) == false)
    {
        if (Callback)
        {
            Callback(MakeInvalid<MessageResult>());
        }
        return;
    }

    auto* ConversationSystem = SystemsManager::Get().GetConversationSystem();
    ConversationSystem->DeleteMessage(ConversationId, MessageId, Callback);
}

void ConversationSpaceComponent::GetMessagesFromConversation(
    const csp::common::Optional<int>& ResultsSkipNumber, const csp::common::Optional<int>& ResultsMaxNumber, MessageCollectionResultCallback Callback)
{
    const common::String& ConversationId = GetConversationId();

    if (EnsureValidConversationId(ConversationId) == false)
    {
        if (Callback)
        {
            Callback(MakeInvalid<MessageCollectionResult>());
        }
        return;
    }

    auto* ConversationSystem = SystemsManager::Get().GetConversationSystem();
    ConversationSystem->GetMessagesFromConversation(ConversationId, ResultsSkipNumber, ResultsMaxNumber, Callback);
}

void ConversationSpaceComponent::GetConversationInfo(ConversationResultCallback Callback)
{
    const common::String& ConversationId = GetConversationId();

    if (EnsureValidConversationId(ConversationId) == false)
    {
        if (Callback)
        {
            Callback(MakeInvalid<ConversationResult>());
        }
        return;
    }

    auto* ConversationSystem = SystemsManager::Get().GetConversationSystem();
    ConversationSystem->GetConversationInfo(ConversationId, Callback);
}

void ConversationSpaceComponent::UpdateConversation(const MessageUpdateParams& NewData, ConversationResultCallback Callback)
{
    const common::String& ConversationId = GetConversationId();

    if (EnsureValidConversationId(ConversationId) == false)
    {
        if (Callback)
        {
            Callback(MakeInvalid<ConversationResult>());
        }
        return;
    }

    auto* ConversationSystem = SystemsManager::Get().GetConversationSystem();
    ConversationSystem->UpdateConversation(ConversationId, NewData, Callback);
}

void ConversationSpaceComponent::GetMessageInfo(const csp::common::String& MessageId, MessageResultCallback Callback)
{
    const common::String& ConversationId = GetConversationId();

    if (EnsureValidConversationId(ConversationId) == false)
    {
        if (Callback)
        {
            Callback(MakeInvalid<MessageResult>());
        }
        return;
    }

    auto* ConversationSystem = SystemsManager::Get().GetConversationSystem();
    ConversationSystem->GetMessageInfo(ConversationId, MessageId, Callback);
}

void ConversationSpaceComponent::UpdateMessage(
    const csp::common::String& MessageId, const MessageUpdateParams& NewData, MessageResultCallback Callback)
{
    const common::String& ConversationId = GetConversationId();

    if (EnsureValidConversationId(ConversationId) == false)
    {
        if (Callback)
        {
            Callback(MakeInvalid<MessageResult>());
        }
        return;
    }

    auto* ConversationSystem = SystemsManager::Get().GetConversationSystem();
    ConversationSystem->UpdateMessage(ConversationId, MessageId, NewData, Callback);
}

void ConversationSpaceComponent::GetNumberOfReplies(NumberOfRepliesResultCallback Callback)
{
    const common::String& ConversationId = GetConversationId();

    if (EnsureValidConversationId(ConversationId) == false)
    {
        if (Callback)
        {
            Callback(MakeInvalid<NumberOfRepliesResult>());
        }
        return;
    }

    auto* ConversationSystem = SystemsManager::Get().GetConversationSystem();
    ConversationSystem->GetNumberOfReplies(ConversationId, Callback);
}

void ConversationSpaceComponent::GetConversationAnnotation(multiplayer::AnnotationResultCallback Callback)
{
    const common::String& ConversationId = GetConversationId();

    if (EnsureValidConversationId(ConversationId) == false)
    {
        if (Callback)
        {
            Callback(MakeInvalid<multiplayer::AnnotationResult>());
        }
        return;
    }

    auto* ConversationSystem = SystemsManager::Get().GetConversationSystem();
    ConversationSystem->GetConversationAnnotation(ConversationId, Callback);
}

void ConversationSpaceComponent::SetConversationAnnotation(const multiplayer::AnnotationUpdateParams& AnnotationParams,
    const systems::BufferAssetDataSource& Annotation, const systems::BufferAssetDataSource& AnnotationThumbnail,
    multiplayer::AnnotationResultCallback Callback)
{
    const common::String& ConversationId = GetConversationId();

    if (EnsureValidConversationId(ConversationId) == false)
    {
        if (Callback)
        {
            Callback(MakeInvalid<multiplayer::AnnotationResult>());
        }
        return;
    }

    auto* ConversationSystem = SystemsManager::Get().GetConversationSystem();
    ConversationSystem->SetConversationAnnotation(ConversationId, AnnotationParams, Annotation, AnnotationThumbnail, Callback);
}

void ConversationSpaceComponent::DeleteConversationAnnotation(systems::NullResultCallback Callback)
{
    const common::String& ConversationId = GetConversationId();

    if (EnsureValidConversationId(ConversationId) == false)
    {
        if (Callback)
        {
            Callback(MakeInvalid<NullResult>());
        }
        return;
    }

    auto* ConversationSystem = SystemsManager::Get().GetConversationSystem();
    ConversationSystem->DeleteConversationAnnotation(ConversationId, Callback);
}

void ConversationSpaceComponent::GetAnnotation(const csp::common::String& MessageId, AnnotationResultCallback Callback)
{
    const common::String& ConversationId = GetConversationId();

    if (EnsureValidConversationId(ConversationId) == false)
    {
        if (Callback)
        {
            Callback(MakeInvalid<multiplayer::AnnotationResult>());
        }
        return;
    }

    auto* ConversationSystem = SystemsManager::Get().GetConversationSystem();
    ConversationSystem->GetAnnotation(ConversationId, MessageId, Callback);
}

void ConversationSpaceComponent::SetAnnotation(const csp::common::String& MessageId, const multiplayer::AnnotationUpdateParams& UpdateParams,
    const systems::BufferAssetDataSource& Annotation, const systems::BufferAssetDataSource& AnnotationThumbnail,
    multiplayer::AnnotationResultCallback Callback)
{
    const common::String& ConversationId = GetConversationId();

    if (EnsureValidConversationId(ConversationId) == false)
    {
        if (Callback)
        {
            Callback(MakeInvalid<multiplayer::AnnotationResult>());
        }
        return;
    }

    auto* ConversationSystem = SystemsManager::Get().GetConversationSystem();
    ConversationSystem->SetAnnotation(ConversationId, MessageId, UpdateParams, Annotation, AnnotationThumbnail, Callback);
}

void ConversationSpaceComponent::DeleteAnnotation(const csp::common::String& MessageId, systems::NullResultCallback Callback)
{
    const common::String& ConversationId = GetConversationId();

    if (EnsureValidConversationId(ConversationId) == false)
    {
        if (Callback)
        {
            Callback(MakeInvalid<multiplayer::AnnotationResult>());
        }
        return;
    }

    auto* ConversationSystem = SystemsManager::Get().GetConversationSystem();
    ConversationSystem->DeleteAnnotation(ConversationId, MessageId, Callback);
}

void ConversationSpaceComponent::GetAnnotationThumbnailsForConversation(multiplayer::AnnotationThumbnailCollectionResultCallback Callback)
{
    const common::String& ConversationId = GetConversationId();

    if (EnsureValidConversationId(ConversationId) == false)
    {
        if (Callback)
        {
            Callback(MakeInvalid<multiplayer::AnnotationThumbnailCollectionResult>());
        }
        return;
    }

    auto* ConversationSystem = SystemsManager::Get().GetConversationSystem();
    ConversationSystem->GetAnnotationThumbnailsForConversation(ConversationId, Callback);
}

void ConversationSpaceComponent::SetConversationUpdateCallback(ConversationUpdateCallbackHandler Callback)
{
    ConversationUpdateCallback = Callback;

    // Flush events now that we have a callback, as we may have events stored for us.
    auto* ConversationSystem = SystemsManager::Get().GetConversationSystem();
    ConversationSystem->FlushEvents();
}

bool ConversationSpaceComponent::GetIsVisible() const { return GetBooleanProperty(static_cast<uint32_t>(ConversationPropertyKeys::IsVisible)); }

void ConversationSpaceComponent::SetIsVisible(const bool Value) { SetProperty(static_cast<uint32_t>(ConversationPropertyKeys::IsVisible), Value); }

bool ConversationSpaceComponent::GetIsActive() const { return GetBooleanProperty(static_cast<uint32_t>(ConversationPropertyKeys::IsActive)); }

/* IPositionComponent */

const csp::common::Vector3& ConversationSpaceComponent::GetPosition() const
{
    return GetVector3Property(static_cast<uint32_t>(ConversationPropertyKeys::Position));
}

void ConversationSpaceComponent::SetPosition(const csp::common::Vector3& Value)
{
    SetProperty(static_cast<uint32_t>(ConversationPropertyKeys::Position), Value);
}

/* IRotationComponent */

const csp::common::Vector4& ConversationSpaceComponent::GetRotation() const
{
    return GetVector4Property(static_cast<uint32_t>(ConversationPropertyKeys::Rotation));
}

void ConversationSpaceComponent::SetRotation(const csp::common::Vector4& Value)
{
    SetProperty(static_cast<uint32_t>(ConversationPropertyKeys::Rotation), Value);
}

void ConversationSpaceComponent::SetIsActive(const bool Value) { SetProperty(static_cast<uint32_t>(ConversationPropertyKeys::IsActive), Value); }

void ConversationSpaceComponent::SetTitle(const csp::common::String& Value)
{
    SetProperty(static_cast<uint32_t>(ConversationPropertyKeys::Title), Value);
}

const csp::common::String& ConversationSpaceComponent::GetTitle() const
{
    return GetStringProperty(static_cast<uint32_t>(ConversationPropertyKeys::Title));
}

void ConversationSpaceComponent::SetResolved(bool Value) { SetProperty(static_cast<uint32_t>(ConversationPropertyKeys::Resolved), Value); }

bool ConversationSpaceComponent::GetResolved() const { return GetBooleanProperty(static_cast<uint32_t>(ConversationPropertyKeys::Resolved)); }

void ConversationSpaceComponent::SetConversationCameraPosition(const csp::common::Vector3& InValue)
{
    SetProperty(static_cast<uint32_t>(ConversationPropertyKeys::ConversationCameraPosition), InValue);
}

const csp::common::Vector3& ConversationSpaceComponent::GetConversationCameraPosition() const
{
    return GetVector3Property(static_cast<uint32_t>(ConversationPropertyKeys::ConversationCameraPosition));
}

void ConversationSpaceComponent::SetConversationCameraRotation(const csp::common::Vector4& InValue)
{
    SetProperty(static_cast<uint32_t>(ConversationPropertyKeys::ConversationCameraRotation), InValue);
}

const csp::common::Vector4& ConversationSpaceComponent::GetConversationCameraRotation() const
{
    return GetVector4Property(static_cast<uint32_t>(ConversationPropertyKeys::ConversationCameraRotation));
}

void ConversationSpaceComponent::OnCreated()
{
    // Register component to the ConversationSystem to receive conversation events
    // now that the component has been created.
    auto* ConversationSystem = SystemsManager::Get().GetConversationSystem();
    ConversationSystem->RegisterComponent(this);
}

void ConversationSpaceComponent::OnRemove()
{
    // Deregister component from the ConversationSystem to stop receiving conversation events
    // now that the component has been removed.
    auto* ConversationSystem = SystemsManager::Get().GetConversationSystem();
    ConversationSystem->DeregisterComponent(this);
}

void ConversationSpaceComponent::OnLocalDelete()
{
    // The component has been deleted by this client,
    // also delete the conversation
    const auto Callback = [](const NullResult& /*Result*/) {};
    DeleteConversation(Callback);
}

void ConversationSpaceComponent::SetPropertyFromPatch(uint32_t Key, const ReplicatedValue& Value)
{
    ComponentBase::SetPropertyFromPatch(Key, Value);

    if (Key == static_cast<uint32_t>(ConversationPropertyKeys::ConversationId) && Value.GetString() != "")
    {
        // If the conversaiton id has been updated, flush the event buffer to send any queued events to this component, because
        // the conversation system looks up the corrosponding events components using this id
        auto* ConversationSystem = SystemsManager::Get().GetConversationSystem();
        ConversationSystem->FlushEvents();
    }
}

void ConversationSpaceComponent::SetConversationId(const csp::common::String& Value)
{
    SetProperty(static_cast<uint32_t>(ConversationPropertyKeys::ConversationId), Value);
}

void ConversationSpaceComponent::RemoveConversationId() { RemoveProperty(static_cast<uint32_t>(ConversationPropertyKeys::ConversationId)); }

const csp::common::String& ConversationSpaceComponent::GetConversationId() const
{
    return GetStringProperty(static_cast<uint32_t>(ConversationPropertyKeys::ConversationId));
}

} // namespace csp::multiplayer<|MERGE_RESOLUTION|>--- conflicted
+++ resolved
@@ -64,19 +64,8 @@
 
     if (!ConversationId.IsEmpty())
     {
-<<<<<<< HEAD
-        CSP_LOG_ERROR_MSG("This component does not have an associated conversation. "
-                          "Call CreateConversation to create a new conversation for this component");
-
-        if (Callback)
-        {
-            Callback(MakeInvalid<StringResult>());
-        }
-
-=======
         CSP_LOG_ERROR_MSG("This component already has an associated conversation.");
         INVOKE_IF_NOT_NULL(Callback, MakeInvalid<StringResult>());
->>>>>>> f428f7a0
         return;
     }
 
