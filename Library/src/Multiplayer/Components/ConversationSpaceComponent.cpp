/*
 * Copyright 2023 Magnopus LLC

 * Licensed under the Apache License, Version 2.0 (the "License");
 * you may not use this file except in compliance with the License.
 * You may obtain a copy of the License at
 *
 *     http://www.apache.org/licenses/LICENSE-2.0
 *
 * Unless required by applicable law or agreed to in writing, software
 * distributed under the License is distributed on an "AS IS" BASIS,
 * WITHOUT WARRANTIES OR CONDITIONS OF ANY KIND, either express or implied.
 * See the License for the specific language governing permissions and
 * limitations under the License.
 */

#include "CSP/Multiplayer/Components/ConversationSpaceComponent.h"

#include "CallHelpers.h"
#include "Debug/Logging.h"
#include "Memory/Memory.h"
#include "Multiplayer/Script/ComponentBinding/ConversationSpaceComponentScriptInterface.h"
#include "Systems/Conversation/ConversationSystemInternal.h"
#include "Systems/ResultHelpers.h"

using namespace csp::systems;

namespace csp::multiplayer
{

namespace
{
    bool EnsureValidConversationId(const csp::common::String& ConversationId)
    {
        if (ConversationId.IsEmpty())
        {
            CSP_LOG_ERROR_MSG("This component does not have an associated conversation."
                              "Call CreateConversation to create a new conversation for this component");
            return false;
        }

        return true;
    }
}

csp::multiplayer::ConversationSpaceComponent::ConversationSpaceComponent(SpaceEntity* Parent)
    : ComponentBase(ComponentType::Conversation, Parent)
{
    Properties[static_cast<uint32_t>(ConversationPropertyKeys::ConversationId)] = "";
    Properties[static_cast<uint32_t>(ConversationPropertyKeys::IsActive)] = true;
    Properties[static_cast<uint32_t>(ConversationPropertyKeys::IsVisible)] = true;
    Properties[static_cast<uint32_t>(ConversationPropertyKeys::Position)] = csp::common::Vector3 { 0, 0, 0 };
    Properties[static_cast<uint32_t>(ConversationPropertyKeys::Rotation)] = csp::common::Vector4 { 0, 0, 0, 1 };
    Properties[static_cast<uint32_t>(ConversationPropertyKeys::Title)] = "";
    Properties[static_cast<uint32_t>(ConversationPropertyKeys::Resolved)] = false;
    Properties[static_cast<uint32_t>(ConversationPropertyKeys::ConversationCameraPosition)] = csp::common::Vector3 { 0, 0, 0 };

    SetScriptInterface(CSP_NEW ConversationSpaceComponentScriptInterface(this));
}

void ConversationSpaceComponent::CreateConversation(const csp::common::String& Message, StringResultCallback Callback)
{
    const common::String& ConversationId = GetConversationId();

    if (!ConversationId.IsEmpty())
    {
        CSP_LOG_ERROR_MSG("This component already has a conversation.");
        INVOKE_IF_NOT_NULL(Callback, MakeInvalid<StringResult>());
        return;
    }

    const auto CreateConversationCallback = [this, Callback](const StringResult& Result)
    {
        // Set this components conversation id from the result.
        SetConversationId(Result.GetValue());
        INVOKE_IF_NOT_NULL(Callback, Result);
    };

    auto* ConversationSystem = SystemsManager::Get().GetConversationSystem();
    ConversationSystem->CreateConversation(Message, CreateConversationCallback);
}

void ConversationSpaceComponent::DeleteConversation(systems::NullResultCallback Callback)
{
<<<<<<< HEAD
    const auto ConversationId = GetConversationId();
=======
    const common::String& ConversationId = GetConversationId();
>>>>>>> 758bd6cf

    if (EnsureValidConversationId(ConversationId) == false)
    {
        INVOKE_IF_NOT_NULL(Callback, MakeInvalid<NullResult>());
        return;
    }

    auto* ConversationSystem = SystemsManager::Get().GetConversationSystem();
    ConversationSystem->DeleteConversation(ConversationId, Callback);
}

void ConversationSpaceComponent::AddMessage(const csp::common::String& Message, MessageResultCallback Callback)
{
<<<<<<< HEAD
    const auto ConversationId = GetConversationId();
=======
    const common::String& ConversationId = GetConversationId();
>>>>>>> 758bd6cf

    if (EnsureValidConversationId(ConversationId) == false)
    {
        INVOKE_IF_NOT_NULL(Callback, MakeInvalid<MessageResult>());
        return;
    }

    auto* ConversationSystem = SystemsManager::Get().GetConversationSystem();
    ConversationSystem->AddMessage(ConversationId, Message, Callback);
}

void ConversationSpaceComponent::DeleteMessage(const csp::common::String& MessageId, systems::NullResultCallback Callback)
{
    const common::String& ConversationId = GetConversationId();

    if (EnsureValidConversationId(ConversationId) == false)
    {
        INVOKE_IF_NOT_NULL(Callback, MakeInvalid<MessageResult>());
        return;
    }

    auto* ConversationSystem = SystemsManager::Get().GetConversationSystem();
    ConversationSystem->DeleteMessage(ConversationId, MessageId, Callback);
}

void ConversationSpaceComponent::GetMessagesFromConversation(
    const csp::common::Optional<int>& ResultsSkipNumber, const csp::common::Optional<int>& ResultsMaxNumber, MessageCollectionResultCallback Callback)
{
<<<<<<< HEAD
    const auto ConversationId = GetConversationId();
=======
    const common::String& ConversationId = GetConversationId();
>>>>>>> 758bd6cf

    if (EnsureValidConversationId(ConversationId) == false)
    {
        INVOKE_IF_NOT_NULL(Callback, MakeInvalid<MessageCollectionResult>());
        return;
    }

    auto* ConversationSystem = SystemsManager::Get().GetConversationSystem();
    ConversationSystem->GetMessagesFromConversation(ConversationId, ResultsSkipNumber, ResultsMaxNumber, Callback);
}

void ConversationSpaceComponent::GetConversationInfo(ConversationResultCallback Callback)
{
<<<<<<< HEAD
    const auto ConversationId = GetConversationId();
=======
    const common::String& ConversationId = GetConversationId();
>>>>>>> 758bd6cf

    if (EnsureValidConversationId(ConversationId) == false)
    {
        INVOKE_IF_NOT_NULL(Callback, MakeInvalid<ConversationResult>());
        return;
    }

    auto* ConversationSystem = SystemsManager::Get().GetConversationSystem();
    ConversationSystem->GetConversationInfo(ConversationId, Callback);
}

void ConversationSpaceComponent::SetConversationInfo(const MessageInfo& ConversationData, ConversationResultCallback Callback)
{
<<<<<<< HEAD
    const auto ConversationId = GetConversationId();
=======
    const common::String& ConversationId = GetConversationId();
>>>>>>> 758bd6cf

    if (EnsureValidConversationId(ConversationId) == false)
    {
        INVOKE_IF_NOT_NULL(Callback, MakeInvalid<ConversationResult>());
        return;
    }

    auto* ConversationSystem = SystemsManager::Get().GetConversationSystem();
    ConversationSystem->SetConversationInfo(ConversationId, ConversationData, Callback);
}

void ConversationSpaceComponent::GetMessageInfo(const csp::common::String& MessageId, MessageResultCallback Callback)
{
    const common::String& ConversationId = GetConversationId();

    if (EnsureValidConversationId(ConversationId) == false)
    {
        INVOKE_IF_NOT_NULL(Callback, MakeInvalid<MessageResult>());
        return;
    }

    auto* ConversationSystem = SystemsManager::Get().GetConversationSystem();
    ConversationSystem->GetMessageInfo(ConversationId, MessageId, Callback);
}

void ConversationSpaceComponent::SetMessageInfo(const csp::common::String& MessageId, const MessageInfo& MessageData, MessageResultCallback Callback)
{
    const common::String& ConversationId = GetConversationId();

    if (EnsureValidConversationId(ConversationId) == false)
    {
        INVOKE_IF_NOT_NULL(Callback, MakeInvalid<MessageResult>());
        return;
    }

    auto* ConversationSystem = SystemsManager::Get().GetConversationSystem();
    ConversationSystem->SetMessageInfo(ConversationId, MessageId, MessageData, Callback);
}

bool ConversationSpaceComponent::GetIsVisible() const { return GetBooleanProperty(static_cast<uint32_t>(ConversationPropertyKeys::IsVisible)); }

void ConversationSpaceComponent::SetIsVisible(const bool Value) { SetProperty(static_cast<uint32_t>(ConversationPropertyKeys::IsVisible), Value); }

bool ConversationSpaceComponent::GetIsActive() const { return GetBooleanProperty(static_cast<uint32_t>(ConversationPropertyKeys::IsActive)); }

/* IPositionComponent */

const csp::common::Vector3& ConversationSpaceComponent::GetPosition() const
{
    return GetVector3Property(static_cast<uint32_t>(ConversationPropertyKeys::Position));
}

void ConversationSpaceComponent::SetPosition(const csp::common::Vector3& Value)
{
    SetProperty(static_cast<uint32_t>(ConversationPropertyKeys::Position), Value);
}

/* IRotationComponent */

const csp::common::Vector4& ConversationSpaceComponent::GetRotation() const
{
    return GetVector4Property(static_cast<uint32_t>(ConversationPropertyKeys::Rotation));
}

void ConversationSpaceComponent::SetRotation(const csp::common::Vector4& Value)
{
    SetProperty(static_cast<uint32_t>(ConversationPropertyKeys::Rotation), Value);
}

void ConversationSpaceComponent::SetConversationUpdateCallback(ConversationUpdateCallbackHandler Callback)
{
    ConversationUpdateCallback = Callback;

    // Flush events now that we have a callback, as we may have events stored for us.
    auto* ConversationSystem = SystemsManager::Get().GetConversationSystem();
    ConversationSystem->FlushEvents();
}

void ConversationSpaceComponent::SetIsActive(const bool Value) { SetProperty(static_cast<uint32_t>(ConversationPropertyKeys::IsActive), Value); }

void ConversationSpaceComponent::SetTitle(const csp::common::String& Value)
{
    SetProperty(static_cast<uint32_t>(ConversationPropertyKeys::Title), Value);
}

const csp::common::String& ConversationSpaceComponent::GetTitle() const
{
    return GetStringProperty(static_cast<uint32_t>(ConversationPropertyKeys::Title));
}

void ConversationSpaceComponent::SetResolved(bool Value) { SetProperty(static_cast<uint32_t>(ConversationPropertyKeys::Resolved), Value); }

bool ConversationSpaceComponent::GetResolved() const { return GetBooleanProperty(static_cast<uint32_t>(ConversationPropertyKeys::Resolved)); }

void ConversationSpaceComponent::SetConversationCameraPosition(const csp::common::Vector3& InValue)
{
    SetProperty(static_cast<uint32_t>(ConversationPropertyKeys::ConversationCameraPosition), InValue);
}

const csp::common::Vector3& ConversationSpaceComponent::GetConversationCameraPosition() const
{
    return GetVector3Property(static_cast<uint32_t>(ConversationPropertyKeys::ConversationCameraPosition));
}

void ConversationSpaceComponent::GetNumberOfReplies(NumberOfRepliesResultCallback Callback)
{
    auto* AssetSystem = csp::systems::SystemsManager::Get().GetAssetSystem();

    auto GetMessageCountCallback = [Callback](const csp::systems::AssetCollectionCountResult& GetMessageResult)
    {
        NumberOfRepliesResult Result(GetMessageResult);
        Result.SetCount(GetMessageResult.GetCount());
        Callback(Result);
    };

    const auto ConversationId = GetConversationId();
    static const Array<csp::systems::EAssetCollectionType> PrototypeTypes = { csp::systems::EAssetCollectionType::COMMENT };

    AssetSystem->GetAssetCollectionCount(nullptr, ConversationId, nullptr, PrototypeTypes, nullptr, nullptr, GetMessageCountCallback);
}

void ConversationSpaceComponent::OnCreated()
{
    // Register component to the ConversationSystem to receive conversation events
    // now that the component has been created.
    auto* ConversationSystem = SystemsManager::Get().GetConversationSystem();
    ConversationSystem->RegisterComponent(this);
}

void ConversationSpaceComponent::OnRemove()
{
    // Deregister component from the ConversationSystem to stop receiving conversation events
    // now that the component has been removed.
    auto* ConversationSystem = SystemsManager::Get().GetConversationSystem();
    ConversationSystem->DeregisterComponent(this);
}

void ConversationSpaceComponent::OnLocalDelete()
{
<<<<<<< HEAD
    const auto ConversationId = GetConversationId();

    if (ConversationId.IsEmpty())
    {
        CSP_LOG_WARN_MSG("This component does not have a conversation set! Call CreateConversation before doing message operations.");

        INVOKE_IF_NOT_NULL(Callback, MakeInvalid<MessageResult>());

        return;
    }

    const csp::systems::AssetCollectionResultCallback AddCommentCallback = [=](const csp::systems::AssetCollectionResult& AddCommentResult)
    {
        if (AddCommentResult.GetResultCode() == csp::systems::EResultCode::InProgress)
        {
            return;
        }

        if (AddCommentResult.GetResultCode() == csp::systems::EResultCode::Failed)
        {
            CSP_LOG_FORMAT(csp::systems::LogLevel::Log, "The Comment asset collection creation was not successful. ResCode: %d, HttpResCode: %d",
                static_cast<int>(AddCommentResult.GetResultCode()), AddCommentResult.GetHttpResultCode());

            const MessageResult InternalResult(AddCommentResult.GetResultCode(), AddCommentResult.GetHttpResultCode());
            INVOKE_IF_NOT_NULL(Callback, InternalResult);

            return;
        }

        MessageResult Result;
        Result.FillMessageInfo(AddCommentResult.GetAssetCollection());
        INVOKE_IF_NOT_NULL(Callback, Result);
    };

    const auto AssetSystem = csp::systems::SystemsManager::Get().GetAssetSystem();
    const auto UniqueAssetCollectionName = ConversationSystemHelpers::GetUniqueMessageAssetCollectionName(Space.Id, UserId);
    MessageInfo DefaultMessageInfo = MessageInfo();
    DefaultMessageInfo.EditedTimestamp = "";
    DefaultMessageInfo.Message = Message;
    DefaultMessageInfo.UserId = UserId;
    DefaultMessageInfo.IsConversation = false;
    const auto MessageMetadata = ConversationSystemHelpers::GenerateMessageAssetCollectionMetadata(DefaultMessageInfo);

    AssetSystem->CreateAssetCollection(Space.Id, ConversationId, UniqueAssetCollectionName, MessageMetadata,
        csp::systems::EAssetCollectionType::COMMENT, nullptr, AddCommentCallback);
=======
    // The component has been deleted by this client,
    // also delete the conversation
    const auto Callback = [](const NullResult& Result) {};
    DeleteConversation(Callback);
>>>>>>> 758bd6cf
}

void ConversationSpaceComponent::SetPropertyFromPatch(uint32_t Key, const ReplicatedValue& Value)
{
    ComponentBase::SetPropertyFromPatch(Key, Value);

    if (Key == static_cast<uint32_t>(ConversationPropertyKeys::ConversationId) && Value.GetString() != "")
    {
        // If the conversaiton id has been updated, flush the event buffer to send any queued events to this component, because
        // the conversation system looks up the corrosponding events components using this id
        auto* ConversationSystem = SystemsManager::Get().GetConversationSystem();
        ConversationSystem->FlushEvents();
    }
}

void ConversationSpaceComponent::SetConversationId(const csp::common::String& Value)
{
    SetProperty(static_cast<uint32_t>(ConversationPropertyKeys::ConversationId), Value);
}

<<<<<<< HEAD
uint64_t NumberOfRepliesResult::GetCount() const { return Count; }

void NumberOfRepliesResult::OnResponse(const csp::services::ApiResponseBase* ApiResponse) { ResultBase::OnResponse(ApiResponse); }

void NumberOfRepliesResult::SetCount(uint64_t Value) { Count = Value; }
void ConversationSpaceComponent::OnLocalDelete()
=======
void ConversationSpaceComponent::RemoveConversationId() { RemoveProperty(static_cast<uint32_t>(ConversationPropertyKeys::ConversationId)); }

const csp::common::String& ConversationSpaceComponent::GetConversationId() const
>>>>>>> 758bd6cf
{
    return GetStringProperty(static_cast<uint32_t>(ConversationPropertyKeys::ConversationId));
}

} // namespace csp::multiplayer<|MERGE_RESOLUTION|>--- conflicted
+++ resolved
@@ -82,11 +82,7 @@
 
 void ConversationSpaceComponent::DeleteConversation(systems::NullResultCallback Callback)
 {
-<<<<<<< HEAD
-    const auto ConversationId = GetConversationId();
-=======
-    const common::String& ConversationId = GetConversationId();
->>>>>>> 758bd6cf
+    const common::String& ConversationId = GetConversationId();
 
     if (EnsureValidConversationId(ConversationId) == false)
     {
@@ -100,11 +96,7 @@
 
 void ConversationSpaceComponent::AddMessage(const csp::common::String& Message, MessageResultCallback Callback)
 {
-<<<<<<< HEAD
-    const auto ConversationId = GetConversationId();
-=======
-    const common::String& ConversationId = GetConversationId();
->>>>>>> 758bd6cf
+    const common::String& ConversationId = GetConversationId();
 
     if (EnsureValidConversationId(ConversationId) == false)
     {
@@ -133,11 +125,7 @@
 void ConversationSpaceComponent::GetMessagesFromConversation(
     const csp::common::Optional<int>& ResultsSkipNumber, const csp::common::Optional<int>& ResultsMaxNumber, MessageCollectionResultCallback Callback)
 {
-<<<<<<< HEAD
-    const auto ConversationId = GetConversationId();
-=======
-    const common::String& ConversationId = GetConversationId();
->>>>>>> 758bd6cf
+    const common::String& ConversationId = GetConversationId();
 
     if (EnsureValidConversationId(ConversationId) == false)
     {
@@ -151,11 +139,7 @@
 
 void ConversationSpaceComponent::GetConversationInfo(ConversationResultCallback Callback)
 {
-<<<<<<< HEAD
-    const auto ConversationId = GetConversationId();
-=======
-    const common::String& ConversationId = GetConversationId();
->>>>>>> 758bd6cf
+    const common::String& ConversationId = GetConversationId();
 
     if (EnsureValidConversationId(ConversationId) == false)
     {
@@ -169,11 +153,7 @@
 
 void ConversationSpaceComponent::SetConversationInfo(const MessageInfo& ConversationData, ConversationResultCallback Callback)
 {
-<<<<<<< HEAD
-    const auto ConversationId = GetConversationId();
-=======
-    const common::String& ConversationId = GetConversationId();
->>>>>>> 758bd6cf
+    const common::String& ConversationId = GetConversationId();
 
     if (EnsureValidConversationId(ConversationId) == false)
     {
@@ -213,6 +193,29 @@
     ConversationSystem->SetMessageInfo(ConversationId, MessageId, MessageData, Callback);
 }
 
+void ConversationSpaceComponent::GetNumberOfReplies(NumberOfRepliesResultCallback Callback)
+{
+    const common::String& ConversationId = GetConversationId();
+
+    if (EnsureValidConversationId(ConversationId) == false)
+    {
+        INVOKE_IF_NOT_NULL(Callback, MakeInvalid<NumberOfRepliesResult>());
+        return;
+    }
+
+    auto* ConversationSystem = SystemsManager::Get().GetConversationSystem();
+    ConversationSystem->GetNumberOfReplies(ConversationId, Callback);
+}
+
+void ConversationSpaceComponent::SetConversationUpdateCallback(ConversationUpdateCallbackHandler Callback)
+{
+    ConversationUpdateCallback = Callback;
+
+    // Flush events now that we have a callback, as we may have events stored for us.
+    auto* ConversationSystem = SystemsManager::Get().GetConversationSystem();
+    ConversationSystem->FlushEvents();
+}
+
 bool ConversationSpaceComponent::GetIsVisible() const { return GetBooleanProperty(static_cast<uint32_t>(ConversationPropertyKeys::IsVisible)); }
 
 void ConversationSpaceComponent::SetIsVisible(const bool Value) { SetProperty(static_cast<uint32_t>(ConversationPropertyKeys::IsVisible), Value); }
@@ -243,15 +246,6 @@
     SetProperty(static_cast<uint32_t>(ConversationPropertyKeys::Rotation), Value);
 }
 
-void ConversationSpaceComponent::SetConversationUpdateCallback(ConversationUpdateCallbackHandler Callback)
-{
-    ConversationUpdateCallback = Callback;
-
-    // Flush events now that we have a callback, as we may have events stored for us.
-    auto* ConversationSystem = SystemsManager::Get().GetConversationSystem();
-    ConversationSystem->FlushEvents();
-}
-
 void ConversationSpaceComponent::SetIsActive(const bool Value) { SetProperty(static_cast<uint32_t>(ConversationPropertyKeys::IsActive), Value); }
 
 void ConversationSpaceComponent::SetTitle(const csp::common::String& Value)
@@ -276,23 +270,6 @@
 const csp::common::Vector3& ConversationSpaceComponent::GetConversationCameraPosition() const
 {
     return GetVector3Property(static_cast<uint32_t>(ConversationPropertyKeys::ConversationCameraPosition));
-}
-
-void ConversationSpaceComponent::GetNumberOfReplies(NumberOfRepliesResultCallback Callback)
-{
-    auto* AssetSystem = csp::systems::SystemsManager::Get().GetAssetSystem();
-
-    auto GetMessageCountCallback = [Callback](const csp::systems::AssetCollectionCountResult& GetMessageResult)
-    {
-        NumberOfRepliesResult Result(GetMessageResult);
-        Result.SetCount(GetMessageResult.GetCount());
-        Callback(Result);
-    };
-
-    const auto ConversationId = GetConversationId();
-    static const Array<csp::systems::EAssetCollectionType> PrototypeTypes = { csp::systems::EAssetCollectionType::COMMENT };
-
-    AssetSystem->GetAssetCollectionCount(nullptr, ConversationId, nullptr, PrototypeTypes, nullptr, nullptr, GetMessageCountCallback);
 }
 
 void ConversationSpaceComponent::OnCreated()
@@ -313,58 +290,10 @@
 
 void ConversationSpaceComponent::OnLocalDelete()
 {
-<<<<<<< HEAD
-    const auto ConversationId = GetConversationId();
-
-    if (ConversationId.IsEmpty())
-    {
-        CSP_LOG_WARN_MSG("This component does not have a conversation set! Call CreateConversation before doing message operations.");
-
-        INVOKE_IF_NOT_NULL(Callback, MakeInvalid<MessageResult>());
-
-        return;
-    }
-
-    const csp::systems::AssetCollectionResultCallback AddCommentCallback = [=](const csp::systems::AssetCollectionResult& AddCommentResult)
-    {
-        if (AddCommentResult.GetResultCode() == csp::systems::EResultCode::InProgress)
-        {
-            return;
-        }
-
-        if (AddCommentResult.GetResultCode() == csp::systems::EResultCode::Failed)
-        {
-            CSP_LOG_FORMAT(csp::systems::LogLevel::Log, "The Comment asset collection creation was not successful. ResCode: %d, HttpResCode: %d",
-                static_cast<int>(AddCommentResult.GetResultCode()), AddCommentResult.GetHttpResultCode());
-
-            const MessageResult InternalResult(AddCommentResult.GetResultCode(), AddCommentResult.GetHttpResultCode());
-            INVOKE_IF_NOT_NULL(Callback, InternalResult);
-
-            return;
-        }
-
-        MessageResult Result;
-        Result.FillMessageInfo(AddCommentResult.GetAssetCollection());
-        INVOKE_IF_NOT_NULL(Callback, Result);
-    };
-
-    const auto AssetSystem = csp::systems::SystemsManager::Get().GetAssetSystem();
-    const auto UniqueAssetCollectionName = ConversationSystemHelpers::GetUniqueMessageAssetCollectionName(Space.Id, UserId);
-    MessageInfo DefaultMessageInfo = MessageInfo();
-    DefaultMessageInfo.EditedTimestamp = "";
-    DefaultMessageInfo.Message = Message;
-    DefaultMessageInfo.UserId = UserId;
-    DefaultMessageInfo.IsConversation = false;
-    const auto MessageMetadata = ConversationSystemHelpers::GenerateMessageAssetCollectionMetadata(DefaultMessageInfo);
-
-    AssetSystem->CreateAssetCollection(Space.Id, ConversationId, UniqueAssetCollectionName, MessageMetadata,
-        csp::systems::EAssetCollectionType::COMMENT, nullptr, AddCommentCallback);
-=======
     // The component has been deleted by this client,
     // also delete the conversation
     const auto Callback = [](const NullResult& Result) {};
     DeleteConversation(Callback);
->>>>>>> 758bd6cf
 }
 
 void ConversationSpaceComponent::SetPropertyFromPatch(uint32_t Key, const ReplicatedValue& Value)
@@ -385,18 +314,9 @@
     SetProperty(static_cast<uint32_t>(ConversationPropertyKeys::ConversationId), Value);
 }
 
-<<<<<<< HEAD
-uint64_t NumberOfRepliesResult::GetCount() const { return Count; }
-
-void NumberOfRepliesResult::OnResponse(const csp::services::ApiResponseBase* ApiResponse) { ResultBase::OnResponse(ApiResponse); }
-
-void NumberOfRepliesResult::SetCount(uint64_t Value) { Count = Value; }
-void ConversationSpaceComponent::OnLocalDelete()
-=======
 void ConversationSpaceComponent::RemoveConversationId() { RemoveProperty(static_cast<uint32_t>(ConversationPropertyKeys::ConversationId)); }
 
 const csp::common::String& ConversationSpaceComponent::GetConversationId() const
->>>>>>> 758bd6cf
 {
     return GetStringProperty(static_cast<uint32_t>(ConversationPropertyKeys::ConversationId));
 }
