/*
 * Copyright 2023 Magnopus LLC

 * Licensed under the Apache License, Version 2.0 (the "License");
 * you may not use this file except in compliance with the License.
 * You may obtain a copy of the License at
 *
 *     http://www.apache.org/licenses/LICENSE-2.0
 *
 * Unless required by applicable law or agreed to in writing, software
 * distributed under the License is distributed on an "AS IS" BASIS,
 * WITHOUT WARRANTIES OR CONDITIONS OF ANY KIND, either express or implied.
 * See the License for the specific language governing permissions and
 * limitations under the License.
 */

#include "CSP/Multiplayer/Components/ConversationSpaceComponent.h"
#include "CSP/Common/Systems/Log/LogSystem.h"

<<<<<<< HEAD
#include "Debug/Logging.h"
=======
#include "CallHelpers.h"
>>>>>>> 2bc3a21a
#include "Multiplayer/Script/ComponentBinding/ConversationSpaceComponentScriptInterface.h"
#include "Systems/Conversation/ConversationSystemInternal.h"
#include "Systems/ResultHelpers.h"

// Needs broken
#include "CSP/Systems/SystemsManager.h"

using namespace csp::systems;

namespace csp::multiplayer
{

namespace
{
    bool EnsureValidConversationId(const csp::common::String& ConversationId, csp::common::LogSystem* LogSystem)
    {
        if (ConversationId.IsEmpty())
        {
            if (LogSystem != nullptr)
            {
                LogSystem->LogMsg(csp::common::LogLevel::Log,
                    "This component does not have an associated conversation. "
                    "Call CreateConversation to create a new conversation for this component");
            }
            return false;
        }

        return true;
    }
}

csp::multiplayer::ConversationSpaceComponent::ConversationSpaceComponent(csp::common::LogSystem* LogSystem, SpaceEntity* Parent)
    : ComponentBase(ComponentType::Conversation, LogSystem, Parent)
{
    Properties[static_cast<uint32_t>(ConversationPropertyKeys::ConversationId)] = "";
    Properties[static_cast<uint32_t>(ConversationPropertyKeys::IsActive)] = true;
    Properties[static_cast<uint32_t>(ConversationPropertyKeys::IsVisible)] = true;
    Properties[static_cast<uint32_t>(ConversationPropertyKeys::Position)] = csp::common::Vector3 { 0, 0, 0 };
    Properties[static_cast<uint32_t>(ConversationPropertyKeys::Rotation)] = csp::common::Vector4 { 0, 0, 0, 1 };
    Properties[static_cast<uint32_t>(ConversationPropertyKeys::Title)] = "";
    Properties[static_cast<uint32_t>(ConversationPropertyKeys::Resolved)] = false;
    Properties[static_cast<uint32_t>(ConversationPropertyKeys::ConversationCameraPosition)] = csp::common::Vector3 { 0, 0, 0 };
    Properties[static_cast<uint32_t>(ConversationPropertyKeys::ConversationCameraRotation)] = csp::common::Vector4 { 0, 0, 0, 1 };

    SetScriptInterface(new ConversationSpaceComponentScriptInterface(this));
}

void ConversationSpaceComponent::CreateConversation(const csp::common::String& Message, StringResultCallback Callback)
{
    const common::String& ConversationId = GetConversationId();

    if (!ConversationId.IsEmpty())
    {
<<<<<<< HEAD
        CSP_LOG_ERROR_MSG("This component does not have an associated conversation. "
                          "Call CreateConversation to create a new conversation for this component");

        if (Callback)
        {
            Callback(MakeInvalid<StringResult>());
        }

=======
        if (LogSystem != nullptr)
        {
            LogSystem->LogMsg(csp::common::LogLevel::Error, "This component already has an associated conversation.");
        }
        INVOKE_IF_NOT_NULL(Callback, MakeInvalid<StringResult>());
>>>>>>> 2bc3a21a
        return;
    }

    const auto CreateConversationCallback = [this, Callback](const StringResult& Result)
    {
        // Set this components conversation id from the result.
        SetConversationId(Result.GetValue());
        if (Callback)
        {
            Callback(Result);
        }
    };

    auto* ConversationSystem = SystemsManager::Get().GetConversationSystem();
    ConversationSystem->CreateConversation(Message, CreateConversationCallback);
}

void ConversationSpaceComponent::DeleteConversation(systems::NullResultCallback Callback)
{
    const common::String& ConversationId = GetConversationId();

    if (EnsureValidConversationId(ConversationId, LogSystem) == false)
    {
        if (Callback)
        {
            Callback(MakeInvalid<NullResult>());
        }
        return;
    }

    auto* ConversationSystem = SystemsManager::Get().GetConversationSystem();
    ConversationSystem->DeleteConversation(ConversationId, Callback);
}

void ConversationSpaceComponent::AddMessage(const csp::common::String& Message, MessageResultCallback Callback)
{
    const common::String& ConversationId = GetConversationId();

    if (EnsureValidConversationId(ConversationId, LogSystem) == false)
    {
        if (Callback)
        {
            Callback(MakeInvalid<MessageResult>());
        }
        return;
    }

    auto* ConversationSystem = SystemsManager::Get().GetConversationSystem();
    ConversationSystem->AddMessage(ConversationId, Message, Callback);
}

void ConversationSpaceComponent::DeleteMessage(const csp::common::String& MessageId, systems::NullResultCallback Callback)
{
    const common::String& ConversationId = GetConversationId();

    if (EnsureValidConversationId(ConversationId, LogSystem) == false)
    {
        if (Callback)
        {
            Callback(MakeInvalid<MessageResult>());
        }
        return;
    }

    auto* ConversationSystem = SystemsManager::Get().GetConversationSystem();
    ConversationSystem->DeleteMessage(ConversationId, MessageId, Callback);
}

void ConversationSpaceComponent::GetMessagesFromConversation(
    const csp::common::Optional<int>& ResultsSkipNumber, const csp::common::Optional<int>& ResultsMaxNumber, MessageCollectionResultCallback Callback)
{
    const common::String& ConversationId = GetConversationId();

    if (EnsureValidConversationId(ConversationId, LogSystem) == false)
    {
        if (Callback)
        {
            Callback(MakeInvalid<MessageCollectionResult>());
        }
        return;
    }

    auto* ConversationSystem = SystemsManager::Get().GetConversationSystem();
    ConversationSystem->GetMessagesFromConversation(ConversationId, ResultsSkipNumber, ResultsMaxNumber, Callback);
}

void ConversationSpaceComponent::GetConversationInfo(ConversationResultCallback Callback)
{
    const common::String& ConversationId = GetConversationId();

    if (EnsureValidConversationId(ConversationId, LogSystem) == false)
    {
        if (Callback)
        {
            Callback(MakeInvalid<ConversationResult>());
        }
        return;
    }

    auto* ConversationSystem = SystemsManager::Get().GetConversationSystem();
    ConversationSystem->GetConversationInfo(ConversationId, Callback);
}

void ConversationSpaceComponent::UpdateConversation(const MessageUpdateParams& NewData, ConversationResultCallback Callback)
{
    const common::String& ConversationId = GetConversationId();

    if (EnsureValidConversationId(ConversationId, LogSystem) == false)
    {
        if (Callback)
        {
            Callback(MakeInvalid<ConversationResult>());
        }
        return;
    }

    auto* ConversationSystem = SystemsManager::Get().GetConversationSystem();
    ConversationSystem->UpdateConversation(ConversationId, NewData, Callback);
}

void ConversationSpaceComponent::GetMessageInfo(const csp::common::String& MessageId, MessageResultCallback Callback)
{
    const common::String& ConversationId = GetConversationId();

    if (EnsureValidConversationId(ConversationId, LogSystem) == false)
    {
        if (Callback)
        {
            Callback(MakeInvalid<MessageResult>());
        }
        return;
    }

    auto* ConversationSystem = SystemsManager::Get().GetConversationSystem();
    ConversationSystem->GetMessageInfo(ConversationId, MessageId, Callback);
}

void ConversationSpaceComponent::UpdateMessage(
    const csp::common::String& MessageId, const MessageUpdateParams& NewData, MessageResultCallback Callback)
{
    const common::String& ConversationId = GetConversationId();

    if (EnsureValidConversationId(ConversationId, LogSystem) == false)
    {
        if (Callback)
        {
            Callback(MakeInvalid<MessageResult>());
        }
        return;
    }

    auto* ConversationSystem = SystemsManager::Get().GetConversationSystem();
    ConversationSystem->UpdateMessage(ConversationId, MessageId, NewData, Callback);
}

void ConversationSpaceComponent::GetNumberOfReplies(NumberOfRepliesResultCallback Callback)
{
    const common::String& ConversationId = GetConversationId();

    if (EnsureValidConversationId(ConversationId, LogSystem) == false)
    {
        if (Callback)
        {
            Callback(MakeInvalid<NumberOfRepliesResult>());
        }
        return;
    }

    auto* ConversationSystem = SystemsManager::Get().GetConversationSystem();
    ConversationSystem->GetNumberOfReplies(ConversationId, Callback);
}

void ConversationSpaceComponent::GetConversationAnnotation(multiplayer::AnnotationResultCallback Callback)
{
    const common::String& ConversationId = GetConversationId();

    if (EnsureValidConversationId(ConversationId, LogSystem) == false)
    {
        if (Callback)
        {
            Callback(MakeInvalid<multiplayer::AnnotationResult>());
        }
        return;
    }

    auto* ConversationSystem = SystemsManager::Get().GetConversationSystem();
    ConversationSystem->GetConversationAnnotation(ConversationId, Callback);
}

void ConversationSpaceComponent::SetConversationAnnotation(const multiplayer::AnnotationUpdateParams& AnnotationParams,
    const systems::BufferAssetDataSource& Annotation, const systems::BufferAssetDataSource& AnnotationThumbnail,
    multiplayer::AnnotationResultCallback Callback)
{
    const common::String& ConversationId = GetConversationId();

    if (EnsureValidConversationId(ConversationId, LogSystem) == false)
    {
        if (Callback)
        {
            Callback(MakeInvalid<multiplayer::AnnotationResult>());
        }
        return;
    }

    auto* ConversationSystem = SystemsManager::Get().GetConversationSystem();
    ConversationSystem->SetConversationAnnotation(ConversationId, AnnotationParams, Annotation, AnnotationThumbnail, Callback);
}

void ConversationSpaceComponent::DeleteConversationAnnotation(systems::NullResultCallback Callback)
{
    const common::String& ConversationId = GetConversationId();

    if (EnsureValidConversationId(ConversationId, LogSystem) == false)
    {
        if (Callback)
        {
            Callback(MakeInvalid<NullResult>());
        }
        return;
    }

    auto* ConversationSystem = SystemsManager::Get().GetConversationSystem();
    ConversationSystem->DeleteConversationAnnotation(ConversationId, Callback);
}

void ConversationSpaceComponent::GetAnnotation(const csp::common::String& MessageId, AnnotationResultCallback Callback)
{
    const common::String& ConversationId = GetConversationId();

    if (EnsureValidConversationId(ConversationId, LogSystem) == false)
    {
        if (Callback)
        {
            Callback(MakeInvalid<multiplayer::AnnotationResult>());
        }
        return;
    }

    auto* ConversationSystem = SystemsManager::Get().GetConversationSystem();
    ConversationSystem->GetAnnotation(ConversationId, MessageId, Callback);
}

void ConversationSpaceComponent::SetAnnotation(const csp::common::String& MessageId, const multiplayer::AnnotationUpdateParams& UpdateParams,
    const systems::BufferAssetDataSource& Annotation, const systems::BufferAssetDataSource& AnnotationThumbnail,
    multiplayer::AnnotationResultCallback Callback)
{
    const common::String& ConversationId = GetConversationId();

    if (EnsureValidConversationId(ConversationId, LogSystem) == false)
    {
        if (Callback)
        {
            Callback(MakeInvalid<multiplayer::AnnotationResult>());
        }
        return;
    }

    auto* ConversationSystem = SystemsManager::Get().GetConversationSystem();
    ConversationSystem->SetAnnotation(ConversationId, MessageId, UpdateParams, Annotation, AnnotationThumbnail, Callback);
}

void ConversationSpaceComponent::DeleteAnnotation(const csp::common::String& MessageId, systems::NullResultCallback Callback)
{
    const common::String& ConversationId = GetConversationId();

    if (EnsureValidConversationId(ConversationId, LogSystem) == false)
    {
        if (Callback)
        {
            Callback(MakeInvalid<multiplayer::AnnotationResult>());
        }
        return;
    }

    auto* ConversationSystem = SystemsManager::Get().GetConversationSystem();
    ConversationSystem->DeleteAnnotation(ConversationId, MessageId, Callback);
}

void ConversationSpaceComponent::GetAnnotationThumbnailsForConversation(multiplayer::AnnotationThumbnailCollectionResultCallback Callback)
{
    const common::String& ConversationId = GetConversationId();

    if (EnsureValidConversationId(ConversationId, LogSystem) == false)
    {
        if (Callback)
        {
            Callback(MakeInvalid<multiplayer::AnnotationThumbnailCollectionResult>());
        }
        return;
    }

    auto* ConversationSystem = SystemsManager::Get().GetConversationSystem();
    ConversationSystem->GetAnnotationThumbnailsForConversation(ConversationId, Callback);
}

void ConversationSpaceComponent::SetConversationUpdateCallback(ConversationUpdateCallbackHandler Callback)
{
    ConversationUpdateCallback = Callback;

    // Flush events now that we have a callback, as we may have events stored for us.
    auto* ConversationSystem = SystemsManager::Get().GetConversationSystem();
    ConversationSystem->FlushEvents();
}

bool ConversationSpaceComponent::GetIsVisible() const { return GetBooleanProperty(static_cast<uint32_t>(ConversationPropertyKeys::IsVisible)); }

void ConversationSpaceComponent::SetIsVisible(const bool Value) { SetProperty(static_cast<uint32_t>(ConversationPropertyKeys::IsVisible), Value); }

bool ConversationSpaceComponent::GetIsActive() const { return GetBooleanProperty(static_cast<uint32_t>(ConversationPropertyKeys::IsActive)); }

/* IPositionComponent */

const csp::common::Vector3& ConversationSpaceComponent::GetPosition() const
{
    return GetVector3Property(static_cast<uint32_t>(ConversationPropertyKeys::Position));
}

void ConversationSpaceComponent::SetPosition(const csp::common::Vector3& Value)
{
    SetProperty(static_cast<uint32_t>(ConversationPropertyKeys::Position), Value);
}

/* IRotationComponent */

const csp::common::Vector4& ConversationSpaceComponent::GetRotation() const
{
    return GetVector4Property(static_cast<uint32_t>(ConversationPropertyKeys::Rotation));
}

void ConversationSpaceComponent::SetRotation(const csp::common::Vector4& Value)
{
    SetProperty(static_cast<uint32_t>(ConversationPropertyKeys::Rotation), Value);
}

void ConversationSpaceComponent::SetIsActive(const bool Value) { SetProperty(static_cast<uint32_t>(ConversationPropertyKeys::IsActive), Value); }

void ConversationSpaceComponent::SetTitle(const csp::common::String& Value)
{
    SetProperty(static_cast<uint32_t>(ConversationPropertyKeys::Title), Value);
}

const csp::common::String& ConversationSpaceComponent::GetTitle() const
{
    return GetStringProperty(static_cast<uint32_t>(ConversationPropertyKeys::Title));
}

void ConversationSpaceComponent::SetResolved(bool Value) { SetProperty(static_cast<uint32_t>(ConversationPropertyKeys::Resolved), Value); }

bool ConversationSpaceComponent::GetResolved() const { return GetBooleanProperty(static_cast<uint32_t>(ConversationPropertyKeys::Resolved)); }

void ConversationSpaceComponent::SetConversationCameraPosition(const csp::common::Vector3& InValue)
{
    SetProperty(static_cast<uint32_t>(ConversationPropertyKeys::ConversationCameraPosition), InValue);
}

const csp::common::Vector3& ConversationSpaceComponent::GetConversationCameraPosition() const
{
    return GetVector3Property(static_cast<uint32_t>(ConversationPropertyKeys::ConversationCameraPosition));
}

void ConversationSpaceComponent::SetConversationCameraRotation(const csp::common::Vector4& InValue)
{
    SetProperty(static_cast<uint32_t>(ConversationPropertyKeys::ConversationCameraRotation), InValue);
}

const csp::common::Vector4& ConversationSpaceComponent::GetConversationCameraRotation() const
{
    return GetVector4Property(static_cast<uint32_t>(ConversationPropertyKeys::ConversationCameraRotation));
}

void ConversationSpaceComponent::OnCreated()
{
    // Register component to the ConversationSystem to receive conversation events
    // now that the component has been created.
    auto* ConversationSystem = SystemsManager::Get().GetConversationSystem();
    ConversationSystem->RegisterComponent(this);
}

void ConversationSpaceComponent::OnRemove()
{
    // Deregister component from the ConversationSystem to stop receiving conversation events
    // now that the component has been removed.
    auto* ConversationSystem = SystemsManager::Get().GetConversationSystem();
    ConversationSystem->DeregisterComponent(this);
}

void ConversationSpaceComponent::OnLocalDelete()
{
    // The component has been deleted by this client,
    // also delete the conversation
    const auto Callback = [](const NullResult& /*Result*/) {};
    DeleteConversation(Callback);
}

void ConversationSpaceComponent::SetPropertyFromPatch(uint32_t Key, const ReplicatedValue& Value)
{
    ComponentBase::SetPropertyFromPatch(Key, Value);

    if (Key == static_cast<uint32_t>(ConversationPropertyKeys::ConversationId) && Value.GetString() != "")
    {
        // If the conversaiton id has been updated, flush the event buffer to send any queued events to this component, because
        // the conversation system looks up the corrosponding events components using this id
        auto* ConversationSystem = SystemsManager::Get().GetConversationSystem();
        ConversationSystem->FlushEvents();
    }
}

void ConversationSpaceComponent::SetConversationId(const csp::common::String& Value)
{
    SetProperty(static_cast<uint32_t>(ConversationPropertyKeys::ConversationId), Value);
}

void ConversationSpaceComponent::RemoveConversationId() { RemoveProperty(static_cast<uint32_t>(ConversationPropertyKeys::ConversationId)); }

const csp::common::String& ConversationSpaceComponent::GetConversationId() const
{
    return GetStringProperty(static_cast<uint32_t>(ConversationPropertyKeys::ConversationId));
}

} // namespace csp::multiplayer<|MERGE_RESOLUTION|>--- conflicted
+++ resolved
@@ -16,12 +16,6 @@
 
 #include "CSP/Multiplayer/Components/ConversationSpaceComponent.h"
 #include "CSP/Common/Systems/Log/LogSystem.h"
-
-<<<<<<< HEAD
-#include "Debug/Logging.h"
-=======
-#include "CallHelpers.h"
->>>>>>> 2bc3a21a
 #include "Multiplayer/Script/ComponentBinding/ConversationSpaceComponentScriptInterface.h"
 #include "Systems/Conversation/ConversationSystemInternal.h"
 #include "Systems/ResultHelpers.h"
@@ -75,22 +69,16 @@
 
     if (!ConversationId.IsEmpty())
     {
-<<<<<<< HEAD
-        CSP_LOG_ERROR_MSG("This component does not have an associated conversation. "
-                          "Call CreateConversation to create a new conversation for this component");
+        if (LogSystem != nullptr)
+        {
+            LogSystem->LogMsg(csp::common::LogLevel::Error, "This component already has an associated conversation.");
+        }
 
         if (Callback)
         {
             Callback(MakeInvalid<StringResult>());
         }
 
-=======
-        if (LogSystem != nullptr)
-        {
-            LogSystem->LogMsg(csp::common::LogLevel::Error, "This component already has an associated conversation.");
-        }
-        INVOKE_IF_NOT_NULL(Callback, MakeInvalid<StringResult>());
->>>>>>> 2bc3a21a
         return;
     }
 
