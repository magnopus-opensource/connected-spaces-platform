/*
 * Copyright 2023 Magnopus LLC

 * Licensed under the Apache License, Version 2.0 (the "License");
 * you may not use this file except in compliance with the License.
 * You may obtain a copy of the License at
 *
 *     http://www.apache.org/licenses/LICENSE-2.0
 *
 * Unless required by applicable law or agreed to in writing, software
 * distributed under the License is distributed on an "AS IS" BASIS,
 * WITHOUT WARRANTIES OR CONDITIONS OF ANY KIND, either express or implied.
 * See the License for the specific language governing permissions and
 * limitations under the License.
 */
#include "CSP/Multiplayer/ReplicatedValue.h"

#include "Memory/Memory.h"

namespace csp::multiplayer
{
<<<<<<< HEAD
static const csp::common::Vector2 InvalidVector2									 = csp::common::Vector2();
static const csp::common::Vector3 InvalidVector3									 = csp::common::Vector3();
static const csp::common::Vector4 InvalidVector4									 = csp::common::Vector4();
static const csp::common::Map<csp::common::String, ReplicatedValue> InvalidStringMap = csp::common::Map<csp::common::String, ReplicatedValue>();
=======
static const csp::common::Vector2 InvalidVector2 = csp::common::Vector2();
static const csp::common::Vector3 InvalidVector3 = csp::common::Vector3();
static const csp::common::Vector4 InvalidVector4 = csp::common::Vector4();
static const csp::common::Map<ReplicatedValue, ReplicatedValue> InvalidMap = csp::common::Map<ReplicatedValue, ReplicatedValue>();
>>>>>>> 148ece63

ReplicatedValue::ReplicatedValue() { ReplicatedType = ReplicatedValueType::InvalidType; }

ReplicatedValue::~ReplicatedValue()
{
<<<<<<< HEAD
	if (ReplicatedType == ReplicatedValueType::String)
	{
		Value.String.~String();
	}
	else if (ReplicatedType == ReplicatedValueType::StringMap)
	{
		Value.StringMap.~Map();
	}
=======
    if (ReplicatedType == ReplicatedValueType::String)
    {
        Value.String.~String();
    }
    else if (ReplicatedType == ReplicatedValueType::Map)
    {
        Value.Map.~Map();
    }
>>>>>>> 148ece63
}

ReplicatedValue::ReplicatedValue(bool InValue)
    : ReplicatedType(ReplicatedValueType::Boolean)
{
    Value.Bool = InValue;
}

ReplicatedValue::ReplicatedValue(float InValue)
    : ReplicatedType(ReplicatedValueType::Float)
{
    Value.Float = InValue;
}

ReplicatedValue::ReplicatedValue(int64_t InValue)
    : ReplicatedType(ReplicatedValueType::Integer)
{
    Value.Int = InValue;
}

ReplicatedValue::ReplicatedValue(const char* InValue)
    : ReplicatedType(ReplicatedValueType::String)
{
    Value.String = InValue;
}

ReplicatedValue::ReplicatedValue(const csp::common::String& InValue)
    : ReplicatedType(ReplicatedValueType::String)
{
    Value.String = InValue;
}

ReplicatedValue::ReplicatedValue(const csp::common::Vector2& InValue)
    : ReplicatedType(ReplicatedValueType::Vector2)
{
    Value.Vector2 = InValue;
}

ReplicatedValue::ReplicatedValue(const csp::common::Vector3& InValue)
    : ReplicatedType(ReplicatedValueType::Vector3)
{
    Value.Vector3 = InValue;
}

ReplicatedValue::ReplicatedValue(const csp::common::Vector4& InValue)
    : ReplicatedType(ReplicatedValueType::Vector4)
{
    Value.Vector4 = InValue;
}

<<<<<<< HEAD
ReplicatedValue::ReplicatedValue(const csp::common::Map<csp::common::String, ReplicatedValue>& InMapValue)
	: ReplicatedType(ReplicatedValueType::StringMap)
{
	Value.StringMap = InMapValue;
=======
ReplicatedValue::ReplicatedValue(const csp::common::Map<ReplicatedValue, ReplicatedValue>& InMapValue)
    : ReplicatedType(ReplicatedValueType::Map)
{
    Value.Map = InMapValue;
>>>>>>> 148ece63
}

ReplicatedValue::ReplicatedValue(const ReplicatedValue& OtherValue) { *this = OtherValue; }

ReplicatedValue& ReplicatedValue::operator=(const ReplicatedValue& InValue)
{
<<<<<<< HEAD
	switch (InValue.GetReplicatedValueType())
	{
		case ReplicatedValueType::Boolean:
		{
			SetBool(InValue.GetBool());
			break;
		}
		case ReplicatedValueType::Integer:
		{
			SetInt(InValue.GetInt());
			break;
		}
		case ReplicatedValueType::Float:
		{
			SetFloat(InValue.GetFloat());
			break;
		}
		case ReplicatedValueType::String:
		{
			SetString(InValue.GetString());
			break;
		}
		case ReplicatedValueType::Vector2:
		{
			SetVector2(InValue.GetVector2());
			break;
		}
		case ReplicatedValueType::Vector3:
		{
			SetVector3(InValue.GetVector3());
			break;
		}
		case ReplicatedValueType::Vector4:
		{
			SetVector4(InValue.GetVector4());
			break;
		}
		case ReplicatedValueType::StringMap:
		{
			SetStringMap(InValue.GetStringMap());
			break;
		}
		case ReplicatedValueType::InvalidType:
		{
			ReplicatedType = ReplicatedValueType::InvalidType;
			break;
		}
		default:
		{
			assert(0 && "Unhandled replicated value type!");
			break;
		}
	}

	return *this;
=======
    switch (InValue.GetReplicatedValueType())
    {
    case ReplicatedValueType::Boolean:
    {
        SetBool(InValue.GetBool());
        break;
    }
    case ReplicatedValueType::Integer:
    {
        SetInt(InValue.GetInt());
        break;
    }
    case ReplicatedValueType::Float:
    {
        SetFloat(InValue.GetFloat());
        break;
    }
    case ReplicatedValueType::String:
    {
        SetString(InValue.GetString());
        break;
    }
    case ReplicatedValueType::Vector2:
    {
        SetVector2(InValue.GetVector2());
        break;
    }
    case ReplicatedValueType::Vector3:
    {
        SetVector3(InValue.GetVector3());
        break;
    }
    case ReplicatedValueType::Vector4:
    {
        SetVector4(InValue.GetVector4());
        break;
    }
    case ReplicatedValueType::Map:
    {
        SetMap(InValue.GetMap());
        break;
    }
    case ReplicatedValueType::InvalidType:
    {
        ReplicatedType = ReplicatedValueType::InvalidType;
        break;
    }
    default:
    {
        assert(0 && "Unhandled replicated value type!");
        break;
    }
    }

    return *this;
>>>>>>> 148ece63
}

bool ReplicatedValue::operator==(const ReplicatedValue& OtherValue) const
{
<<<<<<< HEAD
	bool IsEqual = GetReplicatedValueType() == OtherValue.GetReplicatedValueType();
	if (IsEqual)
	{
		switch (OtherValue.GetReplicatedValueType())
		{
			case ReplicatedValueType::Boolean:
			{
				IsEqual = GetBool() == OtherValue.GetBool();
				break;
			}
			case ReplicatedValueType::Integer:
			{
				IsEqual = GetInt() == OtherValue.GetInt();
				break;
			}
			case ReplicatedValueType::Float:
			{
				IsEqual = GetFloat() == OtherValue.GetFloat();
				break;
			}
			case ReplicatedValueType::String:
			{
				IsEqual = GetString() == OtherValue.GetString();
				break;
			}
			case ReplicatedValueType::Vector2:
			{
				IsEqual = GetVector2() == OtherValue.GetVector2();
				break;
			}
			case ReplicatedValueType::Vector3:
			{
				IsEqual = GetVector3() == OtherValue.GetVector3();
				break;
			}
			case ReplicatedValueType::Vector4:
			{
				IsEqual = GetVector4() == OtherValue.GetVector4();
				break;
			}
			case ReplicatedValueType::StringMap:
			{
				IsEqual = GetStringMap() == OtherValue.GetStringMap();
				break;
			}
			default:
			{
				assert(0 && "Unhandled replicated value type!");
				break;
			}
		}
	}
	return IsEqual;
}
bool ReplicatedValue::operator!=(const ReplicatedValue& OtherValue) const
{
	return (*this == OtherValue) == false;
}
=======
    bool IsEqual = GetReplicatedValueType() == OtherValue.GetReplicatedValueType();
    if (IsEqual)
    {
        switch (OtherValue.GetReplicatedValueType())
        {
        case ReplicatedValueType::Boolean:
        {
            IsEqual = GetBool() == OtherValue.GetBool();
            break;
        }
        case ReplicatedValueType::Integer:
        {
            IsEqual = GetInt() == OtherValue.GetInt();
            break;
        }
        case ReplicatedValueType::Float:
        {
            IsEqual = GetFloat() == OtherValue.GetFloat();
            break;
        }
        case ReplicatedValueType::String:
        {
            IsEqual = GetString() == OtherValue.GetString();
            break;
        }
        case ReplicatedValueType::Vector2:
        {
            IsEqual = GetVector2() == OtherValue.GetVector2();
            break;
        }
        case ReplicatedValueType::Vector3:
        {
            IsEqual = GetVector3() == OtherValue.GetVector3();
            break;
        }
        case ReplicatedValueType::Vector4:
        {
            IsEqual = GetVector4() == OtherValue.GetVector4();
            break;
        }
        case ReplicatedValueType::Map:
        {
            IsEqual = GetMap() == OtherValue.GetMap();
            break;
        }
        default:
        {
            assert(0 && "Unhandled replicated value type!");
            break;
        }
        }
    }
    return IsEqual;
}
bool ReplicatedValue::operator!=(const ReplicatedValue& OtherValue) const { return (*this == OtherValue) == false; }
>>>>>>> 148ece63

bool ReplicatedValue::operator<(const ReplicatedValue& OtherValue) const
{
    switch (OtherValue.GetReplicatedValueType())
    {
    case ReplicatedValueType::Boolean:
    {
        return GetBool() < OtherValue.GetBool();
    }
    case ReplicatedValueType::Integer:
    {
        return GetInt() < OtherValue.GetInt();
    }
    case ReplicatedValueType::Float:
    {
        return GetFloat() < OtherValue.GetFloat();
    }
    case ReplicatedValueType::String:
    {
        return GetString() < OtherValue.GetString();
    }
    default:
    {
        assert(0 && "Unhandled replicated value type!");
        break;
    }
    }

    return false;
}

bool ReplicatedValue::operator>(const ReplicatedValue& OtherValue) const
{
    switch (OtherValue.GetReplicatedValueType())
    {
    case ReplicatedValueType::Boolean:
    {
        return GetBool() > OtherValue.GetBool();
    }
    case ReplicatedValueType::Integer:
    {
        return GetInt() > OtherValue.GetInt();
    }
    case ReplicatedValueType::Float:
    {
        return GetFloat() > OtherValue.GetFloat();
    }
    case ReplicatedValueType::String:
    {
        return GetString() > OtherValue.GetString();
    }
    default:
    {
        assert(0 && "Unhandled replicated value type!");
        break;
    }
    }

    return false;
}

void ReplicatedValue::SetBool(bool InValue)
{
    ReplicatedType = ReplicatedValueType::Boolean;
    Value.Bool = InValue;
}

bool ReplicatedValue::GetBool() const
{
    assert(ReplicatedType == ReplicatedValueType::Boolean);
    return Value.Bool;
}

void ReplicatedValue::SetFloat(float InValue)
{
    ReplicatedType = ReplicatedValueType::Float;
    Value.Float = InValue;
}

float ReplicatedValue::GetFloat() const
{
    assert(ReplicatedType == ReplicatedValueType::Float);
    return Value.Float;
}

void ReplicatedValue::SetInt(int64_t InValue)
{
    ReplicatedType = ReplicatedValueType::Integer;
    Value.Int = InValue;
}

int64_t ReplicatedValue::GetInt() const
{
    assert(ReplicatedType == ReplicatedValueType::Integer);
    return Value.Int;
}

void ReplicatedValue::SetString(const char* InValue)
{
    ReplicatedType = ReplicatedValueType::String;
    Value.String = InValue;
}

void ReplicatedValue::SetString(const csp::common::String& InValue)
{
    ReplicatedType = ReplicatedValueType::String;
    Value.String = InValue;
}

const csp::common::String& ReplicatedValue::GetString() const
{
    assert(ReplicatedType == ReplicatedValueType::String);
    return Value.String;
}

const csp::common::String& ReplicatedValue::GetDefaultString()
{
    static const csp::common::String InvalidString = csp::common::String();
    return InvalidString;
}

void ReplicatedValue::SetVector2(const csp::common::Vector2& InValue)
{
    ReplicatedType = ReplicatedValueType::Vector2;
    Value.Vector2 = InValue;
}

const csp::common::Vector2& ReplicatedValue::GetVector2() const
{
    assert(ReplicatedType == ReplicatedValueType::Vector2);
    return Value.Vector2;
}

const csp::common::Vector2& ReplicatedValue::GetDefaultVector2() { return InvalidVector2; }

void ReplicatedValue::SetVector3(const csp::common::Vector3& InValue)
{
    ReplicatedType = ReplicatedValueType::Vector3;
    Value.Vector3 = InValue;
}

const csp::common::Vector3& ReplicatedValue::GetVector3() const
{
    assert(ReplicatedType == ReplicatedValueType::Vector3);
    return Value.Vector3;
}

const csp::common::Vector3& ReplicatedValue::GetDefaultVector3() { return InvalidVector3; }

void ReplicatedValue::SetVector4(const csp::common::Vector4& InValue)
{
    ReplicatedType = ReplicatedValueType::Vector4;
    Value.Vector4 = InValue;
}

const csp::common::Vector4& ReplicatedValue::GetVector4() const
{
    assert(ReplicatedType == ReplicatedValueType::Vector4);
    return Value.Vector4;
}

const csp::common::Vector4& ReplicatedValue::GetDefaultVector4() { return InvalidVector4; }

const csp::common::Map<csp::common::String, ReplicatedValue>& ReplicatedValue::GetStringMap() const
{
<<<<<<< HEAD
	assert(ReplicatedType == ReplicatedValueType::StringMap);
	return Value.StringMap;
=======
    assert(ReplicatedType == ReplicatedValueType::Map);
    return Value.Map;
>>>>>>> 148ece63
}

void ReplicatedValue::SetStringMap(const csp::common::Map<csp::common::String, ReplicatedValue>& InValue)
{
<<<<<<< HEAD
	ReplicatedType	= ReplicatedValueType::StringMap;
	Value.StringMap = InValue;
}

const csp::common::Map<csp::common::String, ReplicatedValue>& ReplicatedValue::GetDefaultStringMap()
{
	return InvalidStringMap;
}
=======
    ReplicatedType = ReplicatedValueType::Map;
    Value.Map = InValue;
}

const csp::common::Map<ReplicatedValue, ReplicatedValue>& ReplicatedValue::GetDefaultMap() { return InvalidMap; }
>>>>>>> 148ece63

size_t ReplicatedValue::GetSizeOfInternalValue() { return sizeof(InternalValue); }

ReplicatedValue::InternalValue::InternalValue() { memset(this, 0x0, sizeof(InternalValue)); }

ReplicatedValue::InternalValue::~InternalValue() { }

} // namespace csp::multiplayer<|MERGE_RESOLUTION|>--- conflicted
+++ resolved
@@ -19,41 +19,23 @@
 
 namespace csp::multiplayer
 {
-<<<<<<< HEAD
-static const csp::common::Vector2 InvalidVector2									 = csp::common::Vector2();
-static const csp::common::Vector3 InvalidVector3									 = csp::common::Vector3();
-static const csp::common::Vector4 InvalidVector4									 = csp::common::Vector4();
-static const csp::common::Map<csp::common::String, ReplicatedValue> InvalidStringMap = csp::common::Map<csp::common::String, ReplicatedValue>();
-=======
 static const csp::common::Vector2 InvalidVector2 = csp::common::Vector2();
 static const csp::common::Vector3 InvalidVector3 = csp::common::Vector3();
 static const csp::common::Vector4 InvalidVector4 = csp::common::Vector4();
-static const csp::common::Map<ReplicatedValue, ReplicatedValue> InvalidMap = csp::common::Map<ReplicatedValue, ReplicatedValue>();
->>>>>>> 148ece63
+static const csp::common::Map<csp::common::String, ReplicatedValue> InvalidStringMap = csp::common::Map<csp::common::String, ReplicatedValue>();
 
 ReplicatedValue::ReplicatedValue() { ReplicatedType = ReplicatedValueType::InvalidType; }
 
 ReplicatedValue::~ReplicatedValue()
 {
-<<<<<<< HEAD
-	if (ReplicatedType == ReplicatedValueType::String)
-	{
-		Value.String.~String();
-	}
-	else if (ReplicatedType == ReplicatedValueType::StringMap)
-	{
-		Value.StringMap.~Map();
-	}
-=======
     if (ReplicatedType == ReplicatedValueType::String)
     {
         Value.String.~String();
     }
-    else if (ReplicatedType == ReplicatedValueType::Map)
-    {
-        Value.Map.~Map();
-    }
->>>>>>> 148ece63
+    else if (ReplicatedType == ReplicatedValueType::StringMap)
+    {
+        Value.StringMap.~Map();
+    }
 }
 
 ReplicatedValue::ReplicatedValue(bool InValue)
@@ -104,80 +86,16 @@
     Value.Vector4 = InValue;
 }
 
-<<<<<<< HEAD
 ReplicatedValue::ReplicatedValue(const csp::common::Map<csp::common::String, ReplicatedValue>& InMapValue)
-	: ReplicatedType(ReplicatedValueType::StringMap)
-{
-	Value.StringMap = InMapValue;
-=======
-ReplicatedValue::ReplicatedValue(const csp::common::Map<ReplicatedValue, ReplicatedValue>& InMapValue)
-    : ReplicatedType(ReplicatedValueType::Map)
-{
-    Value.Map = InMapValue;
->>>>>>> 148ece63
+    : ReplicatedType(ReplicatedValueType::StringMap)
+{
+    Value.StringMap = InMapValue;
 }
 
 ReplicatedValue::ReplicatedValue(const ReplicatedValue& OtherValue) { *this = OtherValue; }
 
 ReplicatedValue& ReplicatedValue::operator=(const ReplicatedValue& InValue)
 {
-<<<<<<< HEAD
-	switch (InValue.GetReplicatedValueType())
-	{
-		case ReplicatedValueType::Boolean:
-		{
-			SetBool(InValue.GetBool());
-			break;
-		}
-		case ReplicatedValueType::Integer:
-		{
-			SetInt(InValue.GetInt());
-			break;
-		}
-		case ReplicatedValueType::Float:
-		{
-			SetFloat(InValue.GetFloat());
-			break;
-		}
-		case ReplicatedValueType::String:
-		{
-			SetString(InValue.GetString());
-			break;
-		}
-		case ReplicatedValueType::Vector2:
-		{
-			SetVector2(InValue.GetVector2());
-			break;
-		}
-		case ReplicatedValueType::Vector3:
-		{
-			SetVector3(InValue.GetVector3());
-			break;
-		}
-		case ReplicatedValueType::Vector4:
-		{
-			SetVector4(InValue.GetVector4());
-			break;
-		}
-		case ReplicatedValueType::StringMap:
-		{
-			SetStringMap(InValue.GetStringMap());
-			break;
-		}
-		case ReplicatedValueType::InvalidType:
-		{
-			ReplicatedType = ReplicatedValueType::InvalidType;
-			break;
-		}
-		default:
-		{
-			assert(0 && "Unhandled replicated value type!");
-			break;
-		}
-	}
-
-	return *this;
-=======
     switch (InValue.GetReplicatedValueType())
     {
     case ReplicatedValueType::Boolean:
@@ -215,9 +133,9 @@
         SetVector4(InValue.GetVector4());
         break;
     }
-    case ReplicatedValueType::Map:
-    {
-        SetMap(InValue.GetMap());
+    case ReplicatedValueType::StringMap:
+    {
+        SetStringMap(InValue.GetStringMap());
         break;
     }
     case ReplicatedValueType::InvalidType:
@@ -233,71 +151,10 @@
     }
 
     return *this;
->>>>>>> 148ece63
 }
 
 bool ReplicatedValue::operator==(const ReplicatedValue& OtherValue) const
 {
-<<<<<<< HEAD
-	bool IsEqual = GetReplicatedValueType() == OtherValue.GetReplicatedValueType();
-	if (IsEqual)
-	{
-		switch (OtherValue.GetReplicatedValueType())
-		{
-			case ReplicatedValueType::Boolean:
-			{
-				IsEqual = GetBool() == OtherValue.GetBool();
-				break;
-			}
-			case ReplicatedValueType::Integer:
-			{
-				IsEqual = GetInt() == OtherValue.GetInt();
-				break;
-			}
-			case ReplicatedValueType::Float:
-			{
-				IsEqual = GetFloat() == OtherValue.GetFloat();
-				break;
-			}
-			case ReplicatedValueType::String:
-			{
-				IsEqual = GetString() == OtherValue.GetString();
-				break;
-			}
-			case ReplicatedValueType::Vector2:
-			{
-				IsEqual = GetVector2() == OtherValue.GetVector2();
-				break;
-			}
-			case ReplicatedValueType::Vector3:
-			{
-				IsEqual = GetVector3() == OtherValue.GetVector3();
-				break;
-			}
-			case ReplicatedValueType::Vector4:
-			{
-				IsEqual = GetVector4() == OtherValue.GetVector4();
-				break;
-			}
-			case ReplicatedValueType::StringMap:
-			{
-				IsEqual = GetStringMap() == OtherValue.GetStringMap();
-				break;
-			}
-			default:
-			{
-				assert(0 && "Unhandled replicated value type!");
-				break;
-			}
-		}
-	}
-	return IsEqual;
-}
-bool ReplicatedValue::operator!=(const ReplicatedValue& OtherValue) const
-{
-	return (*this == OtherValue) == false;
-}
-=======
     bool IsEqual = GetReplicatedValueType() == OtherValue.GetReplicatedValueType();
     if (IsEqual)
     {
@@ -338,9 +195,9 @@
             IsEqual = GetVector4() == OtherValue.GetVector4();
             break;
         }
-        case ReplicatedValueType::Map:
-        {
-            IsEqual = GetMap() == OtherValue.GetMap();
+        case ReplicatedValueType::StringMap:
+        {
+            IsEqual = GetStringMap() == OtherValue.GetStringMap();
             break;
         }
         default:
@@ -353,7 +210,6 @@
     return IsEqual;
 }
 bool ReplicatedValue::operator!=(const ReplicatedValue& OtherValue) const { return (*this == OtherValue) == false; }
->>>>>>> 148ece63
 
 bool ReplicatedValue::operator<(const ReplicatedValue& OtherValue) const
 {
@@ -519,33 +375,17 @@
 
 const csp::common::Map<csp::common::String, ReplicatedValue>& ReplicatedValue::GetStringMap() const
 {
-<<<<<<< HEAD
-	assert(ReplicatedType == ReplicatedValueType::StringMap);
-	return Value.StringMap;
-=======
-    assert(ReplicatedType == ReplicatedValueType::Map);
-    return Value.Map;
->>>>>>> 148ece63
+    assert(ReplicatedType == ReplicatedValueType::StringMap);
+    return Value.StringMap;
 }
 
 void ReplicatedValue::SetStringMap(const csp::common::Map<csp::common::String, ReplicatedValue>& InValue)
 {
-<<<<<<< HEAD
-	ReplicatedType	= ReplicatedValueType::StringMap;
-	Value.StringMap = InValue;
-}
-
-const csp::common::Map<csp::common::String, ReplicatedValue>& ReplicatedValue::GetDefaultStringMap()
-{
-	return InvalidStringMap;
-}
-=======
-    ReplicatedType = ReplicatedValueType::Map;
-    Value.Map = InValue;
-}
-
-const csp::common::Map<ReplicatedValue, ReplicatedValue>& ReplicatedValue::GetDefaultMap() { return InvalidMap; }
->>>>>>> 148ece63
+    ReplicatedType = ReplicatedValueType::StringMap;
+    Value.StringMap = InValue;
+}
+
+const csp::common::Map<csp::common::String, ReplicatedValue>& ReplicatedValue::GetDefaultStringMap() { return InvalidStringMap; }
 
 size_t ReplicatedValue::GetSizeOfInternalValue() { return sizeof(InternalValue); }
 
