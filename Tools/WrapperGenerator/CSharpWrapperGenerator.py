--- conflicted
+++ resolved
@@ -103,11 +103,7 @@
             setattr(obj, 'translated_namespace', None)
     
 
-<<<<<<< HEAD
-    def __translate_comments(self, comments: List[str] | None) -> None:
-=======
     def __translate_comments(self, comments: List[str]) -> None:
->>>>>>> a65d97f9
         if comments is None:
             return
             
