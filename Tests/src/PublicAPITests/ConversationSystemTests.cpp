/*
 * Copyright 2023 Magnopus LLC

 * Licensed under the Apache License, Version 2.0 (the "License");
 * you may not use this file except in compliance with the License.
 * You may obtain a copy of the License at
 *
 *     http://www.apache.org/licenses/LICENSE-2.0
 *
 * Unless required by applicable law or agreed to in writing, software
 * distributed under the License is distributed on an "AS IS" BASIS,
 * WITHOUT WARRANTIES OR CONDITIONS OF ANY KIND, either express or implied.
 * See the License for the specific language governing permissions and
 * limitations under the License.
 */
#include "Awaitable.h"
#include "CSP/CSPFoundation.h"
#include "CSP/Common/Optional.h"
#include "CSP/Multiplayer/Components/ConversationSpaceComponent.h"
#include "CSP/Multiplayer/MultiPlayerConnection.h"
#include "CSP/Multiplayer/SpaceEntity.h"
#include "CSP/Multiplayer/SpaceEntitySystem.h"
#include "CSP/Systems/Spaces/Space.h"
#include "CSP/Systems/Spaces/UserRoles.h"
#include "CSP/Systems/SystemsManager.h"
#include "CSP/Systems/Users/UserSystem.h"
#include "Multiplayer/SpaceEntityKeys.h"
#include "SpaceSystemTestHelpers.h"
#include "TestHelpers.h"
#include "UserSystemTestHelpers.h"

#include "gtest/gtest.h"

using namespace csp::multiplayer;

namespace
{

void OnConnect();
void OnDisconnect(bool ok);
void OnDelete();

std::atomic_bool IsTestComplete;
std::atomic_bool IsDisconnected;
std::atomic_bool IsReadyForUpdate;
MultiplayerConnection* Connection;
SpaceEntitySystem* EntitySystem;
SpaceEntity* TestUser;
SpaceEntity* TestObject;

int WaitForTestTimeoutCountMs;
const int WaitForTestTimeoutLimit = 20000;
const int NumberOfEntityUpdateTicks = 5;
int ReceivedEntityUpdatesCount;

bool EventSent = false;
bool EventReceived = false;

ReplicatedValue ObjectFloatProperty;
ReplicatedValue ObjectBoolProperty;
ReplicatedValue ObjectIntProperty;
ReplicatedValue ObjectStringProperty;

<<<<<<< HEAD
csp::common::String ConversationId;
=======
bool RequestPredicate(const csp::systems::ResultBase& Result) { return Result.GetResultCode() != csp::systems::EResultCode::InProgress; }

csp::multiplayer::MessageInfo AddMessageToConversation(csp::multiplayer::ConversationSystem* ConvSystem, const csp::common::String& ConversationId,
    const csp::common::String& SenderDisplayName, const csp::common::String& Message)
{
    auto [Result] = AWAIT_PRE(ConvSystem, AddMessageToConversation, RequestPredicate, ConversationId, SenderDisplayName, Message);
    EXPECT_EQ(Result.GetResultCode(), csp::systems::EResultCode::Success);

    return Result.GetMessageInfo();
}
>>>>>>> ef8fa0a0

bool RequestPredicate(const csp::systems::ResultBase& Result) { return Result.GetResultCode() != csp::systems::EResultCode::InProgress; }

#if RUN_ALL_UNIT_TESTS || RUN_CONVERSATIONSYSTEM_TESTS || RUN_CONVERSATIONSYSTEM_CREATE_CONVERSATION_ID
CSP_PUBLIC_TEST(CSPEngine, ConversationSystemTests, CreateConversationId)
{
    auto& SystemsManager = csp::systems::SystemsManager::Get();
    auto* UserSystem = SystemsManager.GetUserSystem();
    auto* SpaceSystem = SystemsManager.GetSpaceSystem();
    auto* Connection = SystemsManager.GetMultiplayerConnection();
    auto* EventBus = SystemsManager.GetEventBus();
    auto* EntitySystem = SystemsManager.GetSpaceEntitySystem();
<<<<<<< HEAD

    const char* TestSpaceName = "OLY-UNITTEST-SPACE-REWIND";
    const char* TestSpaceDescription = "OLY-UNITTEST-SPACEDESC-REWIND";

    char UniqueSpaceName[256];
    SPRINTF(UniqueSpaceName, "%s-%s", TestSpaceName, GetUniqueString().c_str());

    csp::common::String DefaultTestUserId;

    // Log in
    LogInAsNewTestUser(UserSystem, DefaultTestUserId);

    const auto DefaultTestUserDisplayName = GetFullProfileByUserId(UserSystem, DefaultTestUserId).DisplayName;

    // Create space
    csp::systems::Space Space;
    CreateSpace(
        SpaceSystem, UniqueSpaceName, TestSpaceDescription, csp::systems::SpaceAttributes::Private, nullptr, nullptr, nullptr, nullptr, Space);

    auto [EnterResult] = AWAIT_PRE(SpaceSystem, EnterSpace, RequestPredicate, Space.Id);

    EXPECT_EQ(EnterResult.GetResultCode(), csp::systems::EResultCode::Success);

    EntitySystem->SetEntityCreatedCallback([](csp::multiplayer::SpaceEntity* Entity) {});

    // Create object to represent the conversation
    csp::common::String ObjectName = "Object 1";
    SpaceTransform ObjectTransform = { csp::common::Vector3::Zero(), csp::common::Vector4::Zero(), csp::common::Vector3::One() };
    auto [CreatedObject] = AWAIT(EntitySystem, CreateObject, ObjectName, ObjectTransform);

    // Create conversation component
    auto ConversationComponent = (ConversationSpaceComponent*)CreatedObject->AddComponent(ComponentType::Conversation);

    auto [ConversationResult] = AWAIT(ConversationComponent, CreateConversation, "DefaultConversation");

    EXPECT_EQ(ConversationResult.GetResultCode(), csp::systems::EResultCode::Success);
    ConversationId = ConversationResult.GetValue();

    auto [Result] = AWAIT_PRE(ConversationComponent, GetConversationInfo, RequestPredicate);

    EXPECT_EQ(Result.GetResultCode(), csp::systems::EResultCode::Success);

    EXPECT_EQ(Result.GetConversationInfo().ConversationId, ConversationId);
    EXPECT_EQ(Result.GetConversationInfo().UserId, DefaultTestUserId);
    EXPECT_EQ(Result.GetConversationInfo().Message, "DefaultConversation");
    EXPECT_EQ(Result.GetConversationInfo().EditedTimestamp, "");

    const auto DefaultConversationMessage = "this is a message from the tests world";
    csp::multiplayer::MessageInfo CreatedMessageInfo;
    csp::multiplayer::MessageInfo RetrievedMessageInfo;
    csp::common::String FirstMessageId;

    // Add message to Conversation
    {
        auto [AddMessageResult] = AWAIT(ConversationComponent, AddMessage, DefaultConversationMessage);

        EXPECT_EQ(AddMessageResult.GetResultCode(), csp::systems::EResultCode::Success);

        EXPECT_EQ(ConversationId, AddMessageResult.GetMessageInfo().ConversationId);
    }

    // Get message From Conversation
    {
        auto [GetMessagesResult] = AWAIT(ConversationComponent, GetMessagesFromConversation, 0, 1);

        EXPECT_EQ(GetMessagesResult.GetResultCode(), csp::systems::EResultCode::Success);

        auto& Messages = GetMessagesResult.GetMessages();
        EXPECT_EQ(Messages.Size(), 1);
        EXPECT_EQ(Messages[0].Message, DefaultConversationMessage);
    }

    {
        auto [DeleteConversationResult] = AWAIT(ConversationComponent, DeleteConversation);

        EXPECT_EQ(DeleteConversationResult.GetResultCode(), csp::systems::EResultCode::Success);
=======

    const char* TestSpaceName = "OLY-UNITTEST-SPACE-REWIND";
    const char* TestSpaceDescription = "OLY-UNITTEST-SPACEDESC-REWIND";

    char UniqueSpaceName[256];
    SPRINTF(UniqueSpaceName, "%s-%s", TestSpaceName, GetUniqueString().c_str());

    csp::common::String DefaultTestUserId;

    // Log in
    LogInAsNewTestUser(UserSystem, DefaultTestUserId);

    const auto DefaultTestUserDisplayName = GetFullProfileByUserId(UserSystem, DefaultTestUserId).DisplayName;

    // Create space
    csp::systems::Space Space;
    CreateSpace(
        SpaceSystem, UniqueSpaceName, TestSpaceDescription, csp::systems::SpaceAttributes::Private, nullptr, nullptr, nullptr, nullptr, Space);

    auto [EnterResult] = AWAIT_PRE(SpaceSystem, EnterSpace, RequestPredicate, Space.Id);

    EXPECT_EQ(EnterResult.GetResultCode(), csp::systems::EResultCode::Success);

    EntitySystem->SetEntityCreatedCallback([](csp::multiplayer::SpaceEntity* Entity) {});

    auto* ConvSystem = Connection->GetConversationSystem();
    csp::common::String ConversationId;

    auto [Result] = AWAIT_PRE(ConvSystem, CreateConversation, RequestPredicate, "TestMessage");
    ConversationId = Result.GetValue();

    EXPECT_EQ(Result.GetResultCode(), csp::systems::EResultCode::Success);

    {
        auto [Result] = AWAIT_PRE(ConvSystem, GetConversationInformation, RequestPredicate, ConversationId);

        EXPECT_EQ(Result.GetResultCode(), csp::systems::EResultCode::Success);

        EXPECT_EQ(Result.GetConversationInfo().ConversationId, ConversationId);
        EXPECT_EQ(Result.GetConversationInfo().UserID, DefaultTestUserId);
        EXPECT_EQ(Result.GetConversationInfo().UserDisplayName, DefaultTestUserDisplayName);
        EXPECT_EQ(Result.GetConversationInfo().Message, "TestMessage");
        EXPECT_FALSE(Result.GetConversationInfo().Edited);
        EXPECT_FALSE(Result.GetConversationInfo().Resolved);

        SpaceTransform DefaultValue;

        EXPECT_EQ(Result.GetConversationInfo().CameraPosition.Position.X, DefaultValue.Position.X);
        EXPECT_EQ(Result.GetConversationInfo().CameraPosition.Position.Y, DefaultValue.Position.Y);
        EXPECT_EQ(Result.GetConversationInfo().CameraPosition.Position.Z, DefaultValue.Position.Z);

        EXPECT_EQ(Result.GetConversationInfo().CameraPosition.Rotation.W, DefaultValue.Rotation.W);
        EXPECT_EQ(Result.GetConversationInfo().CameraPosition.Rotation.X, DefaultValue.Rotation.X);
        EXPECT_EQ(Result.GetConversationInfo().CameraPosition.Rotation.Y, DefaultValue.Rotation.Y);
        EXPECT_EQ(Result.GetConversationInfo().CameraPosition.Rotation.Z, DefaultValue.Rotation.Z);

        EXPECT_EQ(Result.GetConversationInfo().CameraPosition.Scale.X, DefaultValue.Scale.X);
        EXPECT_EQ(Result.GetConversationInfo().CameraPosition.Scale.Y, DefaultValue.Scale.Y);
        EXPECT_EQ(Result.GetConversationInfo().CameraPosition.Scale.Z, DefaultValue.Scale.Z);
    }

    const auto DefaultConversationMessage = "this is a message from the tests world";
    csp::multiplayer::MessageInfo CreatedMessageInfo;
    csp::multiplayer::MessageInfo RetrievedMessageInfo;
    csp::common::String FirstMessageId;

    // Add message to Convosation
    {
        CreatedMessageInfo = AddMessageToConversation(ConvSystem, Result.GetValue(), DefaultTestUserDisplayName, DefaultConversationMessage);
        ConversationId = CreatedMessageInfo.ConversationId;
        FirstMessageId = CreatedMessageInfo.Id;
        EXPECT_EQ(ConversationId, Result.GetValue());
    }

    // Get message From Convosation
    {
        auto [Result] = AWAIT_PRE(ConvSystem, GetMessagesFromConversation, RequestPredicate, ConversationId, 0, 1);
        EXPECT_EQ(Result.GetResultCode(), csp::systems::EResultCode::Success);

        auto Messages = Result.GetMessages();
        EXPECT_EQ(Messages.Size(), 1);
        EXPECT_EQ(Messages[0].Message, DefaultConversationMessage);
    }

    {
        auto [Result] = AWAIT(ConvSystem, DeleteConversation, ConversationId);
        EXPECT_EQ(Result.GetResultCode(), csp::systems::EResultCode::Success);
>>>>>>> ef8fa0a0
    }

    auto [ExitSpaceResult] = AWAIT_PRE(SpaceSystem, ExitSpace, RequestPredicate);

    // Delete space
    DeleteSpace(SpaceSystem, Space.Id);

    LogOut(UserSystem);
}
#endif

#if RUN_ALL_UNIT_TESTS || RUN_CONVERSATIONSYSTEM_TESTS || RUN_CONVERSATIONSYSTEM_GET_MESSAGES_TEST
CSP_PUBLIC_TEST(CSPEngine, ConversationSystemTests, GetMessagesTest)
{
    SetRandSeed();

    auto& SystemsManager = csp::systems::SystemsManager::Get();
    auto* UserSystem = SystemsManager.GetUserSystem();
    auto* SpaceSystem = SystemsManager.GetSpaceSystem();
    auto* Connection = SystemsManager.GetMultiplayerConnection();
    auto* EventBus = SystemsManager.GetEventBus();
    auto* EntitySystem = SystemsManager.GetSpaceEntitySystem();

    const char* TestSpaceName = "OLY-UNITTEST-SPACE-REWIND";
    const char* TestSpaceDescription = "OLY-UNITTEST-SPACEDESC-REWIND";

    char UniqueSpaceName[256];
    SPRINTF(UniqueSpaceName, "%s-%s", TestSpaceName, GetUniqueString().c_str());

    csp::common::String DefaultTestUserId;

    // Create test user
    csp::systems::Profile SpaceCreatorUser = CreateTestUser();

    // Log in
    LogIn(UserSystem, DefaultTestUserId, SpaceCreatorUser.Email, GeneratedTestAccountPassword);
    const auto UserDisplayName = GetFullProfileByUserId(UserSystem, DefaultTestUserId).DisplayName;

    // Create space
    csp::systems::Space Space;
    CreateSpace(
        SpaceSystem, UniqueSpaceName, TestSpaceDescription, csp::systems::SpaceAttributes::Private, nullptr, nullptr, nullptr, nullptr, Space);

    // add the second test user to the space
    csp::systems::Profile AlternativeTestUser = CreateTestUser();
    auto [Result] = AWAIT_PRE(SpaceSystem, InviteToSpace, RequestPredicate, Space.Id, AlternativeTestUser.Email, true, "", "");
    EXPECT_EQ(Result.GetResultCode(), csp::systems::EResultCode::Success);

    auto [EnterResult] = AWAIT_PRE(SpaceSystem, EnterSpace, RequestPredicate, Space.Id);

    EXPECT_EQ(EnterResult.GetResultCode(), csp::systems::EResultCode::Success);

    EntitySystem->SetEntityCreatedCallback([](csp::multiplayer::SpaceEntity* Entity) {});

<<<<<<< HEAD
    auto [FlagSetResult] = AWAIT(Connection, SetAllowSelfMessagingFlag, false);

    csp::multiplayer::MessageInfo CreatedMessageInfo;
    csp::multiplayer::MessageInfo RetrievedMessageInfo;

    csp::common::String ConversationId;
    csp::common::String FirstMessageId;
    csp::common::String SecondMessageId;
    const auto DefaultConversationMessage = "this is a message from the tests world";

    uint64_t ConversationObjectId;

    // Create object to represent the conversation
    csp::common::String ObjectName = "Object 1";
    SpaceTransform ObjectTransform = { csp::common::Vector3::Zero(), csp::common::Vector4::Zero(), csp::common::Vector3::One() };
    auto [CreatedObject] = AWAIT(EntitySystem, CreateObject, ObjectName, ObjectTransform);

    ConversationObjectId = CreatedObject->GetId();

    // Create conversation component
    auto ConversationComponent = (ConversationSpaceComponent*)CreatedObject->AddComponent(ComponentType::Conversation);
    auto FirstConversationComponentId = ConversationComponent->GetId();

    CreatedObject->QueueUpdate();
    EntitySystem->ProcessPendingEntityOperations();

    auto [ConversationResult] = AWAIT_PRE(ConversationComponent, CreateConversation, RequestPredicate, "TestMessage");

    EXPECT_EQ(ConversationResult.GetResultCode(), csp::systems::EResultCode::Success);
    ConversationId = ConversationResult.GetValue();

    CreatedObject->QueueUpdate();
    EntitySystem->ProcessPendingEntityOperations();

    {
        auto [Result] = AWAIT_PRE(ConversationComponent, GetConversationInfo, RequestPredicate);

        EXPECT_EQ(Result.GetResultCode(), csp::systems::EResultCode::Success);
        EXPECT_EQ(Result.GetConversationInfo().UserId, DefaultTestUserId);
        EXPECT_EQ(Result.GetConversationInfo().Message, "TestMessage");
        EXPECT_EQ(Result.GetConversationInfo().EditedTimestamp, "");
    }

    // Add message to Conversation
    {
        auto [AddMessageResult] = AWAIT_PRE(ConversationComponent, AddMessage, RequestPredicate, DefaultConversationMessage);

        EXPECT_EQ(AddMessageResult.GetResultCode(), csp::systems::EResultCode::Success);

        CreatedMessageInfo = AddMessageResult.GetMessageInfo();

        EXPECT_EQ(ConversationId, CreatedMessageInfo.ConversationId);

        ConversationId = CreatedMessageInfo.ConversationId;
        FirstMessageId = CreatedMessageInfo.MessageId;
    }

    auto [ExitSpaceResult] = AWAIT_PRE(SpaceSystem, ExitSpace, RequestPredicate);

    LogOut(UserSystem);

    // Log in with the second account
    csp::common::String SecondTestUserId;
    LogIn(UserSystem, SecondTestUserId, AlternativeTestUser.Email, GeneratedTestAccountPassword);

    bool EntitiesRetrieved = false;

    auto [EnterResult2] = AWAIT_PRE(SpaceSystem, EnterSpace, RequestPredicate, Space.Id);
    EXPECT_EQ(EnterResult2.GetResultCode(), csp::systems::EResultCode::Success);

    EntitySystem->SetInitialEntitiesRetrievedCallback(
        [&EntitiesRetrieved](bool Ok)
        {
            if (Ok)
            {
                EntitiesRetrieved = true;
            }
        });

    while (!EntitiesRetrieved)
    {
        EntitySystem->ProcessPendingEntityOperations();
        std::this_thread::sleep_for(10ms);
    }

    auto ConversationEntity = EntitySystem->FindSpaceEntityById(ConversationObjectId);

    ConversationSpaceComponent* RetrievedConversationComponent
        = (ConversationSpaceComponent*)ConversationEntity->GetComponent(FirstConversationComponentId);

    auto [AddMessageResult] = AWAIT_PRE(RetrievedConversationComponent, AddMessage, RequestPredicate, DefaultConversationMessage);

    EXPECT_EQ(AddMessageResult.GetResultCode(), csp::systems::EResultCode::Success);

    SecondMessageId = AddMessageResult.GetMessageInfo().MessageId;

    // check that the second user can retrieve both added messages
    {
        auto [GetFirstMessageResult] = AWAIT_PRE(RetrievedConversationComponent, GetMessageInfo, RequestPredicate, FirstMessageId);

        EXPECT_EQ(GetFirstMessageResult.GetResultCode(), csp::systems::EResultCode::Success);

        RetrievedMessageInfo = GetFirstMessageResult.GetMessageInfo();
        EXPECT_EQ(RetrievedMessageInfo.MessageId, FirstMessageId);
        EXPECT_EQ(RetrievedMessageInfo.UserId, DefaultTestUserId);
        EXPECT_EQ(RetrievedMessageInfo.ConversationId, ConversationId);
        EXPECT_EQ(RetrievedMessageInfo.Message, DefaultConversationMessage);

        auto [GetSecondMessageResult] = AWAIT_PRE(RetrievedConversationComponent, GetMessageInfo, RequestPredicate, SecondMessageId);

        EXPECT_EQ(GetSecondMessageResult.GetResultCode(), csp::systems::EResultCode::Success);

        RetrievedMessageInfo = GetSecondMessageResult.GetMessageInfo();
        EXPECT_EQ(RetrievedMessageInfo.MessageId, SecondMessageId);
        EXPECT_EQ(RetrievedMessageInfo.UserId, SecondTestUserId);
        EXPECT_EQ(RetrievedMessageInfo.ConversationId, ConversationId);
        EXPECT_EQ(RetrievedMessageInfo.Message, DefaultConversationMessage);
    }

    // check that the second user can retrieve the messages from the conversation using pagination
    {
        auto [GetMessagesResult] = AWAIT_PRE(RetrievedConversationComponent, GetMessagesFromConversation, RequestPredicate, 0, 1);
        EXPECT_EQ(GetMessagesResult.GetResultCode(), csp::systems::EResultCode::Success);

        auto Messages = GetMessagesResult.GetMessages();
        EXPECT_EQ(Messages.Size(), 1);
        EXPECT_EQ(GetMessagesResult.GetTotalCount(), 2);

        const auto Message = Messages[0];
        EXPECT_FALSE(Message.MessageId.IsEmpty());
        EXPECT_FALSE(Message.UserId.IsEmpty());
        EXPECT_EQ(Message.ConversationId, ConversationId);
        EXPECT_EQ(Message.Message, DefaultConversationMessage);
    }

    AWAIT_PRE(SpaceSystem, ExitSpace, RequestPredicate);

    LogOut(UserSystem);

    // Log in again with the default user
    LogIn(UserSystem, DefaultTestUserId, SpaceCreatorUser.Email, GeneratedTestAccountPassword);

    auto [EnterResult3] = AWAIT_PRE(SpaceSystem, EnterSpace, RequestPredicate, Space.Id);

    EXPECT_EQ(EnterResult3.GetResultCode(), csp::systems::EResultCode::Success);

    EntitiesRetrieved = false;

    EntitySystem->SetInitialEntitiesRetrievedCallback(
        [&EntitiesRetrieved](bool Ok)
        {
            if (Ok)
            {
                EntitiesRetrieved = true;
            }
        });

    while (!EntitiesRetrieved)
    {
        EntitySystem->ProcessPendingEntityOperations();
        std::this_thread::sleep_for(10ms);
    }

    ConversationEntity = EntitySystem->FindSpaceEntityById(ConversationObjectId);

    ConversationComponent = (ConversationSpaceComponent*)ConversationEntity->GetComponent(0);

    // check that the default user can retrieve both added messages
    {
        auto [GetFirstMessageResult] = AWAIT(ConversationComponent, GetMessageInfo, FirstMessageId);

        EXPECT_EQ(GetFirstMessageResult.GetResultCode(), csp::systems::EResultCode::Success);

        RetrievedMessageInfo = GetFirstMessageResult.GetMessageInfo();
        EXPECT_EQ(RetrievedMessageInfo.MessageId, FirstMessageId);
        EXPECT_EQ(RetrievedMessageInfo.UserId, DefaultTestUserId);
        EXPECT_EQ(RetrievedMessageInfo.ConversationId, ConversationId);
        EXPECT_EQ(RetrievedMessageInfo.Message, DefaultConversationMessage);

        auto [GetSecondMessageResult] = AWAIT(ConversationComponent, GetMessageInfo, SecondMessageId);

        EXPECT_EQ(GetSecondMessageResult.GetResultCode(), csp::systems::EResultCode::Success);

        RetrievedMessageInfo = GetSecondMessageResult.GetMessageInfo();
        EXPECT_EQ(RetrievedMessageInfo.MessageId, SecondMessageId);
        EXPECT_EQ(RetrievedMessageInfo.UserId, SecondTestUserId);
        EXPECT_EQ(RetrievedMessageInfo.ConversationId, ConversationId);
        EXPECT_EQ(RetrievedMessageInfo.Message, DefaultConversationMessage);
=======
    auto* ConvSystem = Connection->GetConversationSystem();

    csp::multiplayer::MessageInfo CreatedMessageInfo;
    csp::multiplayer::MessageInfo RetrievedMessageInfo;

    csp::common::String ConversationId;
    csp::common::String FirstMessageId;
    csp::common::String SecondMessageId;

    const auto DefaultTestUserDisplayName = GetFullProfileByUserId(UserSystem, DefaultTestUserId).DisplayName;
    const auto DefaultConversationMessage = "this is a message from the tests world";
    auto [ResultConvo] = AWAIT_PRE(ConvSystem, CreateConversation, RequestPredicate, "TestMessage");
    ConversationId = ResultConvo.GetValue();

    EXPECT_EQ(Result.GetResultCode(), csp::systems::EResultCode::Success);

    {
        auto [Result] = AWAIT_PRE(ConvSystem, GetConversationInformation, RequestPredicate, ConversationId);

        EXPECT_EQ(Result.GetResultCode(), csp::systems::EResultCode::Success);
        EXPECT_EQ(Result.GetConversationInfo().UserID, DefaultTestUserId);
        EXPECT_EQ(Result.GetConversationInfo().UserDisplayName, UserDisplayName);
        EXPECT_EQ(Result.GetConversationInfo().Message, "TestMessage");
        EXPECT_FALSE(Result.GetConversationInfo().Edited);
        EXPECT_FALSE(Result.GetConversationInfo().Resolved);

        SpaceTransform DefaultValue;

        EXPECT_EQ(Result.GetConversationInfo().CameraPosition.Position.X, DefaultValue.Position.X);
        EXPECT_EQ(Result.GetConversationInfo().CameraPosition.Position.Y, DefaultValue.Position.Y);
        EXPECT_EQ(Result.GetConversationInfo().CameraPosition.Position.Z, DefaultValue.Position.Z);

        EXPECT_EQ(Result.GetConversationInfo().CameraPosition.Rotation.W, DefaultValue.Rotation.W);
        EXPECT_EQ(Result.GetConversationInfo().CameraPosition.Rotation.X, DefaultValue.Rotation.X);
        EXPECT_EQ(Result.GetConversationInfo().CameraPosition.Rotation.Y, DefaultValue.Rotation.Y);
        EXPECT_EQ(Result.GetConversationInfo().CameraPosition.Rotation.Z, DefaultValue.Rotation.Z);

        EXPECT_EQ(Result.GetConversationInfo().CameraPosition.Scale.X, DefaultValue.Scale.X);
        EXPECT_EQ(Result.GetConversationInfo().CameraPosition.Scale.Y, DefaultValue.Scale.Y);
        EXPECT_EQ(Result.GetConversationInfo().CameraPosition.Scale.Z, DefaultValue.Scale.Z);
    }

    {
        CreatedMessageInfo = AddMessageToConversation(ConvSystem, ResultConvo.GetValue(), DefaultTestUserDisplayName, DefaultConversationMessage);
        ConversationId = CreatedMessageInfo.ConversationId;
        FirstMessageId = CreatedMessageInfo.Id;
    }

    auto [ExitSpaceResult] = AWAIT_PRE(SpaceSystem, ExitSpace, RequestPredicate);

    LogOut(UserSystem);

    // Log in with the second account
    csp::common::String SecondTestUserId;
    LogIn(UserSystem, SecondTestUserId, AlternativeTestUser.Email, GeneratedTestAccountPassword);

    auto [EnterResult2] = AWAIT_PRE(SpaceSystem, EnterSpace, RequestPredicate, Space.Id);
    EXPECT_EQ(EnterResult2.GetResultCode(), csp::systems::EResultCode::Success);

    const auto SecondTestUserDisplayName = GetFullProfileByUserId(UserSystem, SecondTestUserId).DisplayName;

    SecondMessageId = AddMessageToConversation(ConvSystem, ConversationId, SecondTestUserDisplayName, DefaultConversationMessage).Id;

    // check that the second user can retrieve both added messages
    {
        auto [Result] = AWAIT_PRE(ConvSystem, GetMessage, RequestPredicate, FirstMessageId);
        EXPECT_EQ(Result.GetResultCode(), csp::systems::EResultCode::Success);

        RetrievedMessageInfo = Result.GetMessageInfo();
        EXPECT_EQ(RetrievedMessageInfo.Id, FirstMessageId);
        EXPECT_EQ(RetrievedMessageInfo.UserID, DefaultTestUserId);
        EXPECT_EQ(RetrievedMessageInfo.ConversationId, ConversationId);
        EXPECT_EQ(RetrievedMessageInfo.Message, DefaultConversationMessage);

        auto [Result2] = AWAIT_PRE(ConvSystem, GetMessage, RequestPredicate, SecondMessageId);
        EXPECT_EQ(Result2.GetResultCode(), csp::systems::EResultCode::Success);

        RetrievedMessageInfo = Result2.GetMessageInfo();
        EXPECT_EQ(RetrievedMessageInfo.Id, SecondMessageId);
        EXPECT_EQ(RetrievedMessageInfo.UserID, SecondTestUserId);
        EXPECT_EQ(RetrievedMessageInfo.ConversationId, ConversationId);
        EXPECT_EQ(RetrievedMessageInfo.Message, DefaultConversationMessage);
        EXPECT_EQ(RetrievedMessageInfo.UserDisplayName, SecondTestUserDisplayName);
    }

    // check that the second user can retrieve the messages from the conversation using pagination
    {
        auto [Result] = AWAIT_PRE(ConvSystem, GetMessagesFromConversation, RequestPredicate, ConversationId, 0, 1);
        EXPECT_EQ(Result.GetResultCode(), csp::systems::EResultCode::Success);

        auto Messages = Result.GetMessages();
        EXPECT_EQ(Messages.Size(), 1);
        EXPECT_EQ(Result.GetTotalCount(), 2);

        const auto Message = Messages[0];
        EXPECT_FALSE(Message.Id.IsEmpty());
        EXPECT_FALSE(Message.UserID.IsEmpty());
        EXPECT_EQ(Message.ConversationId, ConversationId);
        EXPECT_EQ(Message.Message, DefaultConversationMessage);
        EXPECT_FALSE(Message.UserDisplayName.IsEmpty());
    }

    AWAIT_PRE(SpaceSystem, ExitSpace, RequestPredicate);

    LogOut(UserSystem);

    // Log in again with the default user
    LogIn(UserSystem, DefaultTestUserId, SpaceCreatorUser.Email, GeneratedTestAccountPassword);

    auto [EnterResult3] = AWAIT_PRE(SpaceSystem, EnterSpace, RequestPredicate, Space.Id);

    EXPECT_EQ(EnterResult3.GetResultCode(), csp::systems::EResultCode::Success);

    // check that the default user can retrieve both added messages
    {
        auto [Result] = AWAIT_PRE(ConvSystem, GetMessage, RequestPredicate, FirstMessageId);
        EXPECT_EQ(Result.GetResultCode(), csp::systems::EResultCode::Success);

        RetrievedMessageInfo = Result.GetMessageInfo();
        EXPECT_EQ(RetrievedMessageInfo.Id, FirstMessageId);
        EXPECT_EQ(RetrievedMessageInfo.UserID, DefaultTestUserId);
        EXPECT_EQ(RetrievedMessageInfo.ConversationId, ConversationId);
        EXPECT_EQ(RetrievedMessageInfo.Message, DefaultConversationMessage);
        EXPECT_EQ(RetrievedMessageInfo.UserDisplayName, DefaultTestUserDisplayName);

        auto [Result2] = AWAIT_PRE(ConvSystem, GetMessage, RequestPredicate, SecondMessageId);
        EXPECT_EQ(Result2.GetResultCode(), csp::systems::EResultCode::Success);

        RetrievedMessageInfo = Result2.GetMessageInfo();
        EXPECT_EQ(RetrievedMessageInfo.Id, SecondMessageId);
        EXPECT_EQ(RetrievedMessageInfo.UserID, SecondTestUserId);
        EXPECT_EQ(RetrievedMessageInfo.ConversationId, ConversationId);
        EXPECT_EQ(RetrievedMessageInfo.Message, DefaultConversationMessage);
        EXPECT_EQ(RetrievedMessageInfo.UserDisplayName, SecondTestUserDisplayName);
>>>>>>> ef8fa0a0
    }

    // check that the default user can retrieve the messages from the conversation using pagination
    {
<<<<<<< HEAD
        auto [GetMessagesResult] = AWAIT_PRE(ConversationComponent, GetMessagesFromConversation, RequestPredicate, 1, 1);
        EXPECT_EQ(GetMessagesResult.GetResultCode(), csp::systems::EResultCode::Success);

        auto Messages = GetMessagesResult.GetMessages();
        EXPECT_EQ(Messages.Size(), 1);
        EXPECT_EQ(GetMessagesResult.GetTotalCount(), 2);

        const auto Message = Messages[0];
        EXPECT_FALSE(Message.MessageId.IsEmpty());
        EXPECT_FALSE(Message.UserId.IsEmpty());
        EXPECT_EQ(Message.ConversationId, ConversationId);
        EXPECT_EQ(Message.Message, DefaultConversationMessage);
    }

    {
        auto [DeleteConversationResult] = AWAIT(ConversationComponent, DeleteConversation);

        EXPECT_EQ(DeleteConversationResult.GetResultCode(), csp::systems::EResultCode::Success);
=======
        auto [Result] = AWAIT_PRE(ConvSystem, GetMessagesFromConversation, RequestPredicate, ConversationId, 1, 1);
        EXPECT_EQ(Result.GetResultCode(), csp::systems::EResultCode::Success);

        auto Messages = Result.GetMessages();
        EXPECT_EQ(Messages.Size(), 1);
        EXPECT_EQ(Result.GetTotalCount(), 2);

        const auto Message = Messages[0];
        EXPECT_FALSE(Message.Id.IsEmpty());
        EXPECT_FALSE(Message.UserID.IsEmpty());
        EXPECT_EQ(Message.ConversationId, ConversationId);
        EXPECT_EQ(Message.Message, DefaultConversationMessage);
        EXPECT_FALSE(Message.UserDisplayName.IsEmpty());
    }

    {
        auto [Result] = AWAIT_PRE(ConvSystem, DeleteConversation, RequestPredicate, ConversationId);
        EXPECT_EQ(Result.GetResultCode(), csp::systems::EResultCode::Success);
>>>>>>> ef8fa0a0
    }

    AWAIT_PRE(SpaceSystem, ExitSpace, RequestPredicate);

    // Delete space
    DeleteSpace(SpaceSystem, Space.Id);

    // Log out
    LogOut(UserSystem);
}
#endif

#if RUN_ALL_UNIT_TESTS || RUN_CONVERSATIONSYSTEM_TESTS || RUN_CONVERSATIONSYSTEM_TWO_CONVERSATIONS_TEST
CSP_PUBLIC_TEST(CSPEngine, ConversationSystemTests, TwoConversationsTest)
{
    SetRandSeed();
<<<<<<< HEAD

    auto& SystemsManager = csp::systems::SystemsManager::Get();
    auto* UserSystem = SystemsManager.GetUserSystem();
    auto* SpaceSystem = SystemsManager.GetSpaceSystem();
    auto* Connection = SystemsManager.GetMultiplayerConnection();
    auto* EventBus = SystemsManager.GetEventBus();
    auto* EntitySystem = SystemsManager.GetSpaceEntitySystem();

    const char* TestSpaceName = "OLY-UNITTEST-SPACE-REWIND";
    const char* TestSpaceDescription = "OLY-UNITTEST-SPACEDESC-REWIND";

    char UniqueSpaceName[256];
    SPRINTF(UniqueSpaceName, "%s-%s", TestSpaceName, GetUniqueString().c_str());

    csp::common::String UserId;

    // Create test user
    csp::systems::Profile SpaceCreatorUser = CreateTestUser();

    // Log in
    LogIn(UserSystem, UserId, SpaceCreatorUser.Email, GeneratedTestAccountPassword);
    const auto UserDisplayName = GetFullProfileByUserId(UserSystem, UserId).DisplayName;

    // Create space
    csp::systems::Space Space;
    CreateSpace(
        SpaceSystem, UniqueSpaceName, TestSpaceDescription, csp::systems::SpaceAttributes::Private, nullptr, nullptr, nullptr, nullptr, Space);

    // create a second test user
    csp::systems::Profile AlternativeTestUser = CreateTestUser();

    // add the second test user to the space
    auto [Result] = AWAIT_PRE(SpaceSystem, InviteToSpace, RequestPredicate, Space.Id, AlternativeTestUser.Email, true, "", "");
    EXPECT_EQ(Result.GetResultCode(), csp::systems::EResultCode::Success);

    auto [EnterResult] = AWAIT_PRE(SpaceSystem, EnterSpace, RequestPredicate, Space.Id);

    EXPECT_EQ(EnterResult.GetResultCode(), csp::systems::EResultCode::Success);

    EntitySystem->SetEntityCreatedCallback([](csp::multiplayer::SpaceEntity* Entity) {});

    csp::common::String FirstConversationId;
    csp::common::String SecondConversationId;

    csp::common::String FirstMessageIdToBeDeleted;
    csp::common::String SecondMessageIdToBeDeleted;

    const auto DefaultConversationMessage = "this is a message from the tests world";

    uint64_t ConversationObjectId;

    // Create object to represent the conversation
    csp::common::String ObjectName = "Object 1";
    SpaceTransform ObjectTransform = { csp::common::Vector3::Zero(), csp::common::Vector4::Zero(), csp::common::Vector3::One() };
    auto [CreatedObject] = AWAIT(EntitySystem, CreateObject, ObjectName, ObjectTransform);

    ConversationObjectId = CreatedObject->GetId();

    // Create conversation component
    auto ConversationComponent = (ConversationSpaceComponent*)CreatedObject->AddComponent(ComponentType::Conversation);

    CreatedObject->QueueUpdate();
    EntitySystem->ProcessPendingEntityOperations();

    auto [ConversationResult] = AWAIT(ConversationComponent, CreateConversation, "Test Conversation 1 Message");

    EXPECT_EQ(ConversationResult.GetResultCode(), csp::systems::EResultCode::Success);

    FirstConversationId = ConversationResult.GetValue();

    CreatedObject->QueueUpdate();
    EntitySystem->ProcessPendingEntityOperations();

    {
        auto [Result] = AWAIT_PRE(ConversationComponent, GetConversationInfo, RequestPredicate);

        EXPECT_EQ(Result.GetResultCode(), csp::systems::EResultCode::Success);
        EXPECT_EQ(Result.GetConversationInfo().UserId, UserId);
        EXPECT_EQ(Result.GetConversationInfo().Message, "Test Conversation 1 Message");
        EXPECT_EQ(Result.GetConversationInfo().EditedTimestamp, "");
    }

    // Add message to Conversation 1
    {
        auto [AddMessageResult] = AWAIT(ConversationComponent, AddMessage, DefaultConversationMessage);

        EXPECT_EQ(AddMessageResult.GetResultCode(), csp::systems::EResultCode::Success);

        EXPECT_EQ(FirstConversationId, AddMessageResult.GetMessageInfo().ConversationId);
    }

    // Add message to Conversation 1
    {
        auto [AddMessageResult] = AWAIT(ConversationComponent, AddMessage, DefaultConversationMessage);

        EXPECT_EQ(AddMessageResult.GetResultCode(), csp::systems::EResultCode::Success);

        EXPECT_EQ(FirstConversationId, AddMessageResult.GetMessageInfo().ConversationId);

        FirstMessageIdToBeDeleted = AddMessageResult.GetMessageInfo().MessageId;
    }

    /* {
            CreatedMessageInfo
                    = ConversationComponent->AddMessage(UserDisplayName, DefaultConversationMessage);

            EXPECT_EQ(CreatedMessageInfo.UserID, UserId);
            EXPECT_EQ(CreatedMessageInfo.Message, DefaultConversationMessage);
            EXPECT_EQ(CreatedMessageInfo.UserDisplayName, DefaultTestUserDisplayName);
            EXPECT_EQ(CreatedMessageInfo.ConversationId, FirstConversationId);

            std::cerr << "Message with Id: " << CreatedMessageInfo.Id << " was added by " << DefaultTestUserDisplayName
                              << " to conversation: Id: " << FirstConversationId.c_str() << std::endl;
    }*/
=======

    auto& SystemsManager = csp::systems::SystemsManager::Get();
    auto* UserSystem = SystemsManager.GetUserSystem();
    auto* SpaceSystem = SystemsManager.GetSpaceSystem();
    auto* Connection = SystemsManager.GetMultiplayerConnection();
    auto* EventBus = SystemsManager.GetEventBus();
    auto* EntitySystem = SystemsManager.GetSpaceEntitySystem();

    const char* TestSpaceName = "OLY-UNITTEST-SPACE-REWIND";
    const char* TestSpaceDescription = "OLY-UNITTEST-SPACEDESC-REWIND";

    char UniqueSpaceName[256];
    SPRINTF(UniqueSpaceName, "%s-%s", TestSpaceName, GetUniqueString().c_str());

    csp::common::String UserId;

    // Create test user
    csp::systems::Profile SpaceCreatorUser = CreateTestUser();

    // Log in
    LogIn(UserSystem, UserId, SpaceCreatorUser.Email, GeneratedTestAccountPassword);
    const auto UserDisplayName = GetFullProfileByUserId(UserSystem, UserId).DisplayName;

    // Create space
    csp::systems::Space Space;
    CreateSpace(
        SpaceSystem, UniqueSpaceName, TestSpaceDescription, csp::systems::SpaceAttributes::Private, nullptr, nullptr, nullptr, nullptr, Space);

    // create a second test user
    csp::systems::Profile AlternativeTestUser = CreateTestUser();

    // add the second test user to the space
    auto [Result] = AWAIT_PRE(SpaceSystem, InviteToSpace, RequestPredicate, Space.Id, AlternativeTestUser.Email, true, "", "");
    EXPECT_EQ(Result.GetResultCode(), csp::systems::EResultCode::Success);

    auto [EnterResult] = AWAIT_PRE(SpaceSystem, EnterSpace, RequestPredicate, Space.Id);

    EXPECT_EQ(EnterResult.GetResultCode(), csp::systems::EResultCode::Success);

    EntitySystem->SetEntityCreatedCallback([](csp::multiplayer::SpaceEntity* Entity) {});

    auto* ConvSystem = Connection->GetConversationSystem();
    csp::multiplayer::MessageInfo CreatedMessageInfo;

    csp::common::String FirstConversationId;
    csp::common::String SecondConversationId;

    csp::common::String FirstMessageIdToBeDeleted;
    csp::common::String SecondMessageIdToBeDeleted;

    const auto DefaultTestUserDisplayName = GetFullProfileByUserId(UserSystem, UserId).DisplayName;
    const auto DefaultConversationMessage = "this is a message from the tests world";

    auto [ResultConvo] = AWAIT_PRE(ConvSystem, CreateConversation, RequestPredicate, "TestMessage");
    FirstConversationId = ResultConvo.GetValue();

    EXPECT_EQ(ResultConvo.GetResultCode(), csp::systems::EResultCode::Success);

    {
        auto [Result] = AWAIT_PRE(ConvSystem, GetConversationInformation, RequestPredicate, FirstConversationId);

        EXPECT_EQ(Result.GetResultCode(), csp::systems::EResultCode::Success);
        EXPECT_EQ(Result.GetConversationInfo().UserID, UserId);
        EXPECT_EQ(Result.GetConversationInfo().UserDisplayName, UserDisplayName);
        EXPECT_EQ(Result.GetConversationInfo().Message, "TestMessage");
        EXPECT_FALSE(Result.GetConversationInfo().Edited);
        EXPECT_FALSE(Result.GetConversationInfo().Resolved);

        SpaceTransform DefaultValue;

        EXPECT_EQ(Result.GetConversationInfo().CameraPosition.Position.X, DefaultValue.Position.X);
        EXPECT_EQ(Result.GetConversationInfo().CameraPosition.Position.Y, DefaultValue.Position.Y);
        EXPECT_EQ(Result.GetConversationInfo().CameraPosition.Position.Z, DefaultValue.Position.Z);

        EXPECT_EQ(Result.GetConversationInfo().CameraPosition.Rotation.W, DefaultValue.Rotation.W);
        EXPECT_EQ(Result.GetConversationInfo().CameraPosition.Rotation.X, DefaultValue.Rotation.X);
        EXPECT_EQ(Result.GetConversationInfo().CameraPosition.Rotation.Y, DefaultValue.Rotation.Y);
        EXPECT_EQ(Result.GetConversationInfo().CameraPosition.Rotation.Z, DefaultValue.Rotation.Z);

        EXPECT_EQ(Result.GetConversationInfo().CameraPosition.Scale.X, DefaultValue.Scale.X);
        EXPECT_EQ(Result.GetConversationInfo().CameraPosition.Scale.Y, DefaultValue.Scale.Y);
        EXPECT_EQ(Result.GetConversationInfo().CameraPosition.Scale.Z, DefaultValue.Scale.Z);
    }

    {
        CreatedMessageInfo = AddMessageToConversation(ConvSystem, ResultConvo.GetValue(), DefaultTestUserDisplayName, DefaultConversationMessage);

        EXPECT_EQ(CreatedMessageInfo.UserID, UserId);
        EXPECT_EQ(CreatedMessageInfo.Message, DefaultConversationMessage);
        EXPECT_EQ(CreatedMessageInfo.UserDisplayName, DefaultTestUserDisplayName);

        FirstConversationId = CreatedMessageInfo.ConversationId;

        std::cerr << "Conversation created. Id: " << FirstConversationId.c_str() << std::endl;
        std::cerr << "Message with Id: " << CreatedMessageInfo.Id << " was added by " << DefaultTestUserDisplayName
                  << " to conversation: Id: " << FirstConversationId.c_str() << std::endl;
    }

    {
        CreatedMessageInfo = AddMessageToConversation(ConvSystem, FirstConversationId, DefaultTestUserDisplayName, DefaultConversationMessage);

        EXPECT_EQ(CreatedMessageInfo.UserID, UserId);
        EXPECT_EQ(CreatedMessageInfo.Message, DefaultConversationMessage);
        EXPECT_EQ(CreatedMessageInfo.UserDisplayName, DefaultTestUserDisplayName);
        EXPECT_EQ(CreatedMessageInfo.ConversationId, FirstConversationId);

        std::cerr << "Message with Id: " << CreatedMessageInfo.Id << " was added by " << DefaultTestUserDisplayName
                  << " to conversation: Id: " << FirstConversationId.c_str() << std::endl;

        FirstMessageIdToBeDeleted = CreatedMessageInfo.Id;
    }

    {
        CreatedMessageInfo = AddMessageToConversation(ConvSystem, FirstConversationId, DefaultTestUserDisplayName, DefaultConversationMessage);

        EXPECT_EQ(CreatedMessageInfo.UserID, UserId);
        EXPECT_EQ(CreatedMessageInfo.Message, DefaultConversationMessage);
        EXPECT_EQ(CreatedMessageInfo.UserDisplayName, DefaultTestUserDisplayName);
        EXPECT_EQ(CreatedMessageInfo.ConversationId, FirstConversationId);

        std::cerr << "Message with Id: " << CreatedMessageInfo.Id << " was added by " << DefaultTestUserDisplayName
                  << " to conversation: Id: " << FirstConversationId.c_str() << std::endl;
    }
>>>>>>> ef8fa0a0

    auto [ExitSpaceResult] = AWAIT_PRE(SpaceSystem, ExitSpace, RequestPredicate);

    LogOut(UserSystem);

    // Log in with the second account
    csp::common::String SecondTestUserId;
    LogIn(UserSystem, SecondTestUserId, AlternativeTestUser.Email, GeneratedTestAccountPassword);

    auto [EnterResult2] = AWAIT_PRE(SpaceSystem, EnterSpace, RequestPredicate, Space.Id);

    EXPECT_EQ(EnterResult2.GetResultCode(), csp::systems::EResultCode::Success);

    EntitySystem->SetEntityCreatedCallback([](csp::multiplayer::SpaceEntity* Entity) {});

<<<<<<< HEAD
    bool EntitiesRetrieved = false;

    EntitySystem->SetInitialEntitiesRetrievedCallback(
        [&EntitiesRetrieved](bool Ok)
        {
            if (Ok)
            {
                EntitiesRetrieved = true;
            }
        });

    while (!EntitiesRetrieved)
    {
        EntitySystem->ProcessPendingEntityOperations();
        std::this_thread::sleep_for(10ms);
    }

    auto* FirstConversationEntity = EntitySystem->FindSpaceEntityById(ConversationObjectId);

    auto* FirstConversationComponent = (ConversationSpaceComponent*)FirstConversationEntity->GetComponent(0);

    // Add message to Conversation 1
    {
        auto [AddMessageToConversation1Result] = AWAIT(FirstConversationComponent, AddMessage, DefaultConversationMessage);
        auto CreatedMessageInfo = AddMessageToConversation1Result.GetMessageInfo();

        EXPECT_EQ(CreatedMessageInfo.UserId, SecondTestUserId);
        EXPECT_EQ(CreatedMessageInfo.Message, DefaultConversationMessage);
        EXPECT_EQ(CreatedMessageInfo.ConversationId, FirstConversationId);
    }

    // Add message to Conversation 1
    {
        auto [AddMessageToConversation1Result] = AWAIT(FirstConversationComponent, AddMessage, DefaultConversationMessage);
        auto CreatedMessageInfo = AddMessageToConversation1Result.GetMessageInfo();

        EXPECT_EQ(CreatedMessageInfo.UserId, SecondTestUserId);
        EXPECT_EQ(CreatedMessageInfo.Message, DefaultConversationMessage);
        EXPECT_EQ(CreatedMessageInfo.ConversationId, FirstConversationId);
    }

    uint64_t Conversation2ObjectId;

    // Create object to represent the conversation
    csp::common::String Object2Name = "Object 2";
    auto [CreatedObject2] = AWAIT(EntitySystem, CreateObject, Object2Name, ObjectTransform);

    Conversation2ObjectId = CreatedObject2->GetId();

    // Create conversation component
    auto ConversationComponent2 = (ConversationSpaceComponent*)CreatedObject2->AddComponent(ComponentType::Conversation);

    auto [Conversation2Result] = AWAIT(ConversationComponent2, CreateConversation, "Test Conversation 2 Message");

    EXPECT_EQ(Conversation2Result.GetResultCode(), csp::systems::EResultCode::Success);

    SecondConversationId = Conversation2Result.GetValue();

    {
        auto [Result] = AWAIT_PRE(ConversationComponent2, GetConversationInfo, RequestPredicate);

        EXPECT_EQ(Result.GetResultCode(), csp::systems::EResultCode::Success);
        EXPECT_EQ(Result.GetConversationInfo().UserId, SecondTestUserId);
        EXPECT_EQ(Result.GetConversationInfo().Message, "Test Conversation 2 Message");
        EXPECT_EQ(Result.GetConversationInfo().EditedTimestamp, "");
    }

    // Add a message to Conversation 2
    {
        auto [AddMessageToConversation2Result] = AWAIT(ConversationComponent2, AddMessage, DefaultConversationMessage);
        auto CreatedMessageInfo = AddMessageToConversation2Result.GetMessageInfo();

        EXPECT_EQ(CreatedMessageInfo.UserId, SecondTestUserId);
        EXPECT_EQ(CreatedMessageInfo.Message, DefaultConversationMessage);

        SecondMessageIdToBeDeleted = CreatedMessageInfo.MessageId;
    }

    // Retrieve all messages from first conversation
    {
        auto [Conversation1MessagesResult] = AWAIT(FirstConversationComponent, GetMessagesFromConversation, nullptr, nullptr);

        EXPECT_EQ(Conversation1MessagesResult.GetResultCode(), csp::systems::EResultCode::Success);

        const auto& Messages = Conversation1MessagesResult.GetMessages();

        EXPECT_EQ(Messages.Size(), 4);
        EXPECT_EQ(Conversation1MessagesResult.GetTotalCount(), 4);
    }

    // Delete one message from first conversation
    {
        auto [Result] = AWAIT_PRE(FirstConversationComponent, DeleteMessage, RequestPredicate, FirstMessageIdToBeDeleted);

        EXPECT_EQ(Result.GetResultCode(), csp::systems::EResultCode::Success);
    }

    // Retrieve again remaining messages from first conversation
    {
        auto [Conversation1MessagesResult] = AWAIT(FirstConversationComponent, GetMessagesFromConversation, nullptr, nullptr);

        EXPECT_EQ(Conversation1MessagesResult.GetResultCode(), csp::systems::EResultCode::Success);

        const auto& Messages = Conversation1MessagesResult.GetMessages();

        EXPECT_EQ(Messages.Size(), 3);
        EXPECT_EQ(Conversation1MessagesResult.GetTotalCount(), 3);
    }

    // Delete first conversation entirely
    {
        auto [Result] = AWAIT_PRE(FirstConversationComponent, DeleteConversation, RequestPredicate);

        EXPECT_EQ(Result.GetResultCode(), csp::systems::EResultCode::Success);
    }

    // Retrieve all messages from second conversation
    {
        auto [Result] = AWAIT_PRE(ConversationComponent2, GetMessagesFromConversation, RequestPredicate, nullptr, nullptr);

        EXPECT_EQ(Result.GetResultCode(), csp::systems::EResultCode::Success);

        const auto& Messages = Result.GetMessages();

        EXPECT_EQ(Messages.Size(), 1);
        EXPECT_EQ(Result.GetTotalCount(), 1);
    }

    // Delete the only message from the second conversation
    {
        auto [Result] = AWAIT_PRE(ConversationComponent2, DeleteMessage, RequestPredicate, SecondMessageIdToBeDeleted);

        EXPECT_EQ(Result.GetResultCode(), csp::systems::EResultCode::Success);
    }

    // Retrieve the messages from the second conversation
    {
        auto [Result] = AWAIT_PRE(ConversationComponent2, GetMessagesFromConversation, RequestPredicate, nullptr, nullptr);

        EXPECT_EQ(Result.GetResultCode(), csp::systems::EResultCode::Success);

        const auto& Messages = Result.GetMessages();

        EXPECT_EQ(Messages.Size(), 0);
        EXPECT_EQ(Result.GetTotalCount(), 0);
    }

    // Delete second conversation entirely even if it doesn't contain messages anymore
    {
        auto [Result] = AWAIT_PRE(ConversationComponent2, DeleteConversation, RequestPredicate);

        EXPECT_EQ(Result.GetResultCode(), csp::systems::EResultCode::Success);
    }

    AWAIT_PRE(SpaceSystem, ExitSpace, RequestPredicate);

    LogOut(UserSystem);

    // Log in with the space creator in order to delete it
    LogIn(UserSystem, UserId, SpaceCreatorUser.Email, GeneratedTestAccountPassword);

    // Delete space
    DeleteSpace(SpaceSystem, Space.Id);

=======
    ConvSystem = Connection->GetConversationSystem();

    const auto SecondTestUserDisplayName = GetFullProfileByUserId(UserSystem, SecondTestUserId).DisplayName;

    // Add messages to the previous conversation
    {
        CreatedMessageInfo = AddMessageToConversation(ConvSystem, FirstConversationId, SecondTestUserDisplayName, DefaultConversationMessage);

        EXPECT_EQ(CreatedMessageInfo.UserID, SecondTestUserId);
        EXPECT_EQ(CreatedMessageInfo.Message, DefaultConversationMessage);
        EXPECT_EQ(CreatedMessageInfo.UserDisplayName, SecondTestUserDisplayName);
        EXPECT_EQ(CreatedMessageInfo.ConversationId, FirstConversationId);

        std::cerr << "Message with Id: " << CreatedMessageInfo.Id << " was added by " << SecondTestUserDisplayName
                  << " to conversation: Id: " << FirstConversationId.c_str() << std::endl;
    }

    {
        CreatedMessageInfo = AddMessageToConversation(ConvSystem, FirstConversationId, SecondTestUserDisplayName, DefaultConversationMessage);

        EXPECT_EQ(CreatedMessageInfo.UserID, SecondTestUserId);
        EXPECT_EQ(CreatedMessageInfo.Message, DefaultConversationMessage);
        EXPECT_EQ(CreatedMessageInfo.UserDisplayName, SecondTestUserDisplayName);
        EXPECT_EQ(CreatedMessageInfo.ConversationId, FirstConversationId);

        std::cerr << "Message with Id: " << CreatedMessageInfo.Id << " was added by " << SecondTestUserDisplayName
                  << " to conversation: Id: " << FirstConversationId.c_str() << std::endl;
    }

    auto [ResultConvo2] = AWAIT_PRE(ConvSystem, CreateConversation, RequestPredicate, "TestMessage");
    SecondConversationId = ResultConvo2.GetValue();

    EXPECT_EQ(ResultConvo2.GetResultCode(), csp::systems::EResultCode::Success);

    {
        auto [Result] = AWAIT_PRE(ConvSystem, GetConversationInformation, RequestPredicate, SecondConversationId);

        EXPECT_EQ(Result.GetResultCode(), csp::systems::EResultCode::Success);
        EXPECT_EQ(Result.GetConversationInfo().UserID, SecondTestUserId);
        EXPECT_EQ(Result.GetConversationInfo().UserDisplayName, SecondTestUserDisplayName);
        EXPECT_EQ(Result.GetConversationInfo().Message, "TestMessage");
        EXPECT_FALSE(Result.GetConversationInfo().Edited);
        EXPECT_FALSE(Result.GetConversationInfo().Resolved);

        SpaceTransform DefaultValue;

        EXPECT_EQ(Result.GetConversationInfo().CameraPosition.Position.X, DefaultValue.Position.X);
        EXPECT_EQ(Result.GetConversationInfo().CameraPosition.Position.Y, DefaultValue.Position.Y);
        EXPECT_EQ(Result.GetConversationInfo().CameraPosition.Position.Z, DefaultValue.Position.Z);

        EXPECT_EQ(Result.GetConversationInfo().CameraPosition.Rotation.W, DefaultValue.Rotation.W);
        EXPECT_EQ(Result.GetConversationInfo().CameraPosition.Rotation.X, DefaultValue.Rotation.X);
        EXPECT_EQ(Result.GetConversationInfo().CameraPosition.Rotation.Y, DefaultValue.Rotation.Y);
        EXPECT_EQ(Result.GetConversationInfo().CameraPosition.Rotation.Z, DefaultValue.Rotation.Z);

        EXPECT_EQ(Result.GetConversationInfo().CameraPosition.Scale.X, DefaultValue.Scale.X);
        EXPECT_EQ(Result.GetConversationInfo().CameraPosition.Scale.Y, DefaultValue.Scale.Y);
        EXPECT_EQ(Result.GetConversationInfo().CameraPosition.Scale.Z, DefaultValue.Scale.Z);
    }

    // Create a new conversation
    {
        CreatedMessageInfo = AddMessageToConversation(ConvSystem, ResultConvo2.GetValue(), SecondTestUserDisplayName, DefaultConversationMessage);
        SecondConversationId = CreatedMessageInfo.ConversationId;

        EXPECT_EQ(CreatedMessageInfo.UserID, SecondTestUserId);
        EXPECT_EQ(CreatedMessageInfo.Message, DefaultConversationMessage);
        EXPECT_EQ(CreatedMessageInfo.UserDisplayName, SecondTestUserDisplayName);

        std::cerr << "Conversation created. Id: " << SecondConversationId.c_str() << std::endl;
        std::cerr << "Message with Id: " << CreatedMessageInfo.Id << " was added by " << SecondTestUserDisplayName
                  << " to conversation: Id: " << SecondConversationId.c_str() << std::endl;

        SecondMessageIdToBeDeleted = CreatedMessageInfo.Id;
    }

    // Retrieve all messages from first conversation
    {
        auto [Result] = AWAIT_PRE(ConvSystem, GetMessagesFromConversation, RequestPredicate, FirstConversationId, nullptr, nullptr);

        EXPECT_EQ(Result.GetResultCode(), csp::systems::EResultCode::Success);

        const auto& Messages = Result.GetMessages();

        EXPECT_EQ(Messages.Size(), 5);
        EXPECT_EQ(Result.GetTotalCount(), 5);
    }

    // Delete one message from first conversation
    {
        auto [Result] = AWAIT_PRE(ConvSystem, DeleteMessage, RequestPredicate, FirstMessageIdToBeDeleted);

        EXPECT_EQ(Result.GetResultCode(), csp::systems::EResultCode::Success);
    }

    // Retrieve again remaining messages from first conversation
    {
        auto [Result] = AWAIT_PRE(ConvSystem, GetMessagesFromConversation, RequestPredicate, FirstConversationId, nullptr, nullptr);

        EXPECT_EQ(Result.GetResultCode(), csp::systems::EResultCode::Success);

        const auto& Messages = Result.GetMessages();

        EXPECT_EQ(Messages.Size(), 4);
        EXPECT_EQ(Result.GetTotalCount(), 4);
    }

    // Delete first conversation entirely
    {
        auto [Result] = AWAIT_PRE(ConvSystem, DeleteConversation, RequestPredicate, FirstConversationId);

        EXPECT_EQ(Result.GetResultCode(), csp::systems::EResultCode::Success);
    }

    // Retrieve all messages from second conversation
    {
        auto [Result] = AWAIT_PRE(ConvSystem, GetMessagesFromConversation, RequestPredicate, SecondConversationId, nullptr, nullptr);

        EXPECT_EQ(Result.GetResultCode(), csp::systems::EResultCode::Success);

        const auto& Messages = Result.GetMessages();

        EXPECT_EQ(Messages.Size(), 1);
        EXPECT_EQ(Result.GetTotalCount(), 1);
    }

    // Delete the only message from the second conversation
    {
        auto [Result] = AWAIT_PRE(ConvSystem, DeleteMessage, RequestPredicate, SecondMessageIdToBeDeleted);

        EXPECT_EQ(Result.GetResultCode(), csp::systems::EResultCode::Success);
    }

    // Retrieve the messages from the second conversation
    {
        auto [Result] = AWAIT_PRE(ConvSystem, GetMessagesFromConversation, RequestPredicate, FirstConversationId, nullptr, nullptr);

        EXPECT_EQ(Result.GetResultCode(), csp::systems::EResultCode::Success);

        const auto& Messages = Result.GetMessages();

        EXPECT_EQ(Messages.Size(), 0);
        EXPECT_EQ(Result.GetTotalCount(), 0);
    }

    // Delete second conversation entirely even if it doesn't contain messages anymore
    {
        auto [Result] = AWAIT_PRE(ConvSystem, DeleteConversation, RequestPredicate, SecondConversationId);

        EXPECT_EQ(Result.GetResultCode(), csp::systems::EResultCode::Success);
    }

    AWAIT_PRE(SpaceSystem, ExitSpace, RequestPredicate);

    LogOut(UserSystem);

    // Log in with the space creator in order to delete it
    LogIn(UserSystem, UserId, SpaceCreatorUser.Email, GeneratedTestAccountPassword);

    // Delete space
    DeleteSpace(SpaceSystem, Space.Id);

>>>>>>> ef8fa0a0
    // Log out
    LogOut(UserSystem);
}
#endif

/** Removing until network event ticket OF-1387 is completed
#if RUN_ALL_UNIT_TESTS || RUN_CONVERSATIONSYSTEM_TESTS || RUN_CONVERSATION_NEWMESSAGE_NETWORKEVENT_TEST
CSP_PUBLIC_TEST(CSPEngine, ConversationSystemTests, ConversationNewMessageNetworkEventTest)
{
<<<<<<< HEAD
        SetRandSeed();

        auto& SystemsManager = csp::systems::SystemsManager::Get();
        auto* UserSystem	 = SystemsManager.GetUserSystem();
        auto* SpaceSystem	 = SystemsManager.GetSpaceSystem();
        auto* AssetSystem	 = SystemsManager.GetAssetSystem();
        auto* Connection	 = SystemsManager.GetMultiplayerConnection();
        auto* EventBus		 = SystemsManager.GetEventBus();
        auto* EntitySystem	 = SystemsManager.GetSpaceEntitySystem();

        const char* TestSpaceName			= "OLY-UNITTEST-SPACE-REWIND";
        const char* TestSpaceDescription	= "OLY-UNITTEST-SPACEDESC-REWIND";
        const char* TestAssetCollectionName = "OLY-UNITTEST-ASSETCOLLECTION-REWIND";
        const char* TestAssetName			= "OLY-UNITTEST-ASSET-REWIND";

        char UniqueSpaceName[256];
        SPRINTF(UniqueSpaceName, "%s-%s", TestSpaceName, GetUniqueString().c_str());

        char UniqueAssetCollectionName[256];
        SPRINTF(UniqueAssetCollectionName, "%s-%s", TestAssetCollectionName, GetUniqueString().c_str());

        char UniqueAssetName[256];
        SPRINTF(UniqueAssetName, "%s-%s", TestAssetName, GetUniqueString().c_str());

        // Log in
        csp::common::String UserId;
        LogInAsNewTestUser(UserSystem, UserId);
        const auto UserDisplayName = GetFullProfileByUserId(UserSystem, UserId).DisplayName;

        // Create space
        csp::systems::Space Space;
        CreateSpace(SpaceSystem,
                                UniqueSpaceName,
                                TestSpaceDescription,
                                csp::systems::SpaceAttributes::Private,
                                nullptr,
                                nullptr,
                                nullptr,
                                nullptr,
                                Space);

        auto [EnterResult] = AWAIT_PRE(SpaceSystem, EnterSpace, RequestPredicate, Space.Id);

        EXPECT_EQ(EnterResult.GetResultCode(), csp::systems::EResultCode::Success);

        EntitySystem->SetEntityCreatedCallback(
                [](csp::multiplayer::SpaceEntity* Entity)
                {
                });

        // Setup Asset callback
        bool ConversationNewMessagecallbackCalled = false;
        csp::common::String ConversationId;

        auto ConversationNewMessageCallback = [&ConversationNewMessagecallbackCalled, &ConversationId](const ConversationSystemParams& Info)
        {
                if (ConversationNewMessagecallbackCalled)
                {
                        return;
                }
                EXPECT_EQ(Info.MessageType, ConversationMessageType::NewMessage);
                EXPECT_EQ(Info.MessageValue, ConversationId);
                ConversationNewMessagecallbackCalled = true;
        };

        ConversationSystem* ConversationSystem = Connection->GetConversationSystem();

        ConversationSystem->SetConversationSystemCallback(ConversationNewMessageCallback);

        auto [Result]  = AWAIT_PRE(ConversationSystem, CreateConversation, RequestPredicate, "TestMessage");
        ConversationId = Result.GetValue();

        EXPECT_EQ(Result.GetResultCode(), csp::systems::EResultCode::Success);

        {
                auto [Result] = AWAIT_PRE(ConversationSystem, GetConversationInformation, RequestPredicate, ConversationId);

                EXPECT_EQ(Result.GetResultCode(), csp::systems::EResultCode::Success);
                EXPECT_EQ(Result.GetConversationInfo().UserId, UserId);
                EXPECT_EQ(Result.GetConversationInfo().Message, "TestMessage");
                EXPECT_EQ(Result.GetConversationInfo().EditedTimestamp, "");
        }

        {
                auto [Result] = AWAIT(ConversationSystem, AddMessageToConversation, ConversationId, "Test");

                EXPECT_EQ(Result.GetResultCode(), csp::systems::EResultCode::Success);
        }

        // Generate Networkevent as SendNetworkEvent doesnt fire sender callback
        EventBus->SendNetworkEventToClient("ConversationSystem",
                                                                           {ReplicatedValue((int64_t) ConversationMessageType::NewMessage),
ConversationId}, Connection->GetClientId(),
                                                                           [](ErrorCode Error)
                                                                           {
                                                                                   ASSERT_EQ(Error, ErrorCode::None);
                                                                           });

        // Wait for message
        auto Start		 = std::chrono::steady_clock::now();
        auto Current	 = std::chrono::steady_clock::now();
        int64_t TestTime = 0;

        while (!ConversationNewMessagecallbackCalled && TestTime < 20)
        {
                std::this_thread::sleep_for(50ms);

                Current	 = std::chrono::steady_clock::now();
                TestTime = std::chrono::duration_cast<std::chrono::seconds>(Current - Start).count();
        }

        EXPECT_TRUE(ConversationNewMessagecallbackCalled);

        {
                auto [Result] = AWAIT(ConversationSystem, DeleteConversation, ConversationId);

                EXPECT_EQ(Result.GetResultCode(), csp::systems::EResultCode::Success);
        }

        auto [ExitSpaceResult] = AWAIT_PRE(SpaceSystem, ExitSpace, RequestPredicate);

        // Delete space
        DeleteSpace(SpaceSystem, Space.Id);

        // Log out
        LogOut(UserSystem);
=======
    SetRandSeed();

    auto& SystemsManager = csp::systems::SystemsManager::Get();
    auto* UserSystem = SystemsManager.GetUserSystem();
    auto* SpaceSystem = SystemsManager.GetSpaceSystem();
    auto* AssetSystem = SystemsManager.GetAssetSystem();
    auto* Connection = SystemsManager.GetMultiplayerConnection();
    auto* EventBus = SystemsManager.GetEventBus();
    auto* EntitySystem = SystemsManager.GetSpaceEntitySystem();

    const char* TestSpaceName = "OLY-UNITTEST-SPACE-REWIND";
    const char* TestSpaceDescription = "OLY-UNITTEST-SPACEDESC-REWIND";
    const char* TestAssetCollectionName = "OLY-UNITTEST-ASSETCOLLECTION-REWIND";
    const char* TestAssetName = "OLY-UNITTEST-ASSET-REWIND";

    char UniqueSpaceName[256];
    SPRINTF(UniqueSpaceName, "%s-%s", TestSpaceName, GetUniqueString().c_str());

    char UniqueAssetCollectionName[256];
    SPRINTF(UniqueAssetCollectionName, "%s-%s", TestAssetCollectionName, GetUniqueString().c_str());

    char UniqueAssetName[256];
    SPRINTF(UniqueAssetName, "%s-%s", TestAssetName, GetUniqueString().c_str());

    // Log in
    csp::common::String UserId;
    LogInAsNewTestUser(UserSystem, UserId);
    const auto UserDisplayName = GetFullProfileByUserId(UserSystem, UserId).DisplayName;

    // Create space
    csp::systems::Space Space;
    CreateSpace(
        SpaceSystem, UniqueSpaceName, TestSpaceDescription, csp::systems::SpaceAttributes::Private, nullptr, nullptr, nullptr, nullptr, Space);

    auto [EnterResult] = AWAIT_PRE(SpaceSystem, EnterSpace, RequestPredicate, Space.Id);

    EXPECT_EQ(EnterResult.GetResultCode(), csp::systems::EResultCode::Success);

    EntitySystem->SetEntityCreatedCallback([](csp::multiplayer::SpaceEntity* Entity) {});

    // Setup Asset callback
    bool ConversationNewMessagecallbackCalled = false;
    csp::common::String ConversationId;

    auto ConversationNewMessageCallback = [&ConversationNewMessagecallbackCalled, &ConversationId](const ConversationSystemParams& Info)
    {
        if (ConversationNewMessagecallbackCalled)
        {
            return;
        }
        EXPECT_EQ(Info.MessageType, ConversationMessageType::NewMessage);
        EXPECT_EQ(Info.MessageValue, ConversationId);
        ConversationNewMessagecallbackCalled = true;
    };

    ConversationSystem* ConversationSystem = Connection->GetConversationSystem();

    ConversationSystem->SetConversationSystemCallback(ConversationNewMessageCallback);

    auto [Result] = AWAIT_PRE(ConversationSystem, CreateConversation, RequestPredicate, "TestMessage");
    ConversationId = Result.GetValue();

    EXPECT_EQ(Result.GetResultCode(), csp::systems::EResultCode::Success);

    {
        auto [Result] = AWAIT_PRE(ConversationSystem, GetConversationInformation, RequestPredicate, ConversationId);

        EXPECT_EQ(Result.GetResultCode(), csp::systems::EResultCode::Success);
        EXPECT_EQ(Result.GetConversationInfo().UserID, UserId);
        EXPECT_EQ(Result.GetConversationInfo().UserDisplayName, UserDisplayName);
        EXPECT_EQ(Result.GetConversationInfo().Message, "TestMessage");
        EXPECT_FALSE(Result.GetConversationInfo().Edited);
        EXPECT_FALSE(Result.GetConversationInfo().Resolved);

        SpaceTransform DefaultValue;

        EXPECT_EQ(Result.GetConversationInfo().CameraPosition.Position.X, DefaultValue.Position.X);
        EXPECT_EQ(Result.GetConversationInfo().CameraPosition.Position.Y, DefaultValue.Position.Y);
        EXPECT_EQ(Result.GetConversationInfo().CameraPosition.Position.Z, DefaultValue.Position.Z);

        EXPECT_EQ(Result.GetConversationInfo().CameraPosition.Rotation.W, DefaultValue.Rotation.W);
        EXPECT_EQ(Result.GetConversationInfo().CameraPosition.Rotation.X, DefaultValue.Rotation.X);
        EXPECT_EQ(Result.GetConversationInfo().CameraPosition.Rotation.Y, DefaultValue.Rotation.Y);
        EXPECT_EQ(Result.GetConversationInfo().CameraPosition.Rotation.Z, DefaultValue.Rotation.Z);

        EXPECT_EQ(Result.GetConversationInfo().CameraPosition.Scale.X, DefaultValue.Scale.X);
        EXPECT_EQ(Result.GetConversationInfo().CameraPosition.Scale.Y, DefaultValue.Scale.Y);
        EXPECT_EQ(Result.GetConversationInfo().CameraPosition.Scale.Z, DefaultValue.Scale.Z);
    }

    {
        auto [Result] = AWAIT(ConversationSystem, AddMessageToConversation, ConversationId, "Test", "");

        EXPECT_EQ(Result.GetResultCode(), csp::systems::EResultCode::Success);
    }

    // Generate Networkevent as SendNetworkEvent doesnt fire sender callback
    EventBus->SendNetworkEventToClient("ConversationSystem", { ReplicatedValue((int64_t)ConversationMessageType::NewMessage), ConversationId },
        Connection->GetClientId(), [](ErrorCode Error) { ASSERT_EQ(Error, ErrorCode::None); });

    // Wait for message
    auto Start = std::chrono::steady_clock::now();
    auto Current = std::chrono::steady_clock::now();
    int64_t TestTime = 0;

    while (!ConversationNewMessagecallbackCalled && TestTime < 20)
    {
        std::this_thread::sleep_for(50ms);

        Current = std::chrono::steady_clock::now();
        TestTime = std::chrono::duration_cast<std::chrono::seconds>(Current - Start).count();
    }

    EXPECT_TRUE(ConversationNewMessagecallbackCalled);

    {
        auto [Result] = AWAIT(ConversationSystem, DeleteConversation, ConversationId);

        EXPECT_EQ(Result.GetResultCode(), csp::systems::EResultCode::Success);
    }

    auto [ExitSpaceResult] = AWAIT_PRE(SpaceSystem, ExitSpace, RequestPredicate);

    // Delete space
    DeleteSpace(SpaceSystem, Space.Id);

    // Log out
    LogOut(UserSystem);
>>>>>>> ef8fa0a0
}
#endif

#if RUN_ALL_UNIT_TESTS || RUN_CONVERSATIONSYSTEM_TESTS || RUN_CONVERSATION_DELETEMESSAGE_NETWORKEVENT_TEST
CSP_PUBLIC_TEST(CSPEngine, ConversationSystemTests, ConversationDeleteMessageNetworkEventTest)
{
<<<<<<< HEAD
        SetRandSeed();

        auto& SystemsManager = csp::systems::SystemsManager::Get();
        auto* UserSystem	 = SystemsManager.GetUserSystem();
        auto* SpaceSystem	 = SystemsManager.GetSpaceSystem();
        auto* AssetSystem	 = SystemsManager.GetAssetSystem();
        auto* Connection	 = SystemsManager.GetMultiplayerConnection();
        auto* EventBus		 = SystemsManager.GetEventBus();
        auto* EntitySystem	 = SystemsManager.GetSpaceEntitySystem();

        const char* TestSpaceName			= "OLY-UNITTEST-SPACE-REWIND";
        const char* TestSpaceDescription	= "OLY-UNITTEST-SPACEDESC-REWIND";
        const char* TestAssetCollectionName = "OLY-UNITTEST-ASSETCOLLECTION-REWIND";
        const char* TestAssetName			= "OLY-UNITTEST-ASSET-REWIND";

        char UniqueSpaceName[256];
        SPRINTF(UniqueSpaceName, "%s-%s", TestSpaceName, GetUniqueString().c_str());

        char UniqueAssetCollectionName[256];
        SPRINTF(UniqueAssetCollectionName, "%s-%s", TestAssetCollectionName, GetUniqueString().c_str());

        char UniqueAssetName[256];
        SPRINTF(UniqueAssetName, "%s-%s", TestAssetName, GetUniqueString().c_str());

        // Log in
        csp::common::String UserId;
        LogInAsNewTestUser(UserSystem, UserId);
        const auto UserDisplayName = GetFullProfileByUserId(UserSystem, UserId).DisplayName;

        // Create space
        csp::systems::Space Space;
        CreateSpace(SpaceSystem,
                                UniqueSpaceName,
                                TestSpaceDescription,
                                csp::systems::SpaceAttributes::Private,
                                nullptr,
                                nullptr,
                                nullptr,
                                nullptr,
                                Space);

        auto [EnterResult] = AWAIT_PRE(SpaceSystem, EnterSpace, RequestPredicate, Space.Id);

        EXPECT_EQ(EnterResult.GetResultCode(), csp::systems::EResultCode::Success);

        EntitySystem->SetEntityCreatedCallback(
                [](csp::multiplayer::SpaceEntity* Entity)
                {
                });

        // Setup Asset callback
        bool ConversationDeleteMessagecallbackCalled = false;
        csp::common::String ConversationId;
        csp::common::String MessageId;

        auto ConversationDeleteMessageCallback = [&ConversationDeleteMessagecallbackCalled, &MessageId](const ConversationSystemParams& Info)
        {
                if (Info.MessageType == ConversationMessageType::DeleteMessage)
                {
                        if (ConversationDeleteMessagecallbackCalled)
                        {
                                return;
                        }

                        EXPECT_EQ(Info.MessageValue, MessageId);
                        ConversationDeleteMessagecallbackCalled = true;
                }
        };

        ConversationSystem* ConversationSystem = Connection->GetConversationSystem();
        auto [Result]						   = AWAIT_PRE(ConversationSystem, CreateConversation, RequestPredicate,
"TestMessage"); ConversationId						   = Result.GetValue();

        EXPECT_EQ(Result.GetResultCode(), csp::systems::EResultCode::Success);

        {
                auto [Result] = AWAIT_PRE(ConversationSystem, GetConversationInformation, RequestPredicate, ConversationId);

                EXPECT_EQ(Result.GetResultCode(), csp::systems::EResultCode::Success);
                EXPECT_EQ(Result.GetConversationInfo().UserId, UserId);
                EXPECT_EQ(Result.GetConversationInfo().Message, "TestMessage");
                EXPECT_EQ(Result.GetConversationInfo().EditedTimestamp, "");
        }

        {
                auto [Result] = AWAIT(ConversationSystem, AddMessageToConversation, ConversationId, "Test");

                EXPECT_EQ(Result.GetResultCode(), csp::systems::EResultCode::Success);

                MessageId = Result.GetMessageInfo().MessageId;
        }

        {
                ConversationSystem->SetConversationSystemCallback(ConversationDeleteMessageCallback);
                auto [Result] = AWAIT(ConversationSystem, DeleteMessage, MessageId);

                EXPECT_EQ(Result.GetResultCode(), csp::systems::EResultCode::Success);
        }

        // Generate Networkevent as SendNetworkEvent doesnt fire sender callback
        EventBus->SendNetworkEventToClient("ConversationSystem",
                                                                           {ReplicatedValue((int64_t) ConversationMessageType::DeleteMessage),
MessageId}, Connection->GetClientId(),
                                                                           [](ErrorCode Error)
                                                                           {
                                                                                   ASSERT_EQ(Error, ErrorCode::None);
                                                                           });

        // Wait for message
        auto Start		 = std::chrono::steady_clock::now();
        auto Current	 = std::chrono::steady_clock::now();
        int64_t TestTime = 0;

        while (!ConversationDeleteMessagecallbackCalled && TestTime < 20)
        {
                std::this_thread::sleep_for(50ms);

                Current	 = std::chrono::steady_clock::now();
                TestTime = std::chrono::duration_cast<std::chrono::seconds>(Current - Start).count();
        }

        EXPECT_TRUE(ConversationDeleteMessagecallbackCalled);

        {
                auto [Result] = AWAIT(ConversationSystem, DeleteConversation, ConversationId);

                EXPECT_EQ(Result.GetResultCode(), csp::systems::EResultCode::Success);
        }

        auto [ExitSpaceResult] = AWAIT_PRE(SpaceSystem, ExitSpace, RequestPredicate);

        // Delete space
        DeleteSpace(SpaceSystem, Space.Id);

        // Log out
        LogOut(UserSystem);
=======
    SetRandSeed();

    auto& SystemsManager = csp::systems::SystemsManager::Get();
    auto* UserSystem = SystemsManager.GetUserSystem();
    auto* SpaceSystem = SystemsManager.GetSpaceSystem();
    auto* AssetSystem = SystemsManager.GetAssetSystem();
    auto* Connection = SystemsManager.GetMultiplayerConnection();
    auto* EventBus = SystemsManager.GetEventBus();
    auto* EntitySystem = SystemsManager.GetSpaceEntitySystem();

    const char* TestSpaceName = "OLY-UNITTEST-SPACE-REWIND";
    const char* TestSpaceDescription = "OLY-UNITTEST-SPACEDESC-REWIND";
    const char* TestAssetCollectionName = "OLY-UNITTEST-ASSETCOLLECTION-REWIND";
    const char* TestAssetName = "OLY-UNITTEST-ASSET-REWIND";

    char UniqueSpaceName[256];
    SPRINTF(UniqueSpaceName, "%s-%s", TestSpaceName, GetUniqueString().c_str());

    char UniqueAssetCollectionName[256];
    SPRINTF(UniqueAssetCollectionName, "%s-%s", TestAssetCollectionName, GetUniqueString().c_str());

    char UniqueAssetName[256];
    SPRINTF(UniqueAssetName, "%s-%s", TestAssetName, GetUniqueString().c_str());

    // Log in
    csp::common::String UserId;
    LogInAsNewTestUser(UserSystem, UserId);
    const auto UserDisplayName = GetFullProfileByUserId(UserSystem, UserId).DisplayName;

    // Create space
    csp::systems::Space Space;
    CreateSpace(
        SpaceSystem, UniqueSpaceName, TestSpaceDescription, csp::systems::SpaceAttributes::Private, nullptr, nullptr, nullptr, nullptr, Space);

    auto [EnterResult] = AWAIT_PRE(SpaceSystem, EnterSpace, RequestPredicate, Space.Id);

    EXPECT_EQ(EnterResult.GetResultCode(), csp::systems::EResultCode::Success);

    EntitySystem->SetEntityCreatedCallback([](csp::multiplayer::SpaceEntity* Entity) {});

    // Setup Asset callback
    bool ConversationDeleteMessagecallbackCalled = false;
    csp::common::String ConversationId;
    csp::common::String MessageId;

    auto ConversationDeleteMessageCallback = [&ConversationDeleteMessagecallbackCalled, &MessageId](const ConversationSystemParams& Info)
    {
        if (Info.MessageType == ConversationMessageType::DeleteMessage)
        {
            if (ConversationDeleteMessagecallbackCalled)
            {
                return;
            }

            EXPECT_EQ(Info.MessageValue, MessageId);
            ConversationDeleteMessagecallbackCalled = true;
        }
    };

    ConversationSystem* ConversationSystem = Connection->GetConversationSystem();
    auto [Result] = AWAIT_PRE(ConversationSystem, CreateConversation, RequestPredicate, "TestMessage");
    ConversationId = Result.GetValue();

    EXPECT_EQ(Result.GetResultCode(), csp::systems::EResultCode::Success);

    {
        auto [Result] = AWAIT_PRE(ConversationSystem, GetConversationInformation, RequestPredicate, ConversationId);

        EXPECT_EQ(Result.GetResultCode(), csp::systems::EResultCode::Success);
        EXPECT_EQ(Result.GetConversationInfo().UserID, UserId);
        EXPECT_EQ(Result.GetConversationInfo().UserDisplayName, UserDisplayName);
        EXPECT_EQ(Result.GetConversationInfo().Message, "TestMessage");
        EXPECT_FALSE(Result.GetConversationInfo().Edited);
        EXPECT_FALSE(Result.GetConversationInfo().Resolved);

        SpaceTransform DefaultValue;

        EXPECT_EQ(Result.GetConversationInfo().CameraPosition.Position.X, DefaultValue.Position.X);
        EXPECT_EQ(Result.GetConversationInfo().CameraPosition.Position.Y, DefaultValue.Position.Y);
        EXPECT_EQ(Result.GetConversationInfo().CameraPosition.Position.Z, DefaultValue.Position.Z);

        EXPECT_EQ(Result.GetConversationInfo().CameraPosition.Rotation.W, DefaultValue.Rotation.W);
        EXPECT_EQ(Result.GetConversationInfo().CameraPosition.Rotation.X, DefaultValue.Rotation.X);
        EXPECT_EQ(Result.GetConversationInfo().CameraPosition.Rotation.Y, DefaultValue.Rotation.Y);
        EXPECT_EQ(Result.GetConversationInfo().CameraPosition.Rotation.Z, DefaultValue.Rotation.Z);

        EXPECT_EQ(Result.GetConversationInfo().CameraPosition.Scale.X, DefaultValue.Scale.X);
        EXPECT_EQ(Result.GetConversationInfo().CameraPosition.Scale.Y, DefaultValue.Scale.Y);
        EXPECT_EQ(Result.GetConversationInfo().CameraPosition.Scale.Z, DefaultValue.Scale.Z);
    }

    {
        auto [Result] = AWAIT(ConversationSystem, AddMessageToConversation, ConversationId, "Test", "");

        EXPECT_EQ(Result.GetResultCode(), csp::systems::EResultCode::Success);

        MessageId = Result.GetMessageInfo().Id;
    }

    {
        ConversationSystem->SetConversationSystemCallback(ConversationDeleteMessageCallback);
        auto [Result] = AWAIT(ConversationSystem, DeleteMessage, MessageId);

        EXPECT_EQ(Result.GetResultCode(), csp::systems::EResultCode::Success);
    }

    // Generate Networkevent as SendNetworkEvent doesnt fire sender callback
    EventBus->SendNetworkEventToClient("ConversationSystem", { ReplicatedValue((int64_t)ConversationMessageType::DeleteMessage), MessageId },
        Connection->GetClientId(), [](ErrorCode Error) { ASSERT_EQ(Error, ErrorCode::None); });

    // Wait for message
    auto Start = std::chrono::steady_clock::now();
    auto Current = std::chrono::steady_clock::now();
    int64_t TestTime = 0;

    while (!ConversationDeleteMessagecallbackCalled && TestTime < 20)
    {
        std::this_thread::sleep_for(50ms);

        Current = std::chrono::steady_clock::now();
        TestTime = std::chrono::duration_cast<std::chrono::seconds>(Current - Start).count();
    }

    EXPECT_TRUE(ConversationDeleteMessagecallbackCalled);

    {
        auto [Result] = AWAIT(ConversationSystem, DeleteConversation, ConversationId);

        EXPECT_EQ(Result.GetResultCode(), csp::systems::EResultCode::Success);
    }

    auto [ExitSpaceResult] = AWAIT_PRE(SpaceSystem, ExitSpace, RequestPredicate);

    // Delete space
    DeleteSpace(SpaceSystem, Space.Id);

    // Log out
    LogOut(UserSystem);
>>>>>>> ef8fa0a0
}
#endif

#if RUN_ALL_UNIT_TESTS || RUN_CONVERSATIONSYSTEM_TESTS || RUN_CONVERSATION_DELETECONVERSATION_NETWORKEVENT_TEST
CSP_PUBLIC_TEST(CSPEngine, ConversationSystemTests, ConversationDeleteConversationNetworkEventTest)
{
<<<<<<< HEAD
        SetRandSeed();

        auto& SystemsManager = csp::systems::SystemsManager::Get();
        auto* UserSystem	 = SystemsManager.GetUserSystem();
        auto* SpaceSystem	 = SystemsManager.GetSpaceSystem();
        auto* AssetSystem	 = SystemsManager.GetAssetSystem();
        auto* Connection	 = SystemsManager.GetMultiplayerConnection();
        auto* EventBus		 = SystemsManager.GetEventBus();
        auto* EntitySystem	 = SystemsManager.GetSpaceEntitySystem();

        const char* TestSpaceName			= "OLY-UNITTEST-SPACE-REWIND";
        const char* TestSpaceDescription	= "OLY-UNITTEST-SPACEDESC-REWIND";
        const char* TestAssetCollectionName = "OLY-UNITTEST-ASSETCOLLECTION-REWIND";
        const char* TestAssetName			= "OLY-UNITTEST-ASSET-REWIND";

        char UniqueSpaceName[256];
        SPRINTF(UniqueSpaceName, "%s-%s", TestSpaceName, GetUniqueString().c_str());

        char UniqueAssetCollectionName[256];
        SPRINTF(UniqueAssetCollectionName, "%s-%s", TestAssetCollectionName, GetUniqueString().c_str());

        char UniqueAssetName[256];
        SPRINTF(UniqueAssetName, "%s-%s", TestAssetName, GetUniqueString().c_str());

        // Log in
        csp::common::String UserId;
        LogInAsNewTestUser(UserSystem, UserId);
        const auto UserDisplayName = GetFullProfileByUserId(UserSystem, UserId).DisplayName;

        // Create space
        csp::systems::Space Space;
        CreateSpace(SpaceSystem,
                                UniqueSpaceName,
                                TestSpaceDescription,
                                csp::systems::SpaceAttributes::Private,
                                nullptr,
                                nullptr,
                                nullptr,
                                nullptr,
                                Space);

        auto [EnterResult] = AWAIT_PRE(SpaceSystem, EnterSpace, RequestPredicate, Space.Id);

        EXPECT_EQ(EnterResult.GetResultCode(), csp::systems::EResultCode::Success);

        EntitySystem->SetEntityCreatedCallback(
                [](csp::multiplayer::SpaceEntity* Entity)
                {
                });

        // Setup Asset callback
        bool ConversationDeleteConversationcallbackCalled = false;
        csp::common::String ConversationId;
        csp::common::String MessageId;

        auto ConversationDeleteConversationCallback
                = [&ConversationDeleteConversationcallbackCalled, &ConversationId](const ConversationSystemParams& Info)
        {
                if (Info.MessageType == ConversationMessageType::DeleteConversation)
                {
                        if (ConversationDeleteConversationcallbackCalled)
                        {
                                return;
                        }

                        EXPECT_EQ(Info.MessageValue, ConversationId);

                        ConversationDeleteConversationcallbackCalled = true;
                }
        };

        ConversationSystem* ConversationSystem = Connection->GetConversationSystem();

        auto [Result]  = AWAIT_PRE(ConversationSystem, CreateConversation, RequestPredicate, "TestMessage");
        ConversationId = Result.GetValue();

        EXPECT_EQ(Result.GetResultCode(), csp::systems::EResultCode::Success);

        {
                auto [Result] = AWAIT_PRE(ConversationSystem, GetConversationInformation, RequestPredicate, ConversationId);

                EXPECT_EQ(Result.GetResultCode(), csp::systems::EResultCode::Success);
                EXPECT_EQ(Result.GetConversationInfo().UserId, UserId);
                EXPECT_EQ(Result.GetConversationInfo().Message, "TestMessage");
                EXPECT_EQ(Result.GetConversationInfo().EditedTimestamp, "");
        }

        {
                auto [Result] = AWAIT(ConversationSystem, AddMessageToConversation, ConversationId, "Test");

                EXPECT_EQ(Result.GetResultCode(), csp::systems::EResultCode::Success);

                MessageId = Result.GetMessageInfo().MessageId;
        }

        {
                ConversationSystem->SetConversationSystemCallback(ConversationDeleteConversationCallback);
                auto [Result] = AWAIT(ConversationSystem, DeleteConversation, ConversationId);

                EXPECT_EQ(Result.GetResultCode(), csp::systems::EResultCode::Success);
        }

        // Generate Networkevent as SendNetworkEvent doesnt fire sender callback
        EventBus->SendNetworkEventToClient("ConversationSystem",
                                                                           {ReplicatedValue((int64_t) ConversationMessageType::DeleteConversation),
ConversationId}, Connection->GetClientId(),
                                                                           [](ErrorCode Error)
                                                                           {
                                                                                   ASSERT_EQ(Error, ErrorCode::None);
                                                                           });

        // Wait for message
        auto Start		 = std::chrono::steady_clock::now();
        auto Current	 = std::chrono::steady_clock::now();
        int64_t TestTime = 0;

        while (!ConversationDeleteConversationcallbackCalled && TestTime < 20)
        {
                std::this_thread::sleep_for(50ms);

                Current	 = std::chrono::steady_clock::now();
                TestTime = std::chrono::duration_cast<std::chrono::seconds>(Current - Start).count();
        }

        EXPECT_TRUE(ConversationDeleteConversationcallbackCalled);

        auto [ExitSpaceResult] = AWAIT_PRE(SpaceSystem, ExitSpace, RequestPredicate);

        // Delete space
        DeleteSpace(SpaceSystem, Space.Id);

        // Log out
        LogOut(UserSystem);
=======
    SetRandSeed();

    auto& SystemsManager = csp::systems::SystemsManager::Get();
    auto* UserSystem = SystemsManager.GetUserSystem();
    auto* SpaceSystem = SystemsManager.GetSpaceSystem();
    auto* AssetSystem = SystemsManager.GetAssetSystem();
    auto* Connection = SystemsManager.GetMultiplayerConnection();
    auto* EventBus = SystemsManager.GetEventBus();
    auto* EntitySystem = SystemsManager.GetSpaceEntitySystem();

    const char* TestSpaceName = "OLY-UNITTEST-SPACE-REWIND";
    const char* TestSpaceDescription = "OLY-UNITTEST-SPACEDESC-REWIND";
    const char* TestAssetCollectionName = "OLY-UNITTEST-ASSETCOLLECTION-REWIND";
    const char* TestAssetName = "OLY-UNITTEST-ASSET-REWIND";

    char UniqueSpaceName[256];
    SPRINTF(UniqueSpaceName, "%s-%s", TestSpaceName, GetUniqueString().c_str());

    char UniqueAssetCollectionName[256];
    SPRINTF(UniqueAssetCollectionName, "%s-%s", TestAssetCollectionName, GetUniqueString().c_str());

    char UniqueAssetName[256];
    SPRINTF(UniqueAssetName, "%s-%s", TestAssetName, GetUniqueString().c_str());

    // Log in
    csp::common::String UserId;
    LogInAsNewTestUser(UserSystem, UserId);
    const auto UserDisplayName = GetFullProfileByUserId(UserSystem, UserId).DisplayName;

    // Create space
    csp::systems::Space Space;
    CreateSpace(
        SpaceSystem, UniqueSpaceName, TestSpaceDescription, csp::systems::SpaceAttributes::Private, nullptr, nullptr, nullptr, nullptr, Space);

    auto [EnterResult] = AWAIT_PRE(SpaceSystem, EnterSpace, RequestPredicate, Space.Id);

    EXPECT_EQ(EnterResult.GetResultCode(), csp::systems::EResultCode::Success);

    EntitySystem->SetEntityCreatedCallback([](csp::multiplayer::SpaceEntity* Entity) {});

    // Setup Asset callback
    bool ConversationDeleteConversationcallbackCalled = false;
    csp::common::String ConversationId;
    csp::common::String MessageId;

    auto ConversationDeleteConversationCallback
        = [&ConversationDeleteConversationcallbackCalled, &ConversationId](const ConversationSystemParams& Info)
    {
        if (Info.MessageType == ConversationMessageType::DeleteConversation)
        {
            if (ConversationDeleteConversationcallbackCalled)
            {
                return;
            }

            EXPECT_EQ(Info.MessageValue, ConversationId);

            ConversationDeleteConversationcallbackCalled = true;
        }
    };

    ConversationSystem* ConversationSystem = Connection->GetConversationSystem();

    auto [Result] = AWAIT_PRE(ConversationSystem, CreateConversation, RequestPredicate, "TestMessage");
    ConversationId = Result.GetValue();

    EXPECT_EQ(Result.GetResultCode(), csp::systems::EResultCode::Success);

    {
        auto [Result] = AWAIT_PRE(ConversationSystem, GetConversationInformation, RequestPredicate, ConversationId);

        EXPECT_EQ(Result.GetResultCode(), csp::systems::EResultCode::Success);
        EXPECT_EQ(Result.GetConversationInfo().UserID, UserId);
        EXPECT_EQ(Result.GetConversationInfo().UserDisplayName, UserDisplayName);
        EXPECT_EQ(Result.GetConversationInfo().Message, "TestMessage");
        EXPECT_FALSE(Result.GetConversationInfo().Edited);
        EXPECT_FALSE(Result.GetConversationInfo().Resolved);

        SpaceTransform DefaultValue;

        EXPECT_EQ(Result.GetConversationInfo().CameraPosition.Position.X, DefaultValue.Position.X);
        EXPECT_EQ(Result.GetConversationInfo().CameraPosition.Position.Y, DefaultValue.Position.Y);
        EXPECT_EQ(Result.GetConversationInfo().CameraPosition.Position.Z, DefaultValue.Position.Z);

        EXPECT_EQ(Result.GetConversationInfo().CameraPosition.Rotation.W, DefaultValue.Rotation.W);
        EXPECT_EQ(Result.GetConversationInfo().CameraPosition.Rotation.X, DefaultValue.Rotation.X);
        EXPECT_EQ(Result.GetConversationInfo().CameraPosition.Rotation.Y, DefaultValue.Rotation.Y);
        EXPECT_EQ(Result.GetConversationInfo().CameraPosition.Rotation.Z, DefaultValue.Rotation.Z);

        EXPECT_EQ(Result.GetConversationInfo().CameraPosition.Scale.X, DefaultValue.Scale.X);
        EXPECT_EQ(Result.GetConversationInfo().CameraPosition.Scale.Y, DefaultValue.Scale.Y);
        EXPECT_EQ(Result.GetConversationInfo().CameraPosition.Scale.Z, DefaultValue.Scale.Z);
    }

    {
        auto [Result] = AWAIT(ConversationSystem, AddMessageToConversation, ConversationId, "Test", "");

        EXPECT_EQ(Result.GetResultCode(), csp::systems::EResultCode::Success);

        MessageId = Result.GetMessageInfo().Id;
    }

    {
        ConversationSystem->SetConversationSystemCallback(ConversationDeleteConversationCallback);
        auto [Result] = AWAIT(ConversationSystem, DeleteConversation, ConversationId);

        EXPECT_EQ(Result.GetResultCode(), csp::systems::EResultCode::Success);
    }

    // Generate Networkevent as SendNetworkEvent doesnt fire sender callback
    EventBus->SendNetworkEventToClient("ConversationSystem",
        { ReplicatedValue((int64_t)ConversationMessageType::DeleteConversation), ConversationId }, Connection->GetClientId(),
        [](ErrorCode Error) { ASSERT_EQ(Error, ErrorCode::None); });

    // Wait for message
    auto Start = std::chrono::steady_clock::now();
    auto Current = std::chrono::steady_clock::now();
    int64_t TestTime = 0;

    while (!ConversationDeleteConversationcallbackCalled && TestTime < 20)
    {
        std::this_thread::sleep_for(50ms);

        Current = std::chrono::steady_clock::now();
        TestTime = std::chrono::duration_cast<std::chrono::seconds>(Current - Start).count();
    }

    EXPECT_TRUE(ConversationDeleteConversationcallbackCalled);

    auto [ExitSpaceResult] = AWAIT_PRE(SpaceSystem, ExitSpace, RequestPredicate);

    // Delete space
    DeleteSpace(SpaceSystem, Space.Id);

    // Log out
    LogOut(UserSystem);
>>>>>>> ef8fa0a0
}
#endif

#if RUN_ALL_UNIT_TESTS || RUN_CONVERSATIONSYSTEM_TESTS || RUN_CONVERSATIONSYSTEM_UPDATE_CONVERSATION_INFO
CSP_PUBLIC_TEST(CSPEngine, ConversationSystemTests, UpdateConversationInfo)
{
<<<<<<< HEAD
        auto& SystemsManager = csp::systems::SystemsManager::Get();
        auto* UserSystem	 = SystemsManager.GetUserSystem();
        auto* SpaceSystem	 = SystemsManager.GetSpaceSystem();
        auto* Connection	 = SystemsManager.GetMultiplayerConnection();
        auto* EventBus		 = SystemsManager.GetEventBus();
        auto* EntitySystem	 = SystemsManager.GetSpaceEntitySystem();

        const char* TestSpaceName		 = "OLY-UNITTEST-SPACE-OKO";
        const char* TestSpaceDescription = "OLY-UNITTEST-SPACEDESC-OKO";

        char UniqueSpaceName[256];
        SPRINTF(UniqueSpaceName, "%s-%s", TestSpaceName, GetUniqueString().c_str());

        // Log in
        csp::common::String UserId;
        LogInAsNewTestUser(UserSystem, UserId);
        const auto UserDisplayName = GetFullProfileByUserId(UserSystem, UserId).DisplayName;

        // Create space
        csp::systems::Space Space;
        CreateSpace(SpaceSystem,
                                UniqueSpaceName,
                                TestSpaceDescription,
                                csp::systems::SpaceAttributes::Private,
                                nullptr,
                                nullptr,
                                nullptr,
                                nullptr,
                                Space);


        // Setup Asset callback
        bool ConversationConversationInfocallbackCalled = false;
        csp::common::String ConversationId;
        csp::common::String MessageId;

        auto ConversationConversationInformationCallback
                = [&ConversationConversationInfocallbackCalled, &ConversationId](const ConversationSystemParams& Info)
        {
                if (ConversationConversationInfocallbackCalled)
                {
                        return;
                }
                EXPECT_EQ(Info.MessageType, ConversationMessageType::ConversationInformation);
                EXPECT_EQ(Info.MessageValue, ConversationId);
                ConversationConversationInfocallbackCalled = true;
        };

        auto [EnterResult] = AWAIT_PRE(SpaceSystem, EnterSpace, RequestPredicate, Space.Id);

        EXPECT_EQ(EnterResult.GetResultCode(), csp::systems::EResultCode::Success);

        EntitySystem->SetEntityCreatedCallback(
                [](csp::multiplayer::SpaceEntity* Entity)
                {
                });

        auto* ConvSystem = Connection->GetConversationSystem();

        auto [Result]  = AWAIT_PRE(ConvSystem, CreateConversation, RequestPredicate, "TestMessage");
        ConversationId = Result.GetValue();

        EXPECT_EQ(Result.GetResultCode(), csp::systems::EResultCode::Success);

        {
                auto [Result] = AWAIT_PRE(ConvSystem, GetConversationInformation, RequestPredicate, ConversationId);

                EXPECT_EQ(Result.GetResultCode(), csp::systems::EResultCode::Success);
                EXPECT_EQ(Result.GetConversationInfo().UserId, UserId);
                EXPECT_EQ(Result.GetConversationInfo().Message, "TestMessage");
                EXPECT_EQ(Result.GetConversationInfo().EditedTimestamp, "");
        }

        ConversationSystem* ConversationSystem = Connection->GetConversationSystem();
        ConversationSystem->SetConversationSystemCallback(ConversationConversationInformationCallback);

        {
                auto [Result] = AWAIT_PRE(ConvSystem, GetConversationInformation, RequestPredicate, ConversationId);

                EXPECT_EQ(Result.GetResultCode(), csp::systems::EResultCode::Success);
                EXPECT_EQ(Result.GetConversationInfo().UserId, UserId);
                EXPECT_EQ(Result.GetConversationInfo().Message, "TestMessage");
                EXPECT_EQ(Result.GetConversationInfo().EditedTimestamp, "");
        }

        {
                MessageInfo NewData	   = MessageInfo();
                NewData.Message		   = "TestMessage1";
                NewData.IsConversation = true;

                auto [Result] = AWAIT_PRE(ConvSystem, SetConversationInformation, RequestPredicate, ConversationId, NewData);

                EXPECT_EQ(Result.GetResultCode(), csp::systems::EResultCode::Success);
                EXPECT_EQ(Result.GetConversationInfo().UserId, UserId);
                EXPECT_EQ(Result.GetConversationInfo().Message, "TestMessage1");
                EXPECT_EQ(Result.GetConversationInfo().EditedTimestamp, "");
        }

        // Generate Networkevent as SendNetworkEvent doesnt fire sender callback
        EventBus->SendNetworkEventToClient("ConversationSystem",
                                                                           {ReplicatedValue((int64_t)
ConversationMessageType::ConversationInformation), ConversationId}, Connection->GetClientId(),
                                                                           [](ErrorCode Error)
                                                                           {
                                                                                   ASSERT_EQ(Error, ErrorCode::None);
                                                                           });

        {
                auto [Result] = AWAIT(ConvSystem, DeleteConversation, ConversationId);

                EXPECT_EQ(Result.GetResultCode(), csp::systems::EResultCode::Success);
        }

        // Wait for message
        auto Start		 = std::chrono::steady_clock::now();
        auto Current	 = std::chrono::steady_clock::now();
        int64_t TestTime = 0;

        while (!ConversationConversationInfocallbackCalled && TestTime < 20)
        {
                std::this_thread::sleep_for(50ms);

                Current	 = std::chrono::steady_clock::now();
                TestTime = std::chrono::duration_cast<std::chrono::seconds>(Current - Start).count();
        }

        EXPECT_TRUE(ConversationConversationInfocallbackCalled);

        auto [ExitSpaceResult] = AWAIT_PRE(SpaceSystem, ExitSpace, RequestPredicate);

        // Delete space
        DeleteSpace(SpaceSystem, Space.Id);
        LogOut(UserSystem);
=======
    auto& SystemsManager = csp::systems::SystemsManager::Get();
    auto* UserSystem = SystemsManager.GetUserSystem();
    auto* SpaceSystem = SystemsManager.GetSpaceSystem();
    auto* Connection = SystemsManager.GetMultiplayerConnection();
    auto* EventBus = SystemsManager.GetEventBus();
    auto* EntitySystem = SystemsManager.GetSpaceEntitySystem();

    const char* TestSpaceName = "OLY-UNITTEST-SPACE-OKO";
    const char* TestSpaceDescription = "OLY-UNITTEST-SPACEDESC-OKO";

    char UniqueSpaceName[256];
    SPRINTF(UniqueSpaceName, "%s-%s", TestSpaceName, GetUniqueString().c_str());

    // Log in
    csp::common::String UserId;
    LogInAsNewTestUser(UserSystem, UserId);
    const auto UserDisplayName = GetFullProfileByUserId(UserSystem, UserId).DisplayName;

    // Create space
    csp::systems::Space Space;
    CreateSpace(
        SpaceSystem, UniqueSpaceName, TestSpaceDescription, csp::systems::SpaceAttributes::Private, nullptr, nullptr, nullptr, nullptr, Space);

    // Setup Asset callback
    bool ConversationConversationInfocallbackCalled = false;
    csp::common::String ConversationId;
    csp::common::String MessageId;

    auto ConversationConversationInformationCallback
        = [&ConversationConversationInfocallbackCalled, &ConversationId](const ConversationSystemParams& Info)
    {
        if (ConversationConversationInfocallbackCalled)
        {
            return;
        }
        EXPECT_EQ(Info.MessageType, ConversationMessageType::ConversationInformation);
        EXPECT_EQ(Info.MessageValue, ConversationId);
        ConversationConversationInfocallbackCalled = true;
    };

    auto [EnterResult] = AWAIT_PRE(SpaceSystem, EnterSpace, RequestPredicate, Space.Id);

    EXPECT_EQ(EnterResult.GetResultCode(), csp::systems::EResultCode::Success);

    EntitySystem->SetEntityCreatedCallback([](csp::multiplayer::SpaceEntity* Entity) {});

    auto* ConvSystem = Connection->GetConversationSystem();

    auto [Result] = AWAIT_PRE(ConvSystem, CreateConversation, RequestPredicate, "TestMessage");
    ConversationId = Result.GetValue();

    EXPECT_EQ(Result.GetResultCode(), csp::systems::EResultCode::Success);

    {
        auto [Result] = AWAIT_PRE(ConvSystem, GetConversationInformation, RequestPredicate, ConversationId);

        EXPECT_EQ(Result.GetResultCode(), csp::systems::EResultCode::Success);
        EXPECT_EQ(Result.GetConversationInfo().UserID, UserId);
        EXPECT_EQ(Result.GetConversationInfo().UserDisplayName, UserDisplayName);
        EXPECT_EQ(Result.GetConversationInfo().Message, "TestMessage");
        EXPECT_FALSE(Result.GetConversationInfo().Edited);
        EXPECT_FALSE(Result.GetConversationInfo().Resolved);

        SpaceTransform DefaultValue;

        EXPECT_EQ(Result.GetConversationInfo().CameraPosition.Position.X, DefaultValue.Position.X);
        EXPECT_EQ(Result.GetConversationInfo().CameraPosition.Position.Y, DefaultValue.Position.Y);
        EXPECT_EQ(Result.GetConversationInfo().CameraPosition.Position.Z, DefaultValue.Position.Z);

        EXPECT_EQ(Result.GetConversationInfo().CameraPosition.Rotation.W, DefaultValue.Rotation.W);
        EXPECT_EQ(Result.GetConversationInfo().CameraPosition.Rotation.X, DefaultValue.Rotation.X);
        EXPECT_EQ(Result.GetConversationInfo().CameraPosition.Rotation.Y, DefaultValue.Rotation.Y);
        EXPECT_EQ(Result.GetConversationInfo().CameraPosition.Rotation.Z, DefaultValue.Rotation.Z);

        EXPECT_EQ(Result.GetConversationInfo().CameraPosition.Scale.X, DefaultValue.Scale.X);
        EXPECT_EQ(Result.GetConversationInfo().CameraPosition.Scale.Y, DefaultValue.Scale.Y);
        EXPECT_EQ(Result.GetConversationInfo().CameraPosition.Scale.Z, DefaultValue.Scale.Z);
    }

    ConversationSystem* ConversationSystem = Connection->GetConversationSystem();
    ConversationSystem->SetConversationSystemCallback(ConversationConversationInformationCallback);

    {
        auto [Result] = AWAIT_PRE(ConvSystem, GetConversationInformation, RequestPredicate, ConversationId);

        EXPECT_EQ(Result.GetResultCode(), csp::systems::EResultCode::Success);
        EXPECT_EQ(Result.GetConversationInfo().UserID, UserId);
        EXPECT_EQ(Result.GetConversationInfo().UserDisplayName, UserDisplayName);
        EXPECT_EQ(Result.GetConversationInfo().Message, "TestMessage");
        EXPECT_FALSE(Result.GetConversationInfo().Edited);
        EXPECT_FALSE(Result.GetConversationInfo().Resolved);

        SpaceTransform DefaultValue;

        EXPECT_EQ(Result.GetConversationInfo().CameraPosition.Position.X, DefaultValue.Position.X);
        EXPECT_EQ(Result.GetConversationInfo().CameraPosition.Position.Y, DefaultValue.Position.Y);
        EXPECT_EQ(Result.GetConversationInfo().CameraPosition.Position.Z, DefaultValue.Position.Z);

        EXPECT_EQ(Result.GetConversationInfo().CameraPosition.Rotation.W, DefaultValue.Rotation.W);
        EXPECT_EQ(Result.GetConversationInfo().CameraPosition.Rotation.X, DefaultValue.Rotation.X);
        EXPECT_EQ(Result.GetConversationInfo().CameraPosition.Rotation.Y, DefaultValue.Rotation.Y);
        EXPECT_EQ(Result.GetConversationInfo().CameraPosition.Rotation.Z, DefaultValue.Rotation.Z);

        EXPECT_EQ(Result.GetConversationInfo().CameraPosition.Scale.X, DefaultValue.Scale.X);
        EXPECT_EQ(Result.GetConversationInfo().CameraPosition.Scale.Y, DefaultValue.Scale.Y);
        EXPECT_EQ(Result.GetConversationInfo().CameraPosition.Scale.Z, DefaultValue.Scale.Z);
    }

    {
        ConversationInfo NewData = ConversationInfo();
        SpaceTransform CameraTransformValue
            = SpaceTransform(csp::common::Vector3().One(), csp::common::Vector4().One(), csp::common::Vector3().One());
        NewData.Resolved = true;
        NewData.CameraPosition = CameraTransformValue;
        NewData.Message = "TestMessage1";

        auto [Result] = AWAIT_PRE(ConvSystem, SetConversationInformation, RequestPredicate, ConversationId, NewData);

        EXPECT_EQ(Result.GetResultCode(), csp::systems::EResultCode::Success);
        EXPECT_EQ(Result.GetConversationInfo().UserID, UserId);
        EXPECT_EQ(Result.GetConversationInfo().UserDisplayName, UserDisplayName);
        EXPECT_EQ(Result.GetConversationInfo().Message, "TestMessage1");
        EXPECT_TRUE(Result.GetConversationInfo().Edited);
        EXPECT_TRUE(Result.GetConversationInfo().Resolved);

        EXPECT_EQ(Result.GetConversationInfo().CameraPosition.Position.X, CameraTransformValue.Position.X);
        EXPECT_EQ(Result.GetConversationInfo().CameraPosition.Position.Y, CameraTransformValue.Position.Y);
        EXPECT_EQ(Result.GetConversationInfo().CameraPosition.Position.Z, CameraTransformValue.Position.Z);

        EXPECT_EQ(Result.GetConversationInfo().CameraPosition.Rotation.W, CameraTransformValue.Rotation.W);
        EXPECT_EQ(Result.GetConversationInfo().CameraPosition.Rotation.X, CameraTransformValue.Rotation.X);
        EXPECT_EQ(Result.GetConversationInfo().CameraPosition.Rotation.Y, CameraTransformValue.Rotation.Y);
        EXPECT_EQ(Result.GetConversationInfo().CameraPosition.Rotation.Z, CameraTransformValue.Rotation.Z);

        EXPECT_EQ(Result.GetConversationInfo().CameraPosition.Scale.X, CameraTransformValue.Scale.X);
        EXPECT_EQ(Result.GetConversationInfo().CameraPosition.Scale.Y, CameraTransformValue.Scale.Y);
        EXPECT_EQ(Result.GetConversationInfo().CameraPosition.Scale.Z, CameraTransformValue.Scale.Z);
    }

    // Generate Networkevent as SendNetworkEvent doesnt fire sender callback
    EventBus->SendNetworkEventToClient("ConversationSystem",
        { ReplicatedValue((int64_t)ConversationMessageType::ConversationInformation), ConversationId }, Connection->GetClientId(),
        [](ErrorCode Error) { ASSERT_EQ(Error, ErrorCode::None); });

    {
        auto [Result] = AWAIT(ConvSystem, DeleteConversation, ConversationId);

        EXPECT_EQ(Result.GetResultCode(), csp::systems::EResultCode::Success);
    }

    // Wait for message
    auto Start = std::chrono::steady_clock::now();
    auto Current = std::chrono::steady_clock::now();
    int64_t TestTime = 0;

    while (!ConversationConversationInfocallbackCalled && TestTime < 20)
    {
        std::this_thread::sleep_for(50ms);

        Current = std::chrono::steady_clock::now();
        TestTime = std::chrono::duration_cast<std::chrono::seconds>(Current - Start).count();
    }

    EXPECT_TRUE(ConversationConversationInfocallbackCalled);

    auto [ExitSpaceResult] = AWAIT_PRE(SpaceSystem, ExitSpace, RequestPredicate);

    // Delete space
    DeleteSpace(SpaceSystem, Space.Id);
    LogOut(UserSystem);
>>>>>>> ef8fa0a0
}
#endif

#if RUN_ALL_UNIT_TESTS || RUN_CONVERSATIONSYSTEM_TESTS || RUN_CONVERSATIONSYSTEM_UPDATE_MESSAGE_INFO
CSP_PUBLIC_TEST(CSPEngine, ConversationSystemTests, UpdateMessageInfo)
{
<<<<<<< HEAD
        auto& SystemsManager = csp::systems::SystemsManager::Get();
        auto* UserSystem	 = SystemsManager.GetUserSystem();
        auto* SpaceSystem	 = SystemsManager.GetSpaceSystem();
        auto* Connection	 = SystemsManager.GetMultiplayerConnection();
        auto* EventBus		 = SystemsManager.GetEventBus();
        auto* EntitySystem	 = SystemsManager.GetSpaceEntitySystem();

        const char* TestSpaceName		 = "OLY-UNITTEST-SPACE-OKO";
        const char* TestSpaceDescription = "OLY-UNITTEST-SPACEDESC-OKO";

        char UniqueSpaceName[256];
        SPRINTF(UniqueSpaceName, "%s-%s", TestSpaceName, GetUniqueString().c_str());

        // Log in
        csp::common::String UserId;
        LogInAsNewTestUser(UserSystem, UserId);
        const auto UserDisplayName = GetFullProfileByUserId(UserSystem, UserId).DisplayName;

        // Create space
        csp::systems::Space Space;
        CreateSpace(SpaceSystem,
                                UniqueSpaceName,
                                TestSpaceDescription,
                                csp::systems::SpaceAttributes::Private,
                                nullptr,
                                nullptr,
                                nullptr,
                                nullptr,
                                Space);

        // Setup Asset callback
        bool ConversationMessageInfoCallbackCalled = false;
        csp::common::String ConversationId;
        csp::common::String MessageId;

        auto ConversationMessageInformationCallback = [&ConversationMessageInfoCallbackCalled, &MessageId](const ConversationSystemParams& Info)
        {
                if (ConversationMessageInfoCallbackCalled || Info.MessageType == ConversationMessageType::NewMessage)
                {
                        return;
                }

                EXPECT_EQ(Info.MessageType, ConversationMessageType::MessageInformation);
                EXPECT_EQ(Info.MessageValue, MessageId);

                ConversationMessageInfoCallbackCalled = true;
        };

        auto [EnterResult] = AWAIT_PRE(SpaceSystem, EnterSpace, RequestPredicate, Space.Id);

        EXPECT_EQ(EnterResult.GetResultCode(), csp::systems::EResultCode::Success);

        EntitySystem->SetEntityCreatedCallback(
                [](csp::multiplayer::SpaceEntity* Entity)
                {
                });

        auto* ConvSystem = Connection->GetConversationSystem();

        auto [Result]  = AWAIT_PRE(ConvSystem, CreateConversation, RequestPredicate, "TestMessage");
        ConversationId = Result.GetValue();

        EXPECT_EQ(Result.GetResultCode(), csp::systems::EResultCode::Success);

        {
                auto [Result] = AWAIT_PRE(ConvSystem, GetConversationInformation, RequestPredicate, ConversationId);

                EXPECT_EQ(Result.GetResultCode(), csp::systems::EResultCode::Success);
                EXPECT_EQ(Result.GetConversationInfo().UserId, UserId);
                EXPECT_EQ(Result.GetConversationInfo().Message, "TestMessage");
                EXPECT_EQ(Result.GetConversationInfo().EditedTimestamp, "");
        }

        ConversationSystem* ConversationSystem = Connection->GetConversationSystem();
        ConversationSystem->SetConversationSystemCallback(ConversationMessageInformationCallback);

        {
                auto [Result] = AWAIT_PRE(ConvSystem, AddMessageToConversation, RequestPredicate, ConversationId, "test");

                EXPECT_EQ(Result.GetResultCode(), csp::systems::EResultCode::Success);

                MessageId = Result.GetMessageInfo().MessageId;

                EXPECT_EQ(Result.GetMessageInfo().EditedTimestamp, "");
        }

        {
                auto [Result] = AWAIT_PRE(ConvSystem, GetMessageInformation, RequestPredicate, MessageId);

                EXPECT_EQ(Result.GetResultCode(), csp::systems::EResultCode::Success);
                EXPECT_EQ(Result.GetMessageInfo().EditedTimestamp, "");
        }

        {
                MessageInfo NewData = MessageInfo();
                NewData.Message		= "NewTest";

                auto [Result] = AWAIT_PRE(ConvSystem, SetMessageInformation, RequestPredicate, MessageId, NewData);

                EXPECT_EQ(Result.GetResultCode(), csp::systems::EResultCode::Success);
                EXPECT_EQ(Result.GetMessageInfo().EditedTimestamp, "");
                EXPECT_EQ(Result.GetMessageInfo().Message, NewData.Message);
        }

        // Generate Networkevent as SendNetworkEvent doesnt fire sender callback
        EventBus->SendNetworkEventToClient("ConversationSystem",
                                                                           {ReplicatedValue((int64_t) ConversationMessageType::MessageInformation),
MessageId}, Connection->GetClientId(),
                                                                           [](ErrorCode Error)
                                                                           {
                                                                                   ASSERT_EQ(Error, ErrorCode::None);
                                                                           });

        {
                auto [Result] = AWAIT(ConvSystem, DeleteConversation, ConversationId);

                EXPECT_EQ(Result.GetResultCode(), csp::systems::EResultCode::Success);
        }

        // Wait for message
        auto Start		 = std::chrono::steady_clock::now();
        auto Current	 = std::chrono::steady_clock::now();
        int64_t TestTime = 0;

        while (!ConversationMessageInfoCallbackCalled && TestTime < 20)
        {
                std::this_thread::sleep_for(50ms);

                Current	 = std::chrono::steady_clock::now();
                TestTime = std::chrono::duration_cast<std::chrono::seconds>(Current - Start).count();
        }

        EXPECT_TRUE(ConversationMessageInfoCallbackCalled);

        auto [ExitSpaceResult] = AWAIT_PRE(SpaceSystem, ExitSpace, RequestPredicate);

        // Delete space
        DeleteSpace(SpaceSystem, Space.Id);
        LogOut(UserSystem);
=======
    auto& SystemsManager = csp::systems::SystemsManager::Get();
    auto* UserSystem = SystemsManager.GetUserSystem();
    auto* SpaceSystem = SystemsManager.GetSpaceSystem();
    auto* Connection = SystemsManager.GetMultiplayerConnection();
    auto* EventBus = SystemsManager.GetEventBus();
    auto* EntitySystem = SystemsManager.GetSpaceEntitySystem();

    const char* TestSpaceName = "OLY-UNITTEST-SPACE-OKO";
    const char* TestSpaceDescription = "OLY-UNITTEST-SPACEDESC-OKO";

    char UniqueSpaceName[256];
    SPRINTF(UniqueSpaceName, "%s-%s", TestSpaceName, GetUniqueString().c_str());

    // Log in
    csp::common::String UserId;
    LogInAsNewTestUser(UserSystem, UserId);
    const auto UserDisplayName = GetFullProfileByUserId(UserSystem, UserId).DisplayName;

    // Create space
    csp::systems::Space Space;
    CreateSpace(
        SpaceSystem, UniqueSpaceName, TestSpaceDescription, csp::systems::SpaceAttributes::Private, nullptr, nullptr, nullptr, nullptr, Space);

    // Setup Asset callback
    bool ConversationMessageInfoCallbackCalled = false;
    csp::common::String ConversationId;
    csp::common::String MessageId;

    auto ConversationMessageInformationCallback = [&ConversationMessageInfoCallbackCalled, &MessageId](const ConversationSystemParams& Info)
    {
        if (ConversationMessageInfoCallbackCalled || Info.MessageType == ConversationMessageType::NewMessage)
        {
            return;
        }

        EXPECT_EQ(Info.MessageType, ConversationMessageType::MessageInformation);
        EXPECT_EQ(Info.MessageValue, MessageId);

        ConversationMessageInfoCallbackCalled = true;
    };

    auto [EnterResult] = AWAIT_PRE(SpaceSystem, EnterSpace, RequestPredicate, Space.Id);

    EXPECT_EQ(EnterResult.GetResultCode(), csp::systems::EResultCode::Success);

    EntitySystem->SetEntityCreatedCallback([](csp::multiplayer::SpaceEntity* Entity) {});

    auto* ConvSystem = Connection->GetConversationSystem();

    auto [Result] = AWAIT_PRE(ConvSystem, CreateConversation, RequestPredicate, "TestMessage");
    ConversationId = Result.GetValue();

    EXPECT_EQ(Result.GetResultCode(), csp::systems::EResultCode::Success);

    {
        auto [Result] = AWAIT_PRE(ConvSystem, GetConversationInformation, RequestPredicate, ConversationId);

        EXPECT_EQ(Result.GetResultCode(), csp::systems::EResultCode::Success);
        EXPECT_EQ(Result.GetConversationInfo().UserID, UserId);
        EXPECT_EQ(Result.GetConversationInfo().UserDisplayName, UserDisplayName);
        EXPECT_EQ(Result.GetConversationInfo().Message, "TestMessage");
        EXPECT_FALSE(Result.GetConversationInfo().Edited);
        EXPECT_FALSE(Result.GetConversationInfo().Resolved);

        SpaceTransform DefaultValue;

        EXPECT_EQ(Result.GetConversationInfo().CameraPosition.Position.X, DefaultValue.Position.X);
        EXPECT_EQ(Result.GetConversationInfo().CameraPosition.Position.Y, DefaultValue.Position.Y);
        EXPECT_EQ(Result.GetConversationInfo().CameraPosition.Position.Z, DefaultValue.Position.Z);

        EXPECT_EQ(Result.GetConversationInfo().CameraPosition.Rotation.W, DefaultValue.Rotation.W);
        EXPECT_EQ(Result.GetConversationInfo().CameraPosition.Rotation.X, DefaultValue.Rotation.X);
        EXPECT_EQ(Result.GetConversationInfo().CameraPosition.Rotation.Y, DefaultValue.Rotation.Y);
        EXPECT_EQ(Result.GetConversationInfo().CameraPosition.Rotation.Z, DefaultValue.Rotation.Z);

        EXPECT_EQ(Result.GetConversationInfo().CameraPosition.Scale.X, DefaultValue.Scale.X);
        EXPECT_EQ(Result.GetConversationInfo().CameraPosition.Scale.Y, DefaultValue.Scale.Y);
        EXPECT_EQ(Result.GetConversationInfo().CameraPosition.Scale.Z, DefaultValue.Scale.Z);
    }

    ConversationSystem* ConversationSystem = Connection->GetConversationSystem();
    ConversationSystem->SetConversationSystemCallback(ConversationMessageInformationCallback);

    {
        auto [Result] = AWAIT_PRE(ConvSystem, AddMessageToConversation, RequestPredicate, ConversationId, "test", "test");

        EXPECT_EQ(Result.GetResultCode(), csp::systems::EResultCode::Success);

        MessageId = Result.GetMessageInfo().Id;

        EXPECT_EQ(Result.GetMessageInfo().Edited, false);
    }

    {
        auto [Result] = AWAIT_PRE(ConvSystem, GetMessageInformation, RequestPredicate, MessageId);

        EXPECT_EQ(Result.GetResultCode(), csp::systems::EResultCode::Success);
        EXPECT_EQ(Result.GetMessageInfo().Edited, false);
    }

    {
        MessageInfo NewData = MessageInfo();
        NewData.Message = "NewTest";

        auto [Result] = AWAIT_PRE(ConvSystem, SetMessageInformation, RequestPredicate, MessageId, NewData);

        EXPECT_EQ(Result.GetResultCode(), csp::systems::EResultCode::Success);
        EXPECT_EQ(Result.GetMessageInfo().Edited, true);
        EXPECT_EQ(Result.GetMessageInfo().Message, NewData.Message);
    }

    // Generate Networkevent as SendNetworkEvent doesnt fire sender callback
    EventBus->SendNetworkEventToClient("ConversationSystem", { ReplicatedValue((int64_t)ConversationMessageType::MessageInformation), MessageId },
        Connection->GetClientId(), [](ErrorCode Error) { ASSERT_EQ(Error, ErrorCode::None); });

    {
        auto [Result] = AWAIT(ConvSystem, DeleteConversation, ConversationId);

        EXPECT_EQ(Result.GetResultCode(), csp::systems::EResultCode::Success);
    }

    // Wait for message
    auto Start = std::chrono::steady_clock::now();
    auto Current = std::chrono::steady_clock::now();
    int64_t TestTime = 0;

    while (!ConversationMessageInfoCallbackCalled && TestTime < 20)
    {
        std::this_thread::sleep_for(50ms);

        Current = std::chrono::steady_clock::now();
        TestTime = std::chrono::duration_cast<std::chrono::seconds>(Current - Start).count();
    }

    EXPECT_TRUE(ConversationMessageInfoCallbackCalled);

    auto [ExitSpaceResult] = AWAIT_PRE(SpaceSystem, ExitSpace, RequestPredicate);

    // Delete space
    DeleteSpace(SpaceSystem, Space.Id);
    LogOut(UserSystem);
>>>>>>> ef8fa0a0
}
#endif**/

} // namespace<|MERGE_RESOLUTION|>--- conflicted
+++ resolved
@@ -61,20 +61,7 @@
 ReplicatedValue ObjectIntProperty;
 ReplicatedValue ObjectStringProperty;
 
-<<<<<<< HEAD
 csp::common::String ConversationId;
-=======
-bool RequestPredicate(const csp::systems::ResultBase& Result) { return Result.GetResultCode() != csp::systems::EResultCode::InProgress; }
-
-csp::multiplayer::MessageInfo AddMessageToConversation(csp::multiplayer::ConversationSystem* ConvSystem, const csp::common::String& ConversationId,
-    const csp::common::String& SenderDisplayName, const csp::common::String& Message)
-{
-    auto [Result] = AWAIT_PRE(ConvSystem, AddMessageToConversation, RequestPredicate, ConversationId, SenderDisplayName, Message);
-    EXPECT_EQ(Result.GetResultCode(), csp::systems::EResultCode::Success);
-
-    return Result.GetMessageInfo();
-}
->>>>>>> ef8fa0a0
 
 bool RequestPredicate(const csp::systems::ResultBase& Result) { return Result.GetResultCode() != csp::systems::EResultCode::InProgress; }
 
@@ -87,7 +74,6 @@
     auto* Connection = SystemsManager.GetMultiplayerConnection();
     auto* EventBus = SystemsManager.GetEventBus();
     auto* EntitySystem = SystemsManager.GetSpaceEntitySystem();
-<<<<<<< HEAD
 
     const char* TestSpaceName = "OLY-UNITTEST-SPACE-REWIND";
     const char* TestSpaceDescription = "OLY-UNITTEST-SPACEDESC-REWIND";
@@ -164,95 +150,6 @@
         auto [DeleteConversationResult] = AWAIT(ConversationComponent, DeleteConversation);
 
         EXPECT_EQ(DeleteConversationResult.GetResultCode(), csp::systems::EResultCode::Success);
-=======
-
-    const char* TestSpaceName = "OLY-UNITTEST-SPACE-REWIND";
-    const char* TestSpaceDescription = "OLY-UNITTEST-SPACEDESC-REWIND";
-
-    char UniqueSpaceName[256];
-    SPRINTF(UniqueSpaceName, "%s-%s", TestSpaceName, GetUniqueString().c_str());
-
-    csp::common::String DefaultTestUserId;
-
-    // Log in
-    LogInAsNewTestUser(UserSystem, DefaultTestUserId);
-
-    const auto DefaultTestUserDisplayName = GetFullProfileByUserId(UserSystem, DefaultTestUserId).DisplayName;
-
-    // Create space
-    csp::systems::Space Space;
-    CreateSpace(
-        SpaceSystem, UniqueSpaceName, TestSpaceDescription, csp::systems::SpaceAttributes::Private, nullptr, nullptr, nullptr, nullptr, Space);
-
-    auto [EnterResult] = AWAIT_PRE(SpaceSystem, EnterSpace, RequestPredicate, Space.Id);
-
-    EXPECT_EQ(EnterResult.GetResultCode(), csp::systems::EResultCode::Success);
-
-    EntitySystem->SetEntityCreatedCallback([](csp::multiplayer::SpaceEntity* Entity) {});
-
-    auto* ConvSystem = Connection->GetConversationSystem();
-    csp::common::String ConversationId;
-
-    auto [Result] = AWAIT_PRE(ConvSystem, CreateConversation, RequestPredicate, "TestMessage");
-    ConversationId = Result.GetValue();
-
-    EXPECT_EQ(Result.GetResultCode(), csp::systems::EResultCode::Success);
-
-    {
-        auto [Result] = AWAIT_PRE(ConvSystem, GetConversationInformation, RequestPredicate, ConversationId);
-
-        EXPECT_EQ(Result.GetResultCode(), csp::systems::EResultCode::Success);
-
-        EXPECT_EQ(Result.GetConversationInfo().ConversationId, ConversationId);
-        EXPECT_EQ(Result.GetConversationInfo().UserID, DefaultTestUserId);
-        EXPECT_EQ(Result.GetConversationInfo().UserDisplayName, DefaultTestUserDisplayName);
-        EXPECT_EQ(Result.GetConversationInfo().Message, "TestMessage");
-        EXPECT_FALSE(Result.GetConversationInfo().Edited);
-        EXPECT_FALSE(Result.GetConversationInfo().Resolved);
-
-        SpaceTransform DefaultValue;
-
-        EXPECT_EQ(Result.GetConversationInfo().CameraPosition.Position.X, DefaultValue.Position.X);
-        EXPECT_EQ(Result.GetConversationInfo().CameraPosition.Position.Y, DefaultValue.Position.Y);
-        EXPECT_EQ(Result.GetConversationInfo().CameraPosition.Position.Z, DefaultValue.Position.Z);
-
-        EXPECT_EQ(Result.GetConversationInfo().CameraPosition.Rotation.W, DefaultValue.Rotation.W);
-        EXPECT_EQ(Result.GetConversationInfo().CameraPosition.Rotation.X, DefaultValue.Rotation.X);
-        EXPECT_EQ(Result.GetConversationInfo().CameraPosition.Rotation.Y, DefaultValue.Rotation.Y);
-        EXPECT_EQ(Result.GetConversationInfo().CameraPosition.Rotation.Z, DefaultValue.Rotation.Z);
-
-        EXPECT_EQ(Result.GetConversationInfo().CameraPosition.Scale.X, DefaultValue.Scale.X);
-        EXPECT_EQ(Result.GetConversationInfo().CameraPosition.Scale.Y, DefaultValue.Scale.Y);
-        EXPECT_EQ(Result.GetConversationInfo().CameraPosition.Scale.Z, DefaultValue.Scale.Z);
-    }
-
-    const auto DefaultConversationMessage = "this is a message from the tests world";
-    csp::multiplayer::MessageInfo CreatedMessageInfo;
-    csp::multiplayer::MessageInfo RetrievedMessageInfo;
-    csp::common::String FirstMessageId;
-
-    // Add message to Convosation
-    {
-        CreatedMessageInfo = AddMessageToConversation(ConvSystem, Result.GetValue(), DefaultTestUserDisplayName, DefaultConversationMessage);
-        ConversationId = CreatedMessageInfo.ConversationId;
-        FirstMessageId = CreatedMessageInfo.Id;
-        EXPECT_EQ(ConversationId, Result.GetValue());
-    }
-
-    // Get message From Convosation
-    {
-        auto [Result] = AWAIT_PRE(ConvSystem, GetMessagesFromConversation, RequestPredicate, ConversationId, 0, 1);
-        EXPECT_EQ(Result.GetResultCode(), csp::systems::EResultCode::Success);
-
-        auto Messages = Result.GetMessages();
-        EXPECT_EQ(Messages.Size(), 1);
-        EXPECT_EQ(Messages[0].Message, DefaultConversationMessage);
-    }
-
-    {
-        auto [Result] = AWAIT(ConvSystem, DeleteConversation, ConversationId);
-        EXPECT_EQ(Result.GetResultCode(), csp::systems::EResultCode::Success);
->>>>>>> ef8fa0a0
     }
 
     auto [ExitSpaceResult] = AWAIT_PRE(SpaceSystem, ExitSpace, RequestPredicate);
@@ -307,7 +204,6 @@
 
     EntitySystem->SetEntityCreatedCallback([](csp::multiplayer::SpaceEntity* Entity) {});
 
-<<<<<<< HEAD
     auto [FlagSetResult] = AWAIT(Connection, SetAllowSelfMessagingFlag, false);
 
     csp::multiplayer::MessageInfo CreatedMessageInfo;
@@ -496,147 +392,10 @@
         EXPECT_EQ(RetrievedMessageInfo.UserId, SecondTestUserId);
         EXPECT_EQ(RetrievedMessageInfo.ConversationId, ConversationId);
         EXPECT_EQ(RetrievedMessageInfo.Message, DefaultConversationMessage);
-=======
-    auto* ConvSystem = Connection->GetConversationSystem();
-
-    csp::multiplayer::MessageInfo CreatedMessageInfo;
-    csp::multiplayer::MessageInfo RetrievedMessageInfo;
-
-    csp::common::String ConversationId;
-    csp::common::String FirstMessageId;
-    csp::common::String SecondMessageId;
-
-    const auto DefaultTestUserDisplayName = GetFullProfileByUserId(UserSystem, DefaultTestUserId).DisplayName;
-    const auto DefaultConversationMessage = "this is a message from the tests world";
-    auto [ResultConvo] = AWAIT_PRE(ConvSystem, CreateConversation, RequestPredicate, "TestMessage");
-    ConversationId = ResultConvo.GetValue();
-
-    EXPECT_EQ(Result.GetResultCode(), csp::systems::EResultCode::Success);
-
-    {
-        auto [Result] = AWAIT_PRE(ConvSystem, GetConversationInformation, RequestPredicate, ConversationId);
-
-        EXPECT_EQ(Result.GetResultCode(), csp::systems::EResultCode::Success);
-        EXPECT_EQ(Result.GetConversationInfo().UserID, DefaultTestUserId);
-        EXPECT_EQ(Result.GetConversationInfo().UserDisplayName, UserDisplayName);
-        EXPECT_EQ(Result.GetConversationInfo().Message, "TestMessage");
-        EXPECT_FALSE(Result.GetConversationInfo().Edited);
-        EXPECT_FALSE(Result.GetConversationInfo().Resolved);
-
-        SpaceTransform DefaultValue;
-
-        EXPECT_EQ(Result.GetConversationInfo().CameraPosition.Position.X, DefaultValue.Position.X);
-        EXPECT_EQ(Result.GetConversationInfo().CameraPosition.Position.Y, DefaultValue.Position.Y);
-        EXPECT_EQ(Result.GetConversationInfo().CameraPosition.Position.Z, DefaultValue.Position.Z);
-
-        EXPECT_EQ(Result.GetConversationInfo().CameraPosition.Rotation.W, DefaultValue.Rotation.W);
-        EXPECT_EQ(Result.GetConversationInfo().CameraPosition.Rotation.X, DefaultValue.Rotation.X);
-        EXPECT_EQ(Result.GetConversationInfo().CameraPosition.Rotation.Y, DefaultValue.Rotation.Y);
-        EXPECT_EQ(Result.GetConversationInfo().CameraPosition.Rotation.Z, DefaultValue.Rotation.Z);
-
-        EXPECT_EQ(Result.GetConversationInfo().CameraPosition.Scale.X, DefaultValue.Scale.X);
-        EXPECT_EQ(Result.GetConversationInfo().CameraPosition.Scale.Y, DefaultValue.Scale.Y);
-        EXPECT_EQ(Result.GetConversationInfo().CameraPosition.Scale.Z, DefaultValue.Scale.Z);
-    }
-
-    {
-        CreatedMessageInfo = AddMessageToConversation(ConvSystem, ResultConvo.GetValue(), DefaultTestUserDisplayName, DefaultConversationMessage);
-        ConversationId = CreatedMessageInfo.ConversationId;
-        FirstMessageId = CreatedMessageInfo.Id;
-    }
-
-    auto [ExitSpaceResult] = AWAIT_PRE(SpaceSystem, ExitSpace, RequestPredicate);
-
-    LogOut(UserSystem);
-
-    // Log in with the second account
-    csp::common::String SecondTestUserId;
-    LogIn(UserSystem, SecondTestUserId, AlternativeTestUser.Email, GeneratedTestAccountPassword);
-
-    auto [EnterResult2] = AWAIT_PRE(SpaceSystem, EnterSpace, RequestPredicate, Space.Id);
-    EXPECT_EQ(EnterResult2.GetResultCode(), csp::systems::EResultCode::Success);
-
-    const auto SecondTestUserDisplayName = GetFullProfileByUserId(UserSystem, SecondTestUserId).DisplayName;
-
-    SecondMessageId = AddMessageToConversation(ConvSystem, ConversationId, SecondTestUserDisplayName, DefaultConversationMessage).Id;
-
-    // check that the second user can retrieve both added messages
-    {
-        auto [Result] = AWAIT_PRE(ConvSystem, GetMessage, RequestPredicate, FirstMessageId);
-        EXPECT_EQ(Result.GetResultCode(), csp::systems::EResultCode::Success);
-
-        RetrievedMessageInfo = Result.GetMessageInfo();
-        EXPECT_EQ(RetrievedMessageInfo.Id, FirstMessageId);
-        EXPECT_EQ(RetrievedMessageInfo.UserID, DefaultTestUserId);
-        EXPECT_EQ(RetrievedMessageInfo.ConversationId, ConversationId);
-        EXPECT_EQ(RetrievedMessageInfo.Message, DefaultConversationMessage);
-
-        auto [Result2] = AWAIT_PRE(ConvSystem, GetMessage, RequestPredicate, SecondMessageId);
-        EXPECT_EQ(Result2.GetResultCode(), csp::systems::EResultCode::Success);
-
-        RetrievedMessageInfo = Result2.GetMessageInfo();
-        EXPECT_EQ(RetrievedMessageInfo.Id, SecondMessageId);
-        EXPECT_EQ(RetrievedMessageInfo.UserID, SecondTestUserId);
-        EXPECT_EQ(RetrievedMessageInfo.ConversationId, ConversationId);
-        EXPECT_EQ(RetrievedMessageInfo.Message, DefaultConversationMessage);
-        EXPECT_EQ(RetrievedMessageInfo.UserDisplayName, SecondTestUserDisplayName);
-    }
-
-    // check that the second user can retrieve the messages from the conversation using pagination
-    {
-        auto [Result] = AWAIT_PRE(ConvSystem, GetMessagesFromConversation, RequestPredicate, ConversationId, 0, 1);
-        EXPECT_EQ(Result.GetResultCode(), csp::systems::EResultCode::Success);
-
-        auto Messages = Result.GetMessages();
-        EXPECT_EQ(Messages.Size(), 1);
-        EXPECT_EQ(Result.GetTotalCount(), 2);
-
-        const auto Message = Messages[0];
-        EXPECT_FALSE(Message.Id.IsEmpty());
-        EXPECT_FALSE(Message.UserID.IsEmpty());
-        EXPECT_EQ(Message.ConversationId, ConversationId);
-        EXPECT_EQ(Message.Message, DefaultConversationMessage);
-        EXPECT_FALSE(Message.UserDisplayName.IsEmpty());
-    }
-
-    AWAIT_PRE(SpaceSystem, ExitSpace, RequestPredicate);
-
-    LogOut(UserSystem);
-
-    // Log in again with the default user
-    LogIn(UserSystem, DefaultTestUserId, SpaceCreatorUser.Email, GeneratedTestAccountPassword);
-
-    auto [EnterResult3] = AWAIT_PRE(SpaceSystem, EnterSpace, RequestPredicate, Space.Id);
-
-    EXPECT_EQ(EnterResult3.GetResultCode(), csp::systems::EResultCode::Success);
-
-    // check that the default user can retrieve both added messages
-    {
-        auto [Result] = AWAIT_PRE(ConvSystem, GetMessage, RequestPredicate, FirstMessageId);
-        EXPECT_EQ(Result.GetResultCode(), csp::systems::EResultCode::Success);
-
-        RetrievedMessageInfo = Result.GetMessageInfo();
-        EXPECT_EQ(RetrievedMessageInfo.Id, FirstMessageId);
-        EXPECT_EQ(RetrievedMessageInfo.UserID, DefaultTestUserId);
-        EXPECT_EQ(RetrievedMessageInfo.ConversationId, ConversationId);
-        EXPECT_EQ(RetrievedMessageInfo.Message, DefaultConversationMessage);
-        EXPECT_EQ(RetrievedMessageInfo.UserDisplayName, DefaultTestUserDisplayName);
-
-        auto [Result2] = AWAIT_PRE(ConvSystem, GetMessage, RequestPredicate, SecondMessageId);
-        EXPECT_EQ(Result2.GetResultCode(), csp::systems::EResultCode::Success);
-
-        RetrievedMessageInfo = Result2.GetMessageInfo();
-        EXPECT_EQ(RetrievedMessageInfo.Id, SecondMessageId);
-        EXPECT_EQ(RetrievedMessageInfo.UserID, SecondTestUserId);
-        EXPECT_EQ(RetrievedMessageInfo.ConversationId, ConversationId);
-        EXPECT_EQ(RetrievedMessageInfo.Message, DefaultConversationMessage);
-        EXPECT_EQ(RetrievedMessageInfo.UserDisplayName, SecondTestUserDisplayName);
->>>>>>> ef8fa0a0
     }
 
     // check that the default user can retrieve the messages from the conversation using pagination
     {
-<<<<<<< HEAD
         auto [GetMessagesResult] = AWAIT_PRE(ConversationComponent, GetMessagesFromConversation, RequestPredicate, 1, 1);
         EXPECT_EQ(GetMessagesResult.GetResultCode(), csp::systems::EResultCode::Success);
 
@@ -655,26 +414,6 @@
         auto [DeleteConversationResult] = AWAIT(ConversationComponent, DeleteConversation);
 
         EXPECT_EQ(DeleteConversationResult.GetResultCode(), csp::systems::EResultCode::Success);
-=======
-        auto [Result] = AWAIT_PRE(ConvSystem, GetMessagesFromConversation, RequestPredicate, ConversationId, 1, 1);
-        EXPECT_EQ(Result.GetResultCode(), csp::systems::EResultCode::Success);
-
-        auto Messages = Result.GetMessages();
-        EXPECT_EQ(Messages.Size(), 1);
-        EXPECT_EQ(Result.GetTotalCount(), 2);
-
-        const auto Message = Messages[0];
-        EXPECT_FALSE(Message.Id.IsEmpty());
-        EXPECT_FALSE(Message.UserID.IsEmpty());
-        EXPECT_EQ(Message.ConversationId, ConversationId);
-        EXPECT_EQ(Message.Message, DefaultConversationMessage);
-        EXPECT_FALSE(Message.UserDisplayName.IsEmpty());
-    }
-
-    {
-        auto [Result] = AWAIT_PRE(ConvSystem, DeleteConversation, RequestPredicate, ConversationId);
-        EXPECT_EQ(Result.GetResultCode(), csp::systems::EResultCode::Success);
->>>>>>> ef8fa0a0
     }
 
     AWAIT_PRE(SpaceSystem, ExitSpace, RequestPredicate);
@@ -691,7 +430,6 @@
 CSP_PUBLIC_TEST(CSPEngine, ConversationSystemTests, TwoConversationsTest)
 {
     SetRandSeed();
-<<<<<<< HEAD
 
     auto& SystemsManager = csp::systems::SystemsManager::Get();
     auto* UserSystem = SystemsManager.GetUserSystem();
@@ -806,131 +544,6 @@
             std::cerr << "Message with Id: " << CreatedMessageInfo.Id << " was added by " << DefaultTestUserDisplayName
                               << " to conversation: Id: " << FirstConversationId.c_str() << std::endl;
     }*/
-=======
-
-    auto& SystemsManager = csp::systems::SystemsManager::Get();
-    auto* UserSystem = SystemsManager.GetUserSystem();
-    auto* SpaceSystem = SystemsManager.GetSpaceSystem();
-    auto* Connection = SystemsManager.GetMultiplayerConnection();
-    auto* EventBus = SystemsManager.GetEventBus();
-    auto* EntitySystem = SystemsManager.GetSpaceEntitySystem();
-
-    const char* TestSpaceName = "OLY-UNITTEST-SPACE-REWIND";
-    const char* TestSpaceDescription = "OLY-UNITTEST-SPACEDESC-REWIND";
-
-    char UniqueSpaceName[256];
-    SPRINTF(UniqueSpaceName, "%s-%s", TestSpaceName, GetUniqueString().c_str());
-
-    csp::common::String UserId;
-
-    // Create test user
-    csp::systems::Profile SpaceCreatorUser = CreateTestUser();
-
-    // Log in
-    LogIn(UserSystem, UserId, SpaceCreatorUser.Email, GeneratedTestAccountPassword);
-    const auto UserDisplayName = GetFullProfileByUserId(UserSystem, UserId).DisplayName;
-
-    // Create space
-    csp::systems::Space Space;
-    CreateSpace(
-        SpaceSystem, UniqueSpaceName, TestSpaceDescription, csp::systems::SpaceAttributes::Private, nullptr, nullptr, nullptr, nullptr, Space);
-
-    // create a second test user
-    csp::systems::Profile AlternativeTestUser = CreateTestUser();
-
-    // add the second test user to the space
-    auto [Result] = AWAIT_PRE(SpaceSystem, InviteToSpace, RequestPredicate, Space.Id, AlternativeTestUser.Email, true, "", "");
-    EXPECT_EQ(Result.GetResultCode(), csp::systems::EResultCode::Success);
-
-    auto [EnterResult] = AWAIT_PRE(SpaceSystem, EnterSpace, RequestPredicate, Space.Id);
-
-    EXPECT_EQ(EnterResult.GetResultCode(), csp::systems::EResultCode::Success);
-
-    EntitySystem->SetEntityCreatedCallback([](csp::multiplayer::SpaceEntity* Entity) {});
-
-    auto* ConvSystem = Connection->GetConversationSystem();
-    csp::multiplayer::MessageInfo CreatedMessageInfo;
-
-    csp::common::String FirstConversationId;
-    csp::common::String SecondConversationId;
-
-    csp::common::String FirstMessageIdToBeDeleted;
-    csp::common::String SecondMessageIdToBeDeleted;
-
-    const auto DefaultTestUserDisplayName = GetFullProfileByUserId(UserSystem, UserId).DisplayName;
-    const auto DefaultConversationMessage = "this is a message from the tests world";
-
-    auto [ResultConvo] = AWAIT_PRE(ConvSystem, CreateConversation, RequestPredicate, "TestMessage");
-    FirstConversationId = ResultConvo.GetValue();
-
-    EXPECT_EQ(ResultConvo.GetResultCode(), csp::systems::EResultCode::Success);
-
-    {
-        auto [Result] = AWAIT_PRE(ConvSystem, GetConversationInformation, RequestPredicate, FirstConversationId);
-
-        EXPECT_EQ(Result.GetResultCode(), csp::systems::EResultCode::Success);
-        EXPECT_EQ(Result.GetConversationInfo().UserID, UserId);
-        EXPECT_EQ(Result.GetConversationInfo().UserDisplayName, UserDisplayName);
-        EXPECT_EQ(Result.GetConversationInfo().Message, "TestMessage");
-        EXPECT_FALSE(Result.GetConversationInfo().Edited);
-        EXPECT_FALSE(Result.GetConversationInfo().Resolved);
-
-        SpaceTransform DefaultValue;
-
-        EXPECT_EQ(Result.GetConversationInfo().CameraPosition.Position.X, DefaultValue.Position.X);
-        EXPECT_EQ(Result.GetConversationInfo().CameraPosition.Position.Y, DefaultValue.Position.Y);
-        EXPECT_EQ(Result.GetConversationInfo().CameraPosition.Position.Z, DefaultValue.Position.Z);
-
-        EXPECT_EQ(Result.GetConversationInfo().CameraPosition.Rotation.W, DefaultValue.Rotation.W);
-        EXPECT_EQ(Result.GetConversationInfo().CameraPosition.Rotation.X, DefaultValue.Rotation.X);
-        EXPECT_EQ(Result.GetConversationInfo().CameraPosition.Rotation.Y, DefaultValue.Rotation.Y);
-        EXPECT_EQ(Result.GetConversationInfo().CameraPosition.Rotation.Z, DefaultValue.Rotation.Z);
-
-        EXPECT_EQ(Result.GetConversationInfo().CameraPosition.Scale.X, DefaultValue.Scale.X);
-        EXPECT_EQ(Result.GetConversationInfo().CameraPosition.Scale.Y, DefaultValue.Scale.Y);
-        EXPECT_EQ(Result.GetConversationInfo().CameraPosition.Scale.Z, DefaultValue.Scale.Z);
-    }
-
-    {
-        CreatedMessageInfo = AddMessageToConversation(ConvSystem, ResultConvo.GetValue(), DefaultTestUserDisplayName, DefaultConversationMessage);
-
-        EXPECT_EQ(CreatedMessageInfo.UserID, UserId);
-        EXPECT_EQ(CreatedMessageInfo.Message, DefaultConversationMessage);
-        EXPECT_EQ(CreatedMessageInfo.UserDisplayName, DefaultTestUserDisplayName);
-
-        FirstConversationId = CreatedMessageInfo.ConversationId;
-
-        std::cerr << "Conversation created. Id: " << FirstConversationId.c_str() << std::endl;
-        std::cerr << "Message with Id: " << CreatedMessageInfo.Id << " was added by " << DefaultTestUserDisplayName
-                  << " to conversation: Id: " << FirstConversationId.c_str() << std::endl;
-    }
-
-    {
-        CreatedMessageInfo = AddMessageToConversation(ConvSystem, FirstConversationId, DefaultTestUserDisplayName, DefaultConversationMessage);
-
-        EXPECT_EQ(CreatedMessageInfo.UserID, UserId);
-        EXPECT_EQ(CreatedMessageInfo.Message, DefaultConversationMessage);
-        EXPECT_EQ(CreatedMessageInfo.UserDisplayName, DefaultTestUserDisplayName);
-        EXPECT_EQ(CreatedMessageInfo.ConversationId, FirstConversationId);
-
-        std::cerr << "Message with Id: " << CreatedMessageInfo.Id << " was added by " << DefaultTestUserDisplayName
-                  << " to conversation: Id: " << FirstConversationId.c_str() << std::endl;
-
-        FirstMessageIdToBeDeleted = CreatedMessageInfo.Id;
-    }
-
-    {
-        CreatedMessageInfo = AddMessageToConversation(ConvSystem, FirstConversationId, DefaultTestUserDisplayName, DefaultConversationMessage);
-
-        EXPECT_EQ(CreatedMessageInfo.UserID, UserId);
-        EXPECT_EQ(CreatedMessageInfo.Message, DefaultConversationMessage);
-        EXPECT_EQ(CreatedMessageInfo.UserDisplayName, DefaultTestUserDisplayName);
-        EXPECT_EQ(CreatedMessageInfo.ConversationId, FirstConversationId);
-
-        std::cerr << "Message with Id: " << CreatedMessageInfo.Id << " was added by " << DefaultTestUserDisplayName
-                  << " to conversation: Id: " << FirstConversationId.c_str() << std::endl;
-    }
->>>>>>> ef8fa0a0
 
     auto [ExitSpaceResult] = AWAIT_PRE(SpaceSystem, ExitSpace, RequestPredicate);
 
@@ -946,7 +559,6 @@
 
     EntitySystem->SetEntityCreatedCallback([](csp::multiplayer::SpaceEntity* Entity) {});
 
-<<<<<<< HEAD
     bool EntitiesRetrieved = false;
 
     EntitySystem->SetInitialEntitiesRetrievedCallback(
@@ -1111,170 +723,6 @@
     // Delete space
     DeleteSpace(SpaceSystem, Space.Id);
 
-=======
-    ConvSystem = Connection->GetConversationSystem();
-
-    const auto SecondTestUserDisplayName = GetFullProfileByUserId(UserSystem, SecondTestUserId).DisplayName;
-
-    // Add messages to the previous conversation
-    {
-        CreatedMessageInfo = AddMessageToConversation(ConvSystem, FirstConversationId, SecondTestUserDisplayName, DefaultConversationMessage);
-
-        EXPECT_EQ(CreatedMessageInfo.UserID, SecondTestUserId);
-        EXPECT_EQ(CreatedMessageInfo.Message, DefaultConversationMessage);
-        EXPECT_EQ(CreatedMessageInfo.UserDisplayName, SecondTestUserDisplayName);
-        EXPECT_EQ(CreatedMessageInfo.ConversationId, FirstConversationId);
-
-        std::cerr << "Message with Id: " << CreatedMessageInfo.Id << " was added by " << SecondTestUserDisplayName
-                  << " to conversation: Id: " << FirstConversationId.c_str() << std::endl;
-    }
-
-    {
-        CreatedMessageInfo = AddMessageToConversation(ConvSystem, FirstConversationId, SecondTestUserDisplayName, DefaultConversationMessage);
-
-        EXPECT_EQ(CreatedMessageInfo.UserID, SecondTestUserId);
-        EXPECT_EQ(CreatedMessageInfo.Message, DefaultConversationMessage);
-        EXPECT_EQ(CreatedMessageInfo.UserDisplayName, SecondTestUserDisplayName);
-        EXPECT_EQ(CreatedMessageInfo.ConversationId, FirstConversationId);
-
-        std::cerr << "Message with Id: " << CreatedMessageInfo.Id << " was added by " << SecondTestUserDisplayName
-                  << " to conversation: Id: " << FirstConversationId.c_str() << std::endl;
-    }
-
-    auto [ResultConvo2] = AWAIT_PRE(ConvSystem, CreateConversation, RequestPredicate, "TestMessage");
-    SecondConversationId = ResultConvo2.GetValue();
-
-    EXPECT_EQ(ResultConvo2.GetResultCode(), csp::systems::EResultCode::Success);
-
-    {
-        auto [Result] = AWAIT_PRE(ConvSystem, GetConversationInformation, RequestPredicate, SecondConversationId);
-
-        EXPECT_EQ(Result.GetResultCode(), csp::systems::EResultCode::Success);
-        EXPECT_EQ(Result.GetConversationInfo().UserID, SecondTestUserId);
-        EXPECT_EQ(Result.GetConversationInfo().UserDisplayName, SecondTestUserDisplayName);
-        EXPECT_EQ(Result.GetConversationInfo().Message, "TestMessage");
-        EXPECT_FALSE(Result.GetConversationInfo().Edited);
-        EXPECT_FALSE(Result.GetConversationInfo().Resolved);
-
-        SpaceTransform DefaultValue;
-
-        EXPECT_EQ(Result.GetConversationInfo().CameraPosition.Position.X, DefaultValue.Position.X);
-        EXPECT_EQ(Result.GetConversationInfo().CameraPosition.Position.Y, DefaultValue.Position.Y);
-        EXPECT_EQ(Result.GetConversationInfo().CameraPosition.Position.Z, DefaultValue.Position.Z);
-
-        EXPECT_EQ(Result.GetConversationInfo().CameraPosition.Rotation.W, DefaultValue.Rotation.W);
-        EXPECT_EQ(Result.GetConversationInfo().CameraPosition.Rotation.X, DefaultValue.Rotation.X);
-        EXPECT_EQ(Result.GetConversationInfo().CameraPosition.Rotation.Y, DefaultValue.Rotation.Y);
-        EXPECT_EQ(Result.GetConversationInfo().CameraPosition.Rotation.Z, DefaultValue.Rotation.Z);
-
-        EXPECT_EQ(Result.GetConversationInfo().CameraPosition.Scale.X, DefaultValue.Scale.X);
-        EXPECT_EQ(Result.GetConversationInfo().CameraPosition.Scale.Y, DefaultValue.Scale.Y);
-        EXPECT_EQ(Result.GetConversationInfo().CameraPosition.Scale.Z, DefaultValue.Scale.Z);
-    }
-
-    // Create a new conversation
-    {
-        CreatedMessageInfo = AddMessageToConversation(ConvSystem, ResultConvo2.GetValue(), SecondTestUserDisplayName, DefaultConversationMessage);
-        SecondConversationId = CreatedMessageInfo.ConversationId;
-
-        EXPECT_EQ(CreatedMessageInfo.UserID, SecondTestUserId);
-        EXPECT_EQ(CreatedMessageInfo.Message, DefaultConversationMessage);
-        EXPECT_EQ(CreatedMessageInfo.UserDisplayName, SecondTestUserDisplayName);
-
-        std::cerr << "Conversation created. Id: " << SecondConversationId.c_str() << std::endl;
-        std::cerr << "Message with Id: " << CreatedMessageInfo.Id << " was added by " << SecondTestUserDisplayName
-                  << " to conversation: Id: " << SecondConversationId.c_str() << std::endl;
-
-        SecondMessageIdToBeDeleted = CreatedMessageInfo.Id;
-    }
-
-    // Retrieve all messages from first conversation
-    {
-        auto [Result] = AWAIT_PRE(ConvSystem, GetMessagesFromConversation, RequestPredicate, FirstConversationId, nullptr, nullptr);
-
-        EXPECT_EQ(Result.GetResultCode(), csp::systems::EResultCode::Success);
-
-        const auto& Messages = Result.GetMessages();
-
-        EXPECT_EQ(Messages.Size(), 5);
-        EXPECT_EQ(Result.GetTotalCount(), 5);
-    }
-
-    // Delete one message from first conversation
-    {
-        auto [Result] = AWAIT_PRE(ConvSystem, DeleteMessage, RequestPredicate, FirstMessageIdToBeDeleted);
-
-        EXPECT_EQ(Result.GetResultCode(), csp::systems::EResultCode::Success);
-    }
-
-    // Retrieve again remaining messages from first conversation
-    {
-        auto [Result] = AWAIT_PRE(ConvSystem, GetMessagesFromConversation, RequestPredicate, FirstConversationId, nullptr, nullptr);
-
-        EXPECT_EQ(Result.GetResultCode(), csp::systems::EResultCode::Success);
-
-        const auto& Messages = Result.GetMessages();
-
-        EXPECT_EQ(Messages.Size(), 4);
-        EXPECT_EQ(Result.GetTotalCount(), 4);
-    }
-
-    // Delete first conversation entirely
-    {
-        auto [Result] = AWAIT_PRE(ConvSystem, DeleteConversation, RequestPredicate, FirstConversationId);
-
-        EXPECT_EQ(Result.GetResultCode(), csp::systems::EResultCode::Success);
-    }
-
-    // Retrieve all messages from second conversation
-    {
-        auto [Result] = AWAIT_PRE(ConvSystem, GetMessagesFromConversation, RequestPredicate, SecondConversationId, nullptr, nullptr);
-
-        EXPECT_EQ(Result.GetResultCode(), csp::systems::EResultCode::Success);
-
-        const auto& Messages = Result.GetMessages();
-
-        EXPECT_EQ(Messages.Size(), 1);
-        EXPECT_EQ(Result.GetTotalCount(), 1);
-    }
-
-    // Delete the only message from the second conversation
-    {
-        auto [Result] = AWAIT_PRE(ConvSystem, DeleteMessage, RequestPredicate, SecondMessageIdToBeDeleted);
-
-        EXPECT_EQ(Result.GetResultCode(), csp::systems::EResultCode::Success);
-    }
-
-    // Retrieve the messages from the second conversation
-    {
-        auto [Result] = AWAIT_PRE(ConvSystem, GetMessagesFromConversation, RequestPredicate, FirstConversationId, nullptr, nullptr);
-
-        EXPECT_EQ(Result.GetResultCode(), csp::systems::EResultCode::Success);
-
-        const auto& Messages = Result.GetMessages();
-
-        EXPECT_EQ(Messages.Size(), 0);
-        EXPECT_EQ(Result.GetTotalCount(), 0);
-    }
-
-    // Delete second conversation entirely even if it doesn't contain messages anymore
-    {
-        auto [Result] = AWAIT_PRE(ConvSystem, DeleteConversation, RequestPredicate, SecondConversationId);
-
-        EXPECT_EQ(Result.GetResultCode(), csp::systems::EResultCode::Success);
-    }
-
-    AWAIT_PRE(SpaceSystem, ExitSpace, RequestPredicate);
-
-    LogOut(UserSystem);
-
-    // Log in with the space creator in order to delete it
-    LogIn(UserSystem, UserId, SpaceCreatorUser.Email, GeneratedTestAccountPassword);
-
-    // Delete space
-    DeleteSpace(SpaceSystem, Space.Id);
-
->>>>>>> ef8fa0a0
     // Log out
     LogOut(UserSystem);
 }
@@ -1284,7 +732,6 @@
 #if RUN_ALL_UNIT_TESTS || RUN_CONVERSATIONSYSTEM_TESTS || RUN_CONVERSATION_NEWMESSAGE_NETWORKEVENT_TEST
 CSP_PUBLIC_TEST(CSPEngine, ConversationSystemTests, ConversationNewMessageNetworkEventTest)
 {
-<<<<<<< HEAD
         SetRandSeed();
 
         auto& SystemsManager = csp::systems::SystemsManager::Get();
@@ -1411,143 +858,12 @@
 
         // Log out
         LogOut(UserSystem);
-=======
-    SetRandSeed();
-
-    auto& SystemsManager = csp::systems::SystemsManager::Get();
-    auto* UserSystem = SystemsManager.GetUserSystem();
-    auto* SpaceSystem = SystemsManager.GetSpaceSystem();
-    auto* AssetSystem = SystemsManager.GetAssetSystem();
-    auto* Connection = SystemsManager.GetMultiplayerConnection();
-    auto* EventBus = SystemsManager.GetEventBus();
-    auto* EntitySystem = SystemsManager.GetSpaceEntitySystem();
-
-    const char* TestSpaceName = "OLY-UNITTEST-SPACE-REWIND";
-    const char* TestSpaceDescription = "OLY-UNITTEST-SPACEDESC-REWIND";
-    const char* TestAssetCollectionName = "OLY-UNITTEST-ASSETCOLLECTION-REWIND";
-    const char* TestAssetName = "OLY-UNITTEST-ASSET-REWIND";
-
-    char UniqueSpaceName[256];
-    SPRINTF(UniqueSpaceName, "%s-%s", TestSpaceName, GetUniqueString().c_str());
-
-    char UniqueAssetCollectionName[256];
-    SPRINTF(UniqueAssetCollectionName, "%s-%s", TestAssetCollectionName, GetUniqueString().c_str());
-
-    char UniqueAssetName[256];
-    SPRINTF(UniqueAssetName, "%s-%s", TestAssetName, GetUniqueString().c_str());
-
-    // Log in
-    csp::common::String UserId;
-    LogInAsNewTestUser(UserSystem, UserId);
-    const auto UserDisplayName = GetFullProfileByUserId(UserSystem, UserId).DisplayName;
-
-    // Create space
-    csp::systems::Space Space;
-    CreateSpace(
-        SpaceSystem, UniqueSpaceName, TestSpaceDescription, csp::systems::SpaceAttributes::Private, nullptr, nullptr, nullptr, nullptr, Space);
-
-    auto [EnterResult] = AWAIT_PRE(SpaceSystem, EnterSpace, RequestPredicate, Space.Id);
-
-    EXPECT_EQ(EnterResult.GetResultCode(), csp::systems::EResultCode::Success);
-
-    EntitySystem->SetEntityCreatedCallback([](csp::multiplayer::SpaceEntity* Entity) {});
-
-    // Setup Asset callback
-    bool ConversationNewMessagecallbackCalled = false;
-    csp::common::String ConversationId;
-
-    auto ConversationNewMessageCallback = [&ConversationNewMessagecallbackCalled, &ConversationId](const ConversationSystemParams& Info)
-    {
-        if (ConversationNewMessagecallbackCalled)
-        {
-            return;
-        }
-        EXPECT_EQ(Info.MessageType, ConversationMessageType::NewMessage);
-        EXPECT_EQ(Info.MessageValue, ConversationId);
-        ConversationNewMessagecallbackCalled = true;
-    };
-
-    ConversationSystem* ConversationSystem = Connection->GetConversationSystem();
-
-    ConversationSystem->SetConversationSystemCallback(ConversationNewMessageCallback);
-
-    auto [Result] = AWAIT_PRE(ConversationSystem, CreateConversation, RequestPredicate, "TestMessage");
-    ConversationId = Result.GetValue();
-
-    EXPECT_EQ(Result.GetResultCode(), csp::systems::EResultCode::Success);
-
-    {
-        auto [Result] = AWAIT_PRE(ConversationSystem, GetConversationInformation, RequestPredicate, ConversationId);
-
-        EXPECT_EQ(Result.GetResultCode(), csp::systems::EResultCode::Success);
-        EXPECT_EQ(Result.GetConversationInfo().UserID, UserId);
-        EXPECT_EQ(Result.GetConversationInfo().UserDisplayName, UserDisplayName);
-        EXPECT_EQ(Result.GetConversationInfo().Message, "TestMessage");
-        EXPECT_FALSE(Result.GetConversationInfo().Edited);
-        EXPECT_FALSE(Result.GetConversationInfo().Resolved);
-
-        SpaceTransform DefaultValue;
-
-        EXPECT_EQ(Result.GetConversationInfo().CameraPosition.Position.X, DefaultValue.Position.X);
-        EXPECT_EQ(Result.GetConversationInfo().CameraPosition.Position.Y, DefaultValue.Position.Y);
-        EXPECT_EQ(Result.GetConversationInfo().CameraPosition.Position.Z, DefaultValue.Position.Z);
-
-        EXPECT_EQ(Result.GetConversationInfo().CameraPosition.Rotation.W, DefaultValue.Rotation.W);
-        EXPECT_EQ(Result.GetConversationInfo().CameraPosition.Rotation.X, DefaultValue.Rotation.X);
-        EXPECT_EQ(Result.GetConversationInfo().CameraPosition.Rotation.Y, DefaultValue.Rotation.Y);
-        EXPECT_EQ(Result.GetConversationInfo().CameraPosition.Rotation.Z, DefaultValue.Rotation.Z);
-
-        EXPECT_EQ(Result.GetConversationInfo().CameraPosition.Scale.X, DefaultValue.Scale.X);
-        EXPECT_EQ(Result.GetConversationInfo().CameraPosition.Scale.Y, DefaultValue.Scale.Y);
-        EXPECT_EQ(Result.GetConversationInfo().CameraPosition.Scale.Z, DefaultValue.Scale.Z);
-    }
-
-    {
-        auto [Result] = AWAIT(ConversationSystem, AddMessageToConversation, ConversationId, "Test", "");
-
-        EXPECT_EQ(Result.GetResultCode(), csp::systems::EResultCode::Success);
-    }
-
-    // Generate Networkevent as SendNetworkEvent doesnt fire sender callback
-    EventBus->SendNetworkEventToClient("ConversationSystem", { ReplicatedValue((int64_t)ConversationMessageType::NewMessage), ConversationId },
-        Connection->GetClientId(), [](ErrorCode Error) { ASSERT_EQ(Error, ErrorCode::None); });
-
-    // Wait for message
-    auto Start = std::chrono::steady_clock::now();
-    auto Current = std::chrono::steady_clock::now();
-    int64_t TestTime = 0;
-
-    while (!ConversationNewMessagecallbackCalled && TestTime < 20)
-    {
-        std::this_thread::sleep_for(50ms);
-
-        Current = std::chrono::steady_clock::now();
-        TestTime = std::chrono::duration_cast<std::chrono::seconds>(Current - Start).count();
-    }
-
-    EXPECT_TRUE(ConversationNewMessagecallbackCalled);
-
-    {
-        auto [Result] = AWAIT(ConversationSystem, DeleteConversation, ConversationId);
-
-        EXPECT_EQ(Result.GetResultCode(), csp::systems::EResultCode::Success);
-    }
-
-    auto [ExitSpaceResult] = AWAIT_PRE(SpaceSystem, ExitSpace, RequestPredicate);
-
-    // Delete space
-    DeleteSpace(SpaceSystem, Space.Id);
-
-    // Log out
-    LogOut(UserSystem);
->>>>>>> ef8fa0a0
 }
 #endif
 
 #if RUN_ALL_UNIT_TESTS || RUN_CONVERSATIONSYSTEM_TESTS || RUN_CONVERSATION_DELETEMESSAGE_NETWORKEVENT_TEST
 CSP_PUBLIC_TEST(CSPEngine, ConversationSystemTests, ConversationDeleteMessageNetworkEventTest)
 {
-<<<<<<< HEAD
         SetRandSeed();
 
         auto& SystemsManager = csp::systems::SystemsManager::Get();
@@ -1684,153 +1000,12 @@
 
         // Log out
         LogOut(UserSystem);
-=======
-    SetRandSeed();
-
-    auto& SystemsManager = csp::systems::SystemsManager::Get();
-    auto* UserSystem = SystemsManager.GetUserSystem();
-    auto* SpaceSystem = SystemsManager.GetSpaceSystem();
-    auto* AssetSystem = SystemsManager.GetAssetSystem();
-    auto* Connection = SystemsManager.GetMultiplayerConnection();
-    auto* EventBus = SystemsManager.GetEventBus();
-    auto* EntitySystem = SystemsManager.GetSpaceEntitySystem();
-
-    const char* TestSpaceName = "OLY-UNITTEST-SPACE-REWIND";
-    const char* TestSpaceDescription = "OLY-UNITTEST-SPACEDESC-REWIND";
-    const char* TestAssetCollectionName = "OLY-UNITTEST-ASSETCOLLECTION-REWIND";
-    const char* TestAssetName = "OLY-UNITTEST-ASSET-REWIND";
-
-    char UniqueSpaceName[256];
-    SPRINTF(UniqueSpaceName, "%s-%s", TestSpaceName, GetUniqueString().c_str());
-
-    char UniqueAssetCollectionName[256];
-    SPRINTF(UniqueAssetCollectionName, "%s-%s", TestAssetCollectionName, GetUniqueString().c_str());
-
-    char UniqueAssetName[256];
-    SPRINTF(UniqueAssetName, "%s-%s", TestAssetName, GetUniqueString().c_str());
-
-    // Log in
-    csp::common::String UserId;
-    LogInAsNewTestUser(UserSystem, UserId);
-    const auto UserDisplayName = GetFullProfileByUserId(UserSystem, UserId).DisplayName;
-
-    // Create space
-    csp::systems::Space Space;
-    CreateSpace(
-        SpaceSystem, UniqueSpaceName, TestSpaceDescription, csp::systems::SpaceAttributes::Private, nullptr, nullptr, nullptr, nullptr, Space);
-
-    auto [EnterResult] = AWAIT_PRE(SpaceSystem, EnterSpace, RequestPredicate, Space.Id);
-
-    EXPECT_EQ(EnterResult.GetResultCode(), csp::systems::EResultCode::Success);
-
-    EntitySystem->SetEntityCreatedCallback([](csp::multiplayer::SpaceEntity* Entity) {});
-
-    // Setup Asset callback
-    bool ConversationDeleteMessagecallbackCalled = false;
-    csp::common::String ConversationId;
-    csp::common::String MessageId;
-
-    auto ConversationDeleteMessageCallback = [&ConversationDeleteMessagecallbackCalled, &MessageId](const ConversationSystemParams& Info)
-    {
-        if (Info.MessageType == ConversationMessageType::DeleteMessage)
-        {
-            if (ConversationDeleteMessagecallbackCalled)
-            {
-                return;
-            }
-
-            EXPECT_EQ(Info.MessageValue, MessageId);
-            ConversationDeleteMessagecallbackCalled = true;
-        }
-    };
-
-    ConversationSystem* ConversationSystem = Connection->GetConversationSystem();
-    auto [Result] = AWAIT_PRE(ConversationSystem, CreateConversation, RequestPredicate, "TestMessage");
-    ConversationId = Result.GetValue();
-
-    EXPECT_EQ(Result.GetResultCode(), csp::systems::EResultCode::Success);
-
-    {
-        auto [Result] = AWAIT_PRE(ConversationSystem, GetConversationInformation, RequestPredicate, ConversationId);
-
-        EXPECT_EQ(Result.GetResultCode(), csp::systems::EResultCode::Success);
-        EXPECT_EQ(Result.GetConversationInfo().UserID, UserId);
-        EXPECT_EQ(Result.GetConversationInfo().UserDisplayName, UserDisplayName);
-        EXPECT_EQ(Result.GetConversationInfo().Message, "TestMessage");
-        EXPECT_FALSE(Result.GetConversationInfo().Edited);
-        EXPECT_FALSE(Result.GetConversationInfo().Resolved);
-
-        SpaceTransform DefaultValue;
-
-        EXPECT_EQ(Result.GetConversationInfo().CameraPosition.Position.X, DefaultValue.Position.X);
-        EXPECT_EQ(Result.GetConversationInfo().CameraPosition.Position.Y, DefaultValue.Position.Y);
-        EXPECT_EQ(Result.GetConversationInfo().CameraPosition.Position.Z, DefaultValue.Position.Z);
-
-        EXPECT_EQ(Result.GetConversationInfo().CameraPosition.Rotation.W, DefaultValue.Rotation.W);
-        EXPECT_EQ(Result.GetConversationInfo().CameraPosition.Rotation.X, DefaultValue.Rotation.X);
-        EXPECT_EQ(Result.GetConversationInfo().CameraPosition.Rotation.Y, DefaultValue.Rotation.Y);
-        EXPECT_EQ(Result.GetConversationInfo().CameraPosition.Rotation.Z, DefaultValue.Rotation.Z);
-
-        EXPECT_EQ(Result.GetConversationInfo().CameraPosition.Scale.X, DefaultValue.Scale.X);
-        EXPECT_EQ(Result.GetConversationInfo().CameraPosition.Scale.Y, DefaultValue.Scale.Y);
-        EXPECT_EQ(Result.GetConversationInfo().CameraPosition.Scale.Z, DefaultValue.Scale.Z);
-    }
-
-    {
-        auto [Result] = AWAIT(ConversationSystem, AddMessageToConversation, ConversationId, "Test", "");
-
-        EXPECT_EQ(Result.GetResultCode(), csp::systems::EResultCode::Success);
-
-        MessageId = Result.GetMessageInfo().Id;
-    }
-
-    {
-        ConversationSystem->SetConversationSystemCallback(ConversationDeleteMessageCallback);
-        auto [Result] = AWAIT(ConversationSystem, DeleteMessage, MessageId);
-
-        EXPECT_EQ(Result.GetResultCode(), csp::systems::EResultCode::Success);
-    }
-
-    // Generate Networkevent as SendNetworkEvent doesnt fire sender callback
-    EventBus->SendNetworkEventToClient("ConversationSystem", { ReplicatedValue((int64_t)ConversationMessageType::DeleteMessage), MessageId },
-        Connection->GetClientId(), [](ErrorCode Error) { ASSERT_EQ(Error, ErrorCode::None); });
-
-    // Wait for message
-    auto Start = std::chrono::steady_clock::now();
-    auto Current = std::chrono::steady_clock::now();
-    int64_t TestTime = 0;
-
-    while (!ConversationDeleteMessagecallbackCalled && TestTime < 20)
-    {
-        std::this_thread::sleep_for(50ms);
-
-        Current = std::chrono::steady_clock::now();
-        TestTime = std::chrono::duration_cast<std::chrono::seconds>(Current - Start).count();
-    }
-
-    EXPECT_TRUE(ConversationDeleteMessagecallbackCalled);
-
-    {
-        auto [Result] = AWAIT(ConversationSystem, DeleteConversation, ConversationId);
-
-        EXPECT_EQ(Result.GetResultCode(), csp::systems::EResultCode::Success);
-    }
-
-    auto [ExitSpaceResult] = AWAIT_PRE(SpaceSystem, ExitSpace, RequestPredicate);
-
-    // Delete space
-    DeleteSpace(SpaceSystem, Space.Id);
-
-    // Log out
-    LogOut(UserSystem);
->>>>>>> ef8fa0a0
 }
 #endif
 
 #if RUN_ALL_UNIT_TESTS || RUN_CONVERSATIONSYSTEM_TESTS || RUN_CONVERSATION_DELETECONVERSATION_NETWORKEVENT_TEST
 CSP_PUBLIC_TEST(CSPEngine, ConversationSystemTests, ConversationDeleteConversationNetworkEventTest)
 {
-<<<<<<< HEAD
         SetRandSeed();
 
         auto& SystemsManager = csp::systems::SystemsManager::Get();
@@ -1964,151 +1139,12 @@
 
         // Log out
         LogOut(UserSystem);
-=======
-    SetRandSeed();
-
-    auto& SystemsManager = csp::systems::SystemsManager::Get();
-    auto* UserSystem = SystemsManager.GetUserSystem();
-    auto* SpaceSystem = SystemsManager.GetSpaceSystem();
-    auto* AssetSystem = SystemsManager.GetAssetSystem();
-    auto* Connection = SystemsManager.GetMultiplayerConnection();
-    auto* EventBus = SystemsManager.GetEventBus();
-    auto* EntitySystem = SystemsManager.GetSpaceEntitySystem();
-
-    const char* TestSpaceName = "OLY-UNITTEST-SPACE-REWIND";
-    const char* TestSpaceDescription = "OLY-UNITTEST-SPACEDESC-REWIND";
-    const char* TestAssetCollectionName = "OLY-UNITTEST-ASSETCOLLECTION-REWIND";
-    const char* TestAssetName = "OLY-UNITTEST-ASSET-REWIND";
-
-    char UniqueSpaceName[256];
-    SPRINTF(UniqueSpaceName, "%s-%s", TestSpaceName, GetUniqueString().c_str());
-
-    char UniqueAssetCollectionName[256];
-    SPRINTF(UniqueAssetCollectionName, "%s-%s", TestAssetCollectionName, GetUniqueString().c_str());
-
-    char UniqueAssetName[256];
-    SPRINTF(UniqueAssetName, "%s-%s", TestAssetName, GetUniqueString().c_str());
-
-    // Log in
-    csp::common::String UserId;
-    LogInAsNewTestUser(UserSystem, UserId);
-    const auto UserDisplayName = GetFullProfileByUserId(UserSystem, UserId).DisplayName;
-
-    // Create space
-    csp::systems::Space Space;
-    CreateSpace(
-        SpaceSystem, UniqueSpaceName, TestSpaceDescription, csp::systems::SpaceAttributes::Private, nullptr, nullptr, nullptr, nullptr, Space);
-
-    auto [EnterResult] = AWAIT_PRE(SpaceSystem, EnterSpace, RequestPredicate, Space.Id);
-
-    EXPECT_EQ(EnterResult.GetResultCode(), csp::systems::EResultCode::Success);
-
-    EntitySystem->SetEntityCreatedCallback([](csp::multiplayer::SpaceEntity* Entity) {});
-
-    // Setup Asset callback
-    bool ConversationDeleteConversationcallbackCalled = false;
-    csp::common::String ConversationId;
-    csp::common::String MessageId;
-
-    auto ConversationDeleteConversationCallback
-        = [&ConversationDeleteConversationcallbackCalled, &ConversationId](const ConversationSystemParams& Info)
-    {
-        if (Info.MessageType == ConversationMessageType::DeleteConversation)
-        {
-            if (ConversationDeleteConversationcallbackCalled)
-            {
-                return;
-            }
-
-            EXPECT_EQ(Info.MessageValue, ConversationId);
-
-            ConversationDeleteConversationcallbackCalled = true;
-        }
-    };
-
-    ConversationSystem* ConversationSystem = Connection->GetConversationSystem();
-
-    auto [Result] = AWAIT_PRE(ConversationSystem, CreateConversation, RequestPredicate, "TestMessage");
-    ConversationId = Result.GetValue();
-
-    EXPECT_EQ(Result.GetResultCode(), csp::systems::EResultCode::Success);
-
-    {
-        auto [Result] = AWAIT_PRE(ConversationSystem, GetConversationInformation, RequestPredicate, ConversationId);
-
-        EXPECT_EQ(Result.GetResultCode(), csp::systems::EResultCode::Success);
-        EXPECT_EQ(Result.GetConversationInfo().UserID, UserId);
-        EXPECT_EQ(Result.GetConversationInfo().UserDisplayName, UserDisplayName);
-        EXPECT_EQ(Result.GetConversationInfo().Message, "TestMessage");
-        EXPECT_FALSE(Result.GetConversationInfo().Edited);
-        EXPECT_FALSE(Result.GetConversationInfo().Resolved);
-
-        SpaceTransform DefaultValue;
-
-        EXPECT_EQ(Result.GetConversationInfo().CameraPosition.Position.X, DefaultValue.Position.X);
-        EXPECT_EQ(Result.GetConversationInfo().CameraPosition.Position.Y, DefaultValue.Position.Y);
-        EXPECT_EQ(Result.GetConversationInfo().CameraPosition.Position.Z, DefaultValue.Position.Z);
-
-        EXPECT_EQ(Result.GetConversationInfo().CameraPosition.Rotation.W, DefaultValue.Rotation.W);
-        EXPECT_EQ(Result.GetConversationInfo().CameraPosition.Rotation.X, DefaultValue.Rotation.X);
-        EXPECT_EQ(Result.GetConversationInfo().CameraPosition.Rotation.Y, DefaultValue.Rotation.Y);
-        EXPECT_EQ(Result.GetConversationInfo().CameraPosition.Rotation.Z, DefaultValue.Rotation.Z);
-
-        EXPECT_EQ(Result.GetConversationInfo().CameraPosition.Scale.X, DefaultValue.Scale.X);
-        EXPECT_EQ(Result.GetConversationInfo().CameraPosition.Scale.Y, DefaultValue.Scale.Y);
-        EXPECT_EQ(Result.GetConversationInfo().CameraPosition.Scale.Z, DefaultValue.Scale.Z);
-    }
-
-    {
-        auto [Result] = AWAIT(ConversationSystem, AddMessageToConversation, ConversationId, "Test", "");
-
-        EXPECT_EQ(Result.GetResultCode(), csp::systems::EResultCode::Success);
-
-        MessageId = Result.GetMessageInfo().Id;
-    }
-
-    {
-        ConversationSystem->SetConversationSystemCallback(ConversationDeleteConversationCallback);
-        auto [Result] = AWAIT(ConversationSystem, DeleteConversation, ConversationId);
-
-        EXPECT_EQ(Result.GetResultCode(), csp::systems::EResultCode::Success);
-    }
-
-    // Generate Networkevent as SendNetworkEvent doesnt fire sender callback
-    EventBus->SendNetworkEventToClient("ConversationSystem",
-        { ReplicatedValue((int64_t)ConversationMessageType::DeleteConversation), ConversationId }, Connection->GetClientId(),
-        [](ErrorCode Error) { ASSERT_EQ(Error, ErrorCode::None); });
-
-    // Wait for message
-    auto Start = std::chrono::steady_clock::now();
-    auto Current = std::chrono::steady_clock::now();
-    int64_t TestTime = 0;
-
-    while (!ConversationDeleteConversationcallbackCalled && TestTime < 20)
-    {
-        std::this_thread::sleep_for(50ms);
-
-        Current = std::chrono::steady_clock::now();
-        TestTime = std::chrono::duration_cast<std::chrono::seconds>(Current - Start).count();
-    }
-
-    EXPECT_TRUE(ConversationDeleteConversationcallbackCalled);
-
-    auto [ExitSpaceResult] = AWAIT_PRE(SpaceSystem, ExitSpace, RequestPredicate);
-
-    // Delete space
-    DeleteSpace(SpaceSystem, Space.Id);
-
-    // Log out
-    LogOut(UserSystem);
->>>>>>> ef8fa0a0
 }
 #endif
 
 #if RUN_ALL_UNIT_TESTS || RUN_CONVERSATIONSYSTEM_TESTS || RUN_CONVERSATIONSYSTEM_UPDATE_CONVERSATION_INFO
 CSP_PUBLIC_TEST(CSPEngine, ConversationSystemTests, UpdateConversationInfo)
 {
-<<<<<<< HEAD
         auto& SystemsManager = csp::systems::SystemsManager::Get();
         auto* UserSystem	 = SystemsManager.GetUserSystem();
         auto* SpaceSystem	 = SystemsManager.GetSpaceSystem();
@@ -2139,6 +1175,10 @@
                                 nullptr,
                                 Space);
 
+    // Setup Asset callback
+    bool ConversationConversationInfocallbackCalled = false;
+    csp::common::String ConversationId;
+    csp::common::String MessageId;
 
         // Setup Asset callback
         bool ConversationConversationInfocallbackCalled = false;
@@ -2242,185 +1282,12 @@
         // Delete space
         DeleteSpace(SpaceSystem, Space.Id);
         LogOut(UserSystem);
-=======
-    auto& SystemsManager = csp::systems::SystemsManager::Get();
-    auto* UserSystem = SystemsManager.GetUserSystem();
-    auto* SpaceSystem = SystemsManager.GetSpaceSystem();
-    auto* Connection = SystemsManager.GetMultiplayerConnection();
-    auto* EventBus = SystemsManager.GetEventBus();
-    auto* EntitySystem = SystemsManager.GetSpaceEntitySystem();
-
-    const char* TestSpaceName = "OLY-UNITTEST-SPACE-OKO";
-    const char* TestSpaceDescription = "OLY-UNITTEST-SPACEDESC-OKO";
-
-    char UniqueSpaceName[256];
-    SPRINTF(UniqueSpaceName, "%s-%s", TestSpaceName, GetUniqueString().c_str());
-
-    // Log in
-    csp::common::String UserId;
-    LogInAsNewTestUser(UserSystem, UserId);
-    const auto UserDisplayName = GetFullProfileByUserId(UserSystem, UserId).DisplayName;
-
-    // Create space
-    csp::systems::Space Space;
-    CreateSpace(
-        SpaceSystem, UniqueSpaceName, TestSpaceDescription, csp::systems::SpaceAttributes::Private, nullptr, nullptr, nullptr, nullptr, Space);
-
-    // Setup Asset callback
-    bool ConversationConversationInfocallbackCalled = false;
-    csp::common::String ConversationId;
-    csp::common::String MessageId;
-
-    auto ConversationConversationInformationCallback
-        = [&ConversationConversationInfocallbackCalled, &ConversationId](const ConversationSystemParams& Info)
-    {
-        if (ConversationConversationInfocallbackCalled)
-        {
-            return;
-        }
-        EXPECT_EQ(Info.MessageType, ConversationMessageType::ConversationInformation);
-        EXPECT_EQ(Info.MessageValue, ConversationId);
-        ConversationConversationInfocallbackCalled = true;
-    };
-
-    auto [EnterResult] = AWAIT_PRE(SpaceSystem, EnterSpace, RequestPredicate, Space.Id);
-
-    EXPECT_EQ(EnterResult.GetResultCode(), csp::systems::EResultCode::Success);
-
-    EntitySystem->SetEntityCreatedCallback([](csp::multiplayer::SpaceEntity* Entity) {});
-
-    auto* ConvSystem = Connection->GetConversationSystem();
-
-    auto [Result] = AWAIT_PRE(ConvSystem, CreateConversation, RequestPredicate, "TestMessage");
-    ConversationId = Result.GetValue();
-
-    EXPECT_EQ(Result.GetResultCode(), csp::systems::EResultCode::Success);
-
-    {
-        auto [Result] = AWAIT_PRE(ConvSystem, GetConversationInformation, RequestPredicate, ConversationId);
-
-        EXPECT_EQ(Result.GetResultCode(), csp::systems::EResultCode::Success);
-        EXPECT_EQ(Result.GetConversationInfo().UserID, UserId);
-        EXPECT_EQ(Result.GetConversationInfo().UserDisplayName, UserDisplayName);
-        EXPECT_EQ(Result.GetConversationInfo().Message, "TestMessage");
-        EXPECT_FALSE(Result.GetConversationInfo().Edited);
-        EXPECT_FALSE(Result.GetConversationInfo().Resolved);
-
-        SpaceTransform DefaultValue;
-
-        EXPECT_EQ(Result.GetConversationInfo().CameraPosition.Position.X, DefaultValue.Position.X);
-        EXPECT_EQ(Result.GetConversationInfo().CameraPosition.Position.Y, DefaultValue.Position.Y);
-        EXPECT_EQ(Result.GetConversationInfo().CameraPosition.Position.Z, DefaultValue.Position.Z);
-
-        EXPECT_EQ(Result.GetConversationInfo().CameraPosition.Rotation.W, DefaultValue.Rotation.W);
-        EXPECT_EQ(Result.GetConversationInfo().CameraPosition.Rotation.X, DefaultValue.Rotation.X);
-        EXPECT_EQ(Result.GetConversationInfo().CameraPosition.Rotation.Y, DefaultValue.Rotation.Y);
-        EXPECT_EQ(Result.GetConversationInfo().CameraPosition.Rotation.Z, DefaultValue.Rotation.Z);
-
-        EXPECT_EQ(Result.GetConversationInfo().CameraPosition.Scale.X, DefaultValue.Scale.X);
-        EXPECT_EQ(Result.GetConversationInfo().CameraPosition.Scale.Y, DefaultValue.Scale.Y);
-        EXPECT_EQ(Result.GetConversationInfo().CameraPosition.Scale.Z, DefaultValue.Scale.Z);
-    }
-
-    ConversationSystem* ConversationSystem = Connection->GetConversationSystem();
-    ConversationSystem->SetConversationSystemCallback(ConversationConversationInformationCallback);
-
-    {
-        auto [Result] = AWAIT_PRE(ConvSystem, GetConversationInformation, RequestPredicate, ConversationId);
-
-        EXPECT_EQ(Result.GetResultCode(), csp::systems::EResultCode::Success);
-        EXPECT_EQ(Result.GetConversationInfo().UserID, UserId);
-        EXPECT_EQ(Result.GetConversationInfo().UserDisplayName, UserDisplayName);
-        EXPECT_EQ(Result.GetConversationInfo().Message, "TestMessage");
-        EXPECT_FALSE(Result.GetConversationInfo().Edited);
-        EXPECT_FALSE(Result.GetConversationInfo().Resolved);
-
-        SpaceTransform DefaultValue;
-
-        EXPECT_EQ(Result.GetConversationInfo().CameraPosition.Position.X, DefaultValue.Position.X);
-        EXPECT_EQ(Result.GetConversationInfo().CameraPosition.Position.Y, DefaultValue.Position.Y);
-        EXPECT_EQ(Result.GetConversationInfo().CameraPosition.Position.Z, DefaultValue.Position.Z);
-
-        EXPECT_EQ(Result.GetConversationInfo().CameraPosition.Rotation.W, DefaultValue.Rotation.W);
-        EXPECT_EQ(Result.GetConversationInfo().CameraPosition.Rotation.X, DefaultValue.Rotation.X);
-        EXPECT_EQ(Result.GetConversationInfo().CameraPosition.Rotation.Y, DefaultValue.Rotation.Y);
-        EXPECT_EQ(Result.GetConversationInfo().CameraPosition.Rotation.Z, DefaultValue.Rotation.Z);
-
-        EXPECT_EQ(Result.GetConversationInfo().CameraPosition.Scale.X, DefaultValue.Scale.X);
-        EXPECT_EQ(Result.GetConversationInfo().CameraPosition.Scale.Y, DefaultValue.Scale.Y);
-        EXPECT_EQ(Result.GetConversationInfo().CameraPosition.Scale.Z, DefaultValue.Scale.Z);
-    }
-
-    {
-        ConversationInfo NewData = ConversationInfo();
-        SpaceTransform CameraTransformValue
-            = SpaceTransform(csp::common::Vector3().One(), csp::common::Vector4().One(), csp::common::Vector3().One());
-        NewData.Resolved = true;
-        NewData.CameraPosition = CameraTransformValue;
-        NewData.Message = "TestMessage1";
-
-        auto [Result] = AWAIT_PRE(ConvSystem, SetConversationInformation, RequestPredicate, ConversationId, NewData);
-
-        EXPECT_EQ(Result.GetResultCode(), csp::systems::EResultCode::Success);
-        EXPECT_EQ(Result.GetConversationInfo().UserID, UserId);
-        EXPECT_EQ(Result.GetConversationInfo().UserDisplayName, UserDisplayName);
-        EXPECT_EQ(Result.GetConversationInfo().Message, "TestMessage1");
-        EXPECT_TRUE(Result.GetConversationInfo().Edited);
-        EXPECT_TRUE(Result.GetConversationInfo().Resolved);
-
-        EXPECT_EQ(Result.GetConversationInfo().CameraPosition.Position.X, CameraTransformValue.Position.X);
-        EXPECT_EQ(Result.GetConversationInfo().CameraPosition.Position.Y, CameraTransformValue.Position.Y);
-        EXPECT_EQ(Result.GetConversationInfo().CameraPosition.Position.Z, CameraTransformValue.Position.Z);
-
-        EXPECT_EQ(Result.GetConversationInfo().CameraPosition.Rotation.W, CameraTransformValue.Rotation.W);
-        EXPECT_EQ(Result.GetConversationInfo().CameraPosition.Rotation.X, CameraTransformValue.Rotation.X);
-        EXPECT_EQ(Result.GetConversationInfo().CameraPosition.Rotation.Y, CameraTransformValue.Rotation.Y);
-        EXPECT_EQ(Result.GetConversationInfo().CameraPosition.Rotation.Z, CameraTransformValue.Rotation.Z);
-
-        EXPECT_EQ(Result.GetConversationInfo().CameraPosition.Scale.X, CameraTransformValue.Scale.X);
-        EXPECT_EQ(Result.GetConversationInfo().CameraPosition.Scale.Y, CameraTransformValue.Scale.Y);
-        EXPECT_EQ(Result.GetConversationInfo().CameraPosition.Scale.Z, CameraTransformValue.Scale.Z);
-    }
-
-    // Generate Networkevent as SendNetworkEvent doesnt fire sender callback
-    EventBus->SendNetworkEventToClient("ConversationSystem",
-        { ReplicatedValue((int64_t)ConversationMessageType::ConversationInformation), ConversationId }, Connection->GetClientId(),
-        [](ErrorCode Error) { ASSERT_EQ(Error, ErrorCode::None); });
-
-    {
-        auto [Result] = AWAIT(ConvSystem, DeleteConversation, ConversationId);
-
-        EXPECT_EQ(Result.GetResultCode(), csp::systems::EResultCode::Success);
-    }
-
-    // Wait for message
-    auto Start = std::chrono::steady_clock::now();
-    auto Current = std::chrono::steady_clock::now();
-    int64_t TestTime = 0;
-
-    while (!ConversationConversationInfocallbackCalled && TestTime < 20)
-    {
-        std::this_thread::sleep_for(50ms);
-
-        Current = std::chrono::steady_clock::now();
-        TestTime = std::chrono::duration_cast<std::chrono::seconds>(Current - Start).count();
-    }
-
-    EXPECT_TRUE(ConversationConversationInfocallbackCalled);
-
-    auto [ExitSpaceResult] = AWAIT_PRE(SpaceSystem, ExitSpace, RequestPredicate);
-
-    // Delete space
-    DeleteSpace(SpaceSystem, Space.Id);
-    LogOut(UserSystem);
->>>>>>> ef8fa0a0
 }
 #endif
 
 #if RUN_ALL_UNIT_TESTS || RUN_CONVERSATIONSYSTEM_TESTS || RUN_CONVERSATIONSYSTEM_UPDATE_MESSAGE_INFO
 CSP_PUBLIC_TEST(CSPEngine, ConversationSystemTests, UpdateMessageInfo)
 {
-<<<<<<< HEAD
         auto& SystemsManager = csp::systems::SystemsManager::Get();
         auto* UserSystem	 = SystemsManager.GetUserSystem();
         auto* SpaceSystem	 = SystemsManager.GetSpaceSystem();
@@ -2560,149 +1427,6 @@
         // Delete space
         DeleteSpace(SpaceSystem, Space.Id);
         LogOut(UserSystem);
-=======
-    auto& SystemsManager = csp::systems::SystemsManager::Get();
-    auto* UserSystem = SystemsManager.GetUserSystem();
-    auto* SpaceSystem = SystemsManager.GetSpaceSystem();
-    auto* Connection = SystemsManager.GetMultiplayerConnection();
-    auto* EventBus = SystemsManager.GetEventBus();
-    auto* EntitySystem = SystemsManager.GetSpaceEntitySystem();
-
-    const char* TestSpaceName = "OLY-UNITTEST-SPACE-OKO";
-    const char* TestSpaceDescription = "OLY-UNITTEST-SPACEDESC-OKO";
-
-    char UniqueSpaceName[256];
-    SPRINTF(UniqueSpaceName, "%s-%s", TestSpaceName, GetUniqueString().c_str());
-
-    // Log in
-    csp::common::String UserId;
-    LogInAsNewTestUser(UserSystem, UserId);
-    const auto UserDisplayName = GetFullProfileByUserId(UserSystem, UserId).DisplayName;
-
-    // Create space
-    csp::systems::Space Space;
-    CreateSpace(
-        SpaceSystem, UniqueSpaceName, TestSpaceDescription, csp::systems::SpaceAttributes::Private, nullptr, nullptr, nullptr, nullptr, Space);
-
-    // Setup Asset callback
-    bool ConversationMessageInfoCallbackCalled = false;
-    csp::common::String ConversationId;
-    csp::common::String MessageId;
-
-    auto ConversationMessageInformationCallback = [&ConversationMessageInfoCallbackCalled, &MessageId](const ConversationSystemParams& Info)
-    {
-        if (ConversationMessageInfoCallbackCalled || Info.MessageType == ConversationMessageType::NewMessage)
-        {
-            return;
-        }
-
-        EXPECT_EQ(Info.MessageType, ConversationMessageType::MessageInformation);
-        EXPECT_EQ(Info.MessageValue, MessageId);
-
-        ConversationMessageInfoCallbackCalled = true;
-    };
-
-    auto [EnterResult] = AWAIT_PRE(SpaceSystem, EnterSpace, RequestPredicate, Space.Id);
-
-    EXPECT_EQ(EnterResult.GetResultCode(), csp::systems::EResultCode::Success);
-
-    EntitySystem->SetEntityCreatedCallback([](csp::multiplayer::SpaceEntity* Entity) {});
-
-    auto* ConvSystem = Connection->GetConversationSystem();
-
-    auto [Result] = AWAIT_PRE(ConvSystem, CreateConversation, RequestPredicate, "TestMessage");
-    ConversationId = Result.GetValue();
-
-    EXPECT_EQ(Result.GetResultCode(), csp::systems::EResultCode::Success);
-
-    {
-        auto [Result] = AWAIT_PRE(ConvSystem, GetConversationInformation, RequestPredicate, ConversationId);
-
-        EXPECT_EQ(Result.GetResultCode(), csp::systems::EResultCode::Success);
-        EXPECT_EQ(Result.GetConversationInfo().UserID, UserId);
-        EXPECT_EQ(Result.GetConversationInfo().UserDisplayName, UserDisplayName);
-        EXPECT_EQ(Result.GetConversationInfo().Message, "TestMessage");
-        EXPECT_FALSE(Result.GetConversationInfo().Edited);
-        EXPECT_FALSE(Result.GetConversationInfo().Resolved);
-
-        SpaceTransform DefaultValue;
-
-        EXPECT_EQ(Result.GetConversationInfo().CameraPosition.Position.X, DefaultValue.Position.X);
-        EXPECT_EQ(Result.GetConversationInfo().CameraPosition.Position.Y, DefaultValue.Position.Y);
-        EXPECT_EQ(Result.GetConversationInfo().CameraPosition.Position.Z, DefaultValue.Position.Z);
-
-        EXPECT_EQ(Result.GetConversationInfo().CameraPosition.Rotation.W, DefaultValue.Rotation.W);
-        EXPECT_EQ(Result.GetConversationInfo().CameraPosition.Rotation.X, DefaultValue.Rotation.X);
-        EXPECT_EQ(Result.GetConversationInfo().CameraPosition.Rotation.Y, DefaultValue.Rotation.Y);
-        EXPECT_EQ(Result.GetConversationInfo().CameraPosition.Rotation.Z, DefaultValue.Rotation.Z);
-
-        EXPECT_EQ(Result.GetConversationInfo().CameraPosition.Scale.X, DefaultValue.Scale.X);
-        EXPECT_EQ(Result.GetConversationInfo().CameraPosition.Scale.Y, DefaultValue.Scale.Y);
-        EXPECT_EQ(Result.GetConversationInfo().CameraPosition.Scale.Z, DefaultValue.Scale.Z);
-    }
-
-    ConversationSystem* ConversationSystem = Connection->GetConversationSystem();
-    ConversationSystem->SetConversationSystemCallback(ConversationMessageInformationCallback);
-
-    {
-        auto [Result] = AWAIT_PRE(ConvSystem, AddMessageToConversation, RequestPredicate, ConversationId, "test", "test");
-
-        EXPECT_EQ(Result.GetResultCode(), csp::systems::EResultCode::Success);
-
-        MessageId = Result.GetMessageInfo().Id;
-
-        EXPECT_EQ(Result.GetMessageInfo().Edited, false);
-    }
-
-    {
-        auto [Result] = AWAIT_PRE(ConvSystem, GetMessageInformation, RequestPredicate, MessageId);
-
-        EXPECT_EQ(Result.GetResultCode(), csp::systems::EResultCode::Success);
-        EXPECT_EQ(Result.GetMessageInfo().Edited, false);
-    }
-
-    {
-        MessageInfo NewData = MessageInfo();
-        NewData.Message = "NewTest";
-
-        auto [Result] = AWAIT_PRE(ConvSystem, SetMessageInformation, RequestPredicate, MessageId, NewData);
-
-        EXPECT_EQ(Result.GetResultCode(), csp::systems::EResultCode::Success);
-        EXPECT_EQ(Result.GetMessageInfo().Edited, true);
-        EXPECT_EQ(Result.GetMessageInfo().Message, NewData.Message);
-    }
-
-    // Generate Networkevent as SendNetworkEvent doesnt fire sender callback
-    EventBus->SendNetworkEventToClient("ConversationSystem", { ReplicatedValue((int64_t)ConversationMessageType::MessageInformation), MessageId },
-        Connection->GetClientId(), [](ErrorCode Error) { ASSERT_EQ(Error, ErrorCode::None); });
-
-    {
-        auto [Result] = AWAIT(ConvSystem, DeleteConversation, ConversationId);
-
-        EXPECT_EQ(Result.GetResultCode(), csp::systems::EResultCode::Success);
-    }
-
-    // Wait for message
-    auto Start = std::chrono::steady_clock::now();
-    auto Current = std::chrono::steady_clock::now();
-    int64_t TestTime = 0;
-
-    while (!ConversationMessageInfoCallbackCalled && TestTime < 20)
-    {
-        std::this_thread::sleep_for(50ms);
-
-        Current = std::chrono::steady_clock::now();
-        TestTime = std::chrono::duration_cast<std::chrono::seconds>(Current - Start).count();
-    }
-
-    EXPECT_TRUE(ConversationMessageInfoCallbackCalled);
-
-    auto [ExitSpaceResult] = AWAIT_PRE(SpaceSystem, ExitSpace, RequestPredicate);
-
-    // Delete space
-    DeleteSpace(SpaceSystem, Space.Id);
-    LogOut(UserSystem);
->>>>>>> ef8fa0a0
 }
 #endif**/
 
