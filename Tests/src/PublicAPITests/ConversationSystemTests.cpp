/*
 * Copyright 2023 Magnopus LLC

 * Licensed under the Apache License, Version 2.0 (the "License");
 * you may not use this file except in compliance with the License.
 * You may obtain a copy of the License at
 *
 *     http://www.apache.org/licenses/LICENSE-2.0
 *
 * Unless required by applicable law or agreed to in writing, software
 * distributed under the License is distributed on an "AS IS" BASIS,
 * WITHOUT WARRANTIES OR CONDITIONS OF ANY KIND, either express or implied.
 * See the License for the specific language governing permissions and
 * limitations under the License.
 */
#include "Awaitable.h"
#include "CSP/CSPFoundation.h"
#include "CSP/Common/Optional.h"
#include "CSP/Multiplayer/Components/ConversationSpaceComponent.h"
#include "CSP/Multiplayer/MultiPlayerConnection.h"
#include "CSP/Multiplayer/SpaceEntity.h"
#include "CSP/Multiplayer/SpaceEntitySystem.h"
#include "CSP/Systems/Spaces/Space.h"
#include "CSP/Systems/Spaces/UserRoles.h"
#include "CSP/Systems/SystemsManager.h"
#include "CSP/Systems/Users/UserSystem.h"
#include "Multiplayer/SpaceEntityKeys.h"
#include "SpaceSystemTestHelpers.h"
#include "TestHelpers.h"
#include "UserSystemTestHelpers.h"

#include "gtest/gtest.h"

using namespace csp::multiplayer;

namespace
{

void OnConnect();
void OnDisconnect(bool ok);
void OnDelete();

std::atomic_bool IsTestComplete;
std::atomic_bool IsDisconnected;
std::atomic_bool IsReadyForUpdate;
MultiplayerConnection* Connection;
SpaceEntitySystem* EntitySystem;
SpaceEntity* TestUser;
SpaceEntity* TestObject;

int WaitForTestTimeoutCountMs;
const int WaitForTestTimeoutLimit	= 20000;
const int NumberOfEntityUpdateTicks = 5;
int ReceivedEntityUpdatesCount;

bool EventSent	   = false;
bool EventReceived = false;

ReplicatedValue ObjectFloatProperty;
ReplicatedValue ObjectBoolProperty;
ReplicatedValue ObjectIntProperty;
ReplicatedValue ObjectStringProperty;

csp::common::String ConversationId;

bool RequestPredicate(const csp::systems::ResultBase& Result)
{
	return Result.GetResultCode() != csp::systems::EResultCode::InProgress;
}

#if RUN_ALL_UNIT_TESTS || RUN_CONVERSATIONSYSTEM_TESTS || RUN_CONVERSATIONSYSTEM_CREATE_CONVERSATION_ID
CSP_PUBLIC_TEST(CSPEngine, ConversationSystemTests, CreateConversationId)
{
	auto& SystemsManager = csp::systems::SystemsManager::Get();
	auto* UserSystem	 = SystemsManager.GetUserSystem();
	auto* SpaceSystem	 = SystemsManager.GetSpaceSystem();
	auto* Connection	 = SystemsManager.GetMultiplayerConnection();
	auto* EventBus		 = SystemsManager.GetEventBus();
	auto* EntitySystem	 = SystemsManager.GetSpaceEntitySystem();

	const char* TestSpaceName		 = "OLY-UNITTEST-SPACE-REWIND";
	const char* TestSpaceDescription = "OLY-UNITTEST-SPACEDESC-REWIND";

	char UniqueSpaceName[256];
	SPRINTF(UniqueSpaceName, "%s-%s", TestSpaceName, GetUniqueString().c_str());

	csp::common::String DefaultTestUserId;

	// Log in
	LogInAsNewTestUser(UserSystem, DefaultTestUserId);

	const auto DefaultTestUserDisplayName = GetFullProfileByUserId(UserSystem, DefaultTestUserId).DisplayName;

	// Create space
	csp::systems::Space Space;
	CreateSpace(SpaceSystem,
				UniqueSpaceName,
				TestSpaceDescription,
				csp::systems::SpaceAttributes::Private,
				nullptr,
				nullptr,
				nullptr,
				nullptr,
				Space);

	auto [EnterResult] = AWAIT_PRE(SpaceSystem, EnterSpace, RequestPredicate, Space.Id);

	EXPECT_EQ(EnterResult.GetResultCode(), csp::systems::EResultCode::Success);

	EntitySystem->SetEntityCreatedCallback(
		[](csp::multiplayer::SpaceEntity* Entity)
		{
		});

	// Create object to represent the conversation
	csp::common::String ObjectName = "Object 1";
	SpaceTransform ObjectTransform = {csp::common::Vector3::Zero(), csp::common::Vector4::Zero(), csp::common::Vector3::One()};
	auto [CreatedObject]		   = AWAIT(EntitySystem, CreateObject, ObjectName, ObjectTransform);

	// Create conversation component
	auto ConversationComponent = (ConversationSpaceComponent*) CreatedObject->AddComponent(ComponentType::Conversation);

	auto [ConversationResult] = AWAIT(ConversationComponent, CreateConversation, "DefaultConversation");

	EXPECT_EQ(ConversationResult.GetResultCode(), csp::systems::EResultCode::Success);
	ConversationId = ConversationResult.GetValue();

	auto [Result] = AWAIT_PRE(ConversationComponent, GetConversationInfo, RequestPredicate);

	EXPECT_EQ(Result.GetResultCode(), csp::systems::EResultCode::Success);

	EXPECT_EQ(Result.GetConversationInfo().ConversationId, ConversationId);
	EXPECT_EQ(Result.GetConversationInfo().UserId, DefaultTestUserId);
	EXPECT_EQ(Result.GetConversationInfo().Message, "DefaultConversation");
	EXPECT_EQ(Result.GetConversationInfo().EditedTimestamp, "");

	const auto DefaultConversationMessage = "this is a message from the tests world";
	csp::multiplayer::MessageInfo CreatedMessageInfo;
	csp::multiplayer::MessageInfo RetrievedMessageInfo;
	csp::common::String FirstMessageId;

	// Add message to Conversation
	{
		auto [AddMessageResult] = AWAIT(ConversationComponent, AddMessage, DefaultConversationMessage);

		EXPECT_EQ(AddMessageResult.GetResultCode(), csp::systems::EResultCode::Success);

		EXPECT_EQ(ConversationId, AddMessageResult.GetMessageInfo().ConversationId);
	}

	// Get message From Conversation
	{
		auto [GetMessagesResult] = AWAIT(ConversationComponent, GetMessagesFromConversation, 0, 1);

		EXPECT_EQ(GetMessagesResult.GetResultCode(), csp::systems::EResultCode::Success);

		auto& Messages = GetMessagesResult.GetMessages();
		EXPECT_EQ(Messages.Size(), 1);
		EXPECT_EQ(Messages[0].Message, DefaultConversationMessage);
	}

	{
		auto [DeleteConversationResult] = AWAIT(ConversationComponent, DeleteConversation);

		EXPECT_EQ(DeleteConversationResult.GetResultCode(), csp::systems::EResultCode::Success);
	}

<<<<<<< HEAD
	SpaceSystem->ExitSpace(
		[](const csp::systems::NullResult& Result)
		{
		});
=======
	auto [ExitSpaceResult] = AWAIT_PRE(SpaceSystem, ExitSpace, RequestPredicate);
>>>>>>> 2864fa6f

	// Delete space
	DeleteSpace(SpaceSystem, Space.Id);

	LogOut(UserSystem);
}
#endif

#if RUN_ALL_UNIT_TESTS || RUN_CONVERSATIONSYSTEM_TESTS || RUN_CONVERSATIONSYSTEM_GET_MESSAGES_TEST
CSP_PUBLIC_TEST(CSPEngine, ConversationSystemTests, GetMessagesTest)
{
	SetRandSeed();

	auto& SystemsManager = csp::systems::SystemsManager::Get();
	auto* UserSystem	 = SystemsManager.GetUserSystem();
	auto* SpaceSystem	 = SystemsManager.GetSpaceSystem();
	auto* Connection	 = SystemsManager.GetMultiplayerConnection();
	auto* EventBus		 = SystemsManager.GetEventBus();
	auto* EntitySystem	 = SystemsManager.GetSpaceEntitySystem();

	const char* TestSpaceName		 = "OLY-UNITTEST-SPACE-REWIND";
	const char* TestSpaceDescription = "OLY-UNITTEST-SPACEDESC-REWIND";

	char UniqueSpaceName[256];
	SPRINTF(UniqueSpaceName, "%s-%s", TestSpaceName, GetUniqueString().c_str());

	csp::common::String DefaultTestUserId;

	// Create test user
	csp::systems::Profile SpaceCreatorUser = CreateTestUser();

	// Log in
<<<<<<< HEAD
	LogIn(UserSystem, DefaultTestUserId);
=======
	LogIn(UserSystem, DefaultTestUserId, SpaceCreatorUser.Email, GeneratedTestAccountPassword);
	const auto UserDisplayName = GetFullProfileByUserId(UserSystem, DefaultTestUserId).DisplayName;
>>>>>>> 2864fa6f

	// Create space
	csp::systems::Space Space;
	CreateSpace(SpaceSystem,
				UniqueSpaceName,
				TestSpaceDescription,
				csp::systems::SpaceAttributes::Private,
				nullptr,
				nullptr,
				nullptr,
				nullptr,
				Space);

	// add the second test user to the space
	csp::systems::Profile AlternativeTestUser = CreateTestUser();
	auto [Result] = AWAIT_PRE(SpaceSystem, InviteToSpace, RequestPredicate, Space.Id, AlternativeTestUser.Email, true, "", "");
	EXPECT_EQ(Result.GetResultCode(), csp::systems::EResultCode::Success);

	auto [EnterResult] = AWAIT_PRE(SpaceSystem, EnterSpace, RequestPredicate, Space.Id);

	EXPECT_EQ(EnterResult.GetResultCode(), csp::systems::EResultCode::Success);

	EntitySystem->SetEntityCreatedCallback(
		[](csp::multiplayer::SpaceEntity* Entity)
		{
		});

	auto [FlagSetResult] = AWAIT(Connection, SetAllowSelfMessagingFlag, false);

	csp::multiplayer::MessageInfo CreatedMessageInfo;
	csp::multiplayer::MessageInfo RetrievedMessageInfo;

	csp::common::String ConversationId;
	csp::common::String FirstMessageId;
	csp::common::String SecondMessageId;
	const auto DefaultConversationMessage = "this is a message from the tests world";

	uint64_t ConversationObjectId;

	// Create object to represent the conversation
	csp::common::String ObjectName = "Object 1";
	SpaceTransform ObjectTransform = {csp::common::Vector3::Zero(), csp::common::Vector4::Zero(), csp::common::Vector3::One()};
	auto [CreatedObject]		   = AWAIT(EntitySystem, CreateObject, ObjectName, ObjectTransform);

	ConversationObjectId = CreatedObject->GetId();

	// Create conversation component
	auto ConversationComponent		  = (ConversationSpaceComponent*) CreatedObject->AddComponent(ComponentType::Conversation);
	auto FirstConversationComponentId = ConversationComponent->GetId();

	CreatedObject->QueueUpdate();
	EntitySystem->ProcessPendingEntityOperations();

	auto [ConversationResult] = AWAIT_PRE(ConversationComponent, CreateConversation, RequestPredicate, "TestMessage");

	EXPECT_EQ(ConversationResult.GetResultCode(), csp::systems::EResultCode::Success);
	ConversationId = ConversationResult.GetValue();

	CreatedObject->QueueUpdate();
	EntitySystem->ProcessPendingEntityOperations();

	{
		auto [Result] = AWAIT_PRE(ConversationComponent, GetConversationInfo, RequestPredicate);

		EXPECT_EQ(Result.GetResultCode(), csp::systems::EResultCode::Success);
		EXPECT_EQ(Result.GetConversationInfo().UserId, DefaultTestUserId);
		EXPECT_EQ(Result.GetConversationInfo().Message, "TestMessage");
		EXPECT_EQ(Result.GetConversationInfo().EditedTimestamp, "");
	}

	// Add message to Conversation
	{
		auto [AddMessageResult] = AWAIT_PRE(ConversationComponent, AddMessage, RequestPredicate, DefaultConversationMessage);

		EXPECT_EQ(AddMessageResult.GetResultCode(), csp::systems::EResultCode::Success);

		CreatedMessageInfo = AddMessageResult.GetMessageInfo();

		EXPECT_EQ(ConversationId, CreatedMessageInfo.ConversationId);

		ConversationId = CreatedMessageInfo.ConversationId;
		FirstMessageId = CreatedMessageInfo.MessageId;
	}

	auto [ExitSpaceResult] = AWAIT_PRE(SpaceSystem, ExitSpace, RequestPredicate);

	LogOut(UserSystem);

	// Log in with the second account
	csp::common::String SecondTestUserId;
	LogIn(UserSystem, SecondTestUserId, AlternativeTestUser.Email, GeneratedTestAccountPassword);

	bool EntitiesRetrieved = false;

	auto [EnterResult2] = AWAIT_PRE(SpaceSystem, EnterSpace, RequestPredicate, Space.Id);
	EXPECT_EQ(EnterResult2.GetResultCode(), csp::systems::EResultCode::Success);

	EntitySystem->SetInitialEntitiesRetrievedCallback(
		[&EntitiesRetrieved](bool Ok)
		{
			if (Ok)
			{
				EntitiesRetrieved = true;
			}
		});

	while (!EntitiesRetrieved)
	{
		EntitySystem->ProcessPendingEntityOperations();
		std::this_thread::sleep_for(10ms);
	}

	auto ConversationEntity = EntitySystem->FindSpaceEntityById(ConversationObjectId);

	ConversationSpaceComponent* RetrievedConversationComponent
		= (ConversationSpaceComponent*) ConversationEntity->GetComponent(FirstConversationComponentId);

	auto [AddMessageResult] = AWAIT_PRE(RetrievedConversationComponent, AddMessage, RequestPredicate, DefaultConversationMessage);

	EXPECT_EQ(AddMessageResult.GetResultCode(), csp::systems::EResultCode::Success);

	SecondMessageId = AddMessageResult.GetMessageInfo().MessageId;

	// check that the second user can retrieve both added messages
	{
		auto [GetFirstMessageResult] = AWAIT_PRE(RetrievedConversationComponent, GetMessageInfo, RequestPredicate, FirstMessageId);

		EXPECT_EQ(GetFirstMessageResult.GetResultCode(), csp::systems::EResultCode::Success);

		RetrievedMessageInfo = GetFirstMessageResult.GetMessageInfo();
		EXPECT_EQ(RetrievedMessageInfo.MessageId, FirstMessageId);
		EXPECT_EQ(RetrievedMessageInfo.UserId, DefaultTestUserId);
		EXPECT_EQ(RetrievedMessageInfo.ConversationId, ConversationId);
		EXPECT_EQ(RetrievedMessageInfo.Message, DefaultConversationMessage);

		auto [GetSecondMessageResult] = AWAIT_PRE(RetrievedConversationComponent, GetMessageInfo, RequestPredicate, SecondMessageId);

		EXPECT_EQ(GetSecondMessageResult.GetResultCode(), csp::systems::EResultCode::Success);

		RetrievedMessageInfo = GetSecondMessageResult.GetMessageInfo();
		EXPECT_EQ(RetrievedMessageInfo.MessageId, SecondMessageId);
		EXPECT_EQ(RetrievedMessageInfo.UserId, SecondTestUserId);
		EXPECT_EQ(RetrievedMessageInfo.ConversationId, ConversationId);
		EXPECT_EQ(RetrievedMessageInfo.Message, DefaultConversationMessage);
	}

	// check that the second user can retrieve the messages from the conversation using pagination
	{
		auto [GetMessagesResult] = AWAIT_PRE(RetrievedConversationComponent, GetMessagesFromConversation, RequestPredicate, 0, 1);
		EXPECT_EQ(GetMessagesResult.GetResultCode(), csp::systems::EResultCode::Success);

		auto Messages = GetMessagesResult.GetMessages();
		EXPECT_EQ(Messages.Size(), 1);
		EXPECT_EQ(GetMessagesResult.GetTotalCount(), 2);

		const auto Message = Messages[0];
		EXPECT_FALSE(Message.MessageId.IsEmpty());
		EXPECT_FALSE(Message.UserId.IsEmpty());
		EXPECT_EQ(Message.ConversationId, ConversationId);
		EXPECT_EQ(Message.Message, DefaultConversationMessage);
	}

	AWAIT_PRE(SpaceSystem, ExitSpace, RequestPredicate);

	LogOut(UserSystem);

	// Log in again with the default user
	LogIn(UserSystem, DefaultTestUserId, SpaceCreatorUser.Email, GeneratedTestAccountPassword);

	auto [EnterResult3] = AWAIT_PRE(SpaceSystem, EnterSpace, RequestPredicate, Space.Id);

	EXPECT_EQ(EnterResult3.GetResultCode(), csp::systems::EResultCode::Success);

	EntitiesRetrieved = false;

	EntitySystem->SetInitialEntitiesRetrievedCallback(
		[&EntitiesRetrieved](bool Ok)
		{
			if (Ok)
			{
				EntitiesRetrieved = true;
			}
		});

	while (!EntitiesRetrieved)
	{
		EntitySystem->ProcessPendingEntityOperations();
		std::this_thread::sleep_for(10ms);
	}

	ConversationEntity = EntitySystem->FindSpaceEntityById(ConversationObjectId);

	ConversationComponent = (ConversationSpaceComponent*) ConversationEntity->GetComponent(0);

	// check that the default user can retrieve both added messages
	{
		auto [GetFirstMessageResult] = AWAIT(ConversationComponent, GetMessageInfo, FirstMessageId);

		EXPECT_EQ(GetFirstMessageResult.GetResultCode(), csp::systems::EResultCode::Success);

		RetrievedMessageInfo = GetFirstMessageResult.GetMessageInfo();
		EXPECT_EQ(RetrievedMessageInfo.MessageId, FirstMessageId);
		EXPECT_EQ(RetrievedMessageInfo.UserId, DefaultTestUserId);
		EXPECT_EQ(RetrievedMessageInfo.ConversationId, ConversationId);
		EXPECT_EQ(RetrievedMessageInfo.Message, DefaultConversationMessage);

		auto [GetSecondMessageResult] = AWAIT(ConversationComponent, GetMessageInfo, SecondMessageId);

		EXPECT_EQ(GetSecondMessageResult.GetResultCode(), csp::systems::EResultCode::Success);

		RetrievedMessageInfo = GetSecondMessageResult.GetMessageInfo();
		EXPECT_EQ(RetrievedMessageInfo.MessageId, SecondMessageId);
		EXPECT_EQ(RetrievedMessageInfo.UserId, SecondTestUserId);
		EXPECT_EQ(RetrievedMessageInfo.ConversationId, ConversationId);
		EXPECT_EQ(RetrievedMessageInfo.Message, DefaultConversationMessage);
	}

	// check that the default user can retrieve the messages from the conversation using pagination
	{
		auto [GetMessagesResult] = AWAIT_PRE(ConversationComponent, GetMessagesFromConversation, RequestPredicate, 1, 1);
		EXPECT_EQ(GetMessagesResult.GetResultCode(), csp::systems::EResultCode::Success);

		auto Messages = GetMessagesResult.GetMessages();
		EXPECT_EQ(Messages.Size(), 1);
		EXPECT_EQ(GetMessagesResult.GetTotalCount(), 2);

		const auto Message = Messages[0];
		EXPECT_FALSE(Message.MessageId.IsEmpty());
		EXPECT_FALSE(Message.UserId.IsEmpty());
		EXPECT_EQ(Message.ConversationId, ConversationId);
		EXPECT_EQ(Message.Message, DefaultConversationMessage);
	}

	{
		auto [DeleteConversationResult] = AWAIT(ConversationComponent, DeleteConversation);

		EXPECT_EQ(DeleteConversationResult.GetResultCode(), csp::systems::EResultCode::Success);
	}

	AWAIT_PRE(SpaceSystem, ExitSpace, RequestPredicate);

	// Delete space
	DeleteSpace(SpaceSystem, Space.Id);

	// Log out
	LogOut(UserSystem);
}
#endif

#if RUN_ALL_UNIT_TESTS || RUN_CONVERSATIONSYSTEM_TESTS || RUN_CONVERSATIONSYSTEM_TWO_CONVERSATIONS_TEST
CSP_PUBLIC_TEST(CSPEngine, ConversationSystemTests, TwoConversationsTest)
{
	SetRandSeed();

	auto& SystemsManager = csp::systems::SystemsManager::Get();
	auto* UserSystem	 = SystemsManager.GetUserSystem();
	auto* SpaceSystem	 = SystemsManager.GetSpaceSystem();
	auto* Connection	 = SystemsManager.GetMultiplayerConnection();
	auto* EventBus		 = SystemsManager.GetEventBus();
	auto* EntitySystem	 = SystemsManager.GetSpaceEntitySystem();

	const char* TestSpaceName		 = "OLY-UNITTEST-SPACE-REWIND";
	const char* TestSpaceDescription = "OLY-UNITTEST-SPACEDESC-REWIND";

	char UniqueSpaceName[256];
	SPRINTF(UniqueSpaceName, "%s-%s", TestSpaceName, GetUniqueString().c_str());

	csp::common::String UserId;

	// Create test user
	csp::systems::Profile SpaceCreatorUser = CreateTestUser();

	// Log in
<<<<<<< HEAD
	LogIn(UserSystem, UserId);
=======
	LogIn(UserSystem, UserId, SpaceCreatorUser.Email, GeneratedTestAccountPassword);
	const auto UserDisplayName = GetFullProfileByUserId(UserSystem, UserId).DisplayName;
>>>>>>> 2864fa6f

	// Create space
	csp::systems::Space Space;
	CreateSpace(SpaceSystem,
				UniqueSpaceName,
				TestSpaceDescription,
				csp::systems::SpaceAttributes::Private,
				nullptr,
				nullptr,
				nullptr,
				nullptr,
				Space);

	// create a second test user
	csp::systems::Profile AlternativeTestUser = CreateTestUser();

	// add the second test user to the space
	auto [Result] = AWAIT_PRE(SpaceSystem, InviteToSpace, RequestPredicate, Space.Id, AlternativeTestUser.Email, true, "", "");
	EXPECT_EQ(Result.GetResultCode(), csp::systems::EResultCode::Success);

	auto [EnterResult] = AWAIT_PRE(SpaceSystem, EnterSpace, RequestPredicate, Space.Id);

	EXPECT_EQ(EnterResult.GetResultCode(), csp::systems::EResultCode::Success);

	EntitySystem->SetEntityCreatedCallback(
		[](csp::multiplayer::SpaceEntity* Entity)
		{
		});

	csp::common::String FirstConversationId;
	csp::common::String SecondConversationId;

	csp::common::String FirstMessageIdToBeDeleted;
	csp::common::String SecondMessageIdToBeDeleted;

	const auto DefaultConversationMessage = "this is a message from the tests world";

	uint64_t ConversationObjectId;

	// Create object to represent the conversation
	csp::common::String ObjectName = "Object 1";
	SpaceTransform ObjectTransform = {csp::common::Vector3::Zero(), csp::common::Vector4::Zero(), csp::common::Vector3::One()};
	auto [CreatedObject]		   = AWAIT(EntitySystem, CreateObject, ObjectName, ObjectTransform);

	ConversationObjectId = CreatedObject->GetId();

	// Create conversation component
	auto ConversationComponent = (ConversationSpaceComponent*) CreatedObject->AddComponent(ComponentType::Conversation);

	CreatedObject->QueueUpdate();
	EntitySystem->ProcessPendingEntityOperations();

	auto [ConversationResult] = AWAIT(ConversationComponent, CreateConversation, "Test Conversation 1 Message");

	EXPECT_EQ(ConversationResult.GetResultCode(), csp::systems::EResultCode::Success);

	FirstConversationId = ConversationResult.GetValue();

	CreatedObject->QueueUpdate();
	EntitySystem->ProcessPendingEntityOperations();

	{
		auto [Result] = AWAIT_PRE(ConversationComponent, GetConversationInfo, RequestPredicate);

		EXPECT_EQ(Result.GetResultCode(), csp::systems::EResultCode::Success);
		EXPECT_EQ(Result.GetConversationInfo().UserId, UserId);
		EXPECT_EQ(Result.GetConversationInfo().Message, "Test Conversation 1 Message");
		EXPECT_EQ(Result.GetConversationInfo().EditedTimestamp, "");
	}

	// Add message to Conversation 1
	{
		auto [AddMessageResult] = AWAIT(ConversationComponent, AddMessage, DefaultConversationMessage);

		EXPECT_EQ(AddMessageResult.GetResultCode(), csp::systems::EResultCode::Success);

		EXPECT_EQ(FirstConversationId, AddMessageResult.GetMessageInfo().ConversationId);
	}

	// Add message to Conversation 1
	{
		auto [AddMessageResult] = AWAIT(ConversationComponent, AddMessage, DefaultConversationMessage);

		EXPECT_EQ(AddMessageResult.GetResultCode(), csp::systems::EResultCode::Success);

		EXPECT_EQ(FirstConversationId, AddMessageResult.GetMessageInfo().ConversationId);

		FirstMessageIdToBeDeleted = AddMessageResult.GetMessageInfo().MessageId;
	}

<<<<<<< HEAD
	SpaceSystem->ExitSpace(
		[](const csp::systems::NullResult& Result)
		{
		});
=======
	auto [ExitSpaceResult] = AWAIT_PRE(SpaceSystem, ExitSpace, RequestPredicate);
>>>>>>> 2864fa6f

	LogOut(UserSystem);

	// Log in with the second account
	csp::common::String SecondTestUserId;
	LogIn(UserSystem, SecondTestUserId, AlternativeTestUser.Email, GeneratedTestAccountPassword);

	auto [EnterResult2] = AWAIT_PRE(SpaceSystem, EnterSpace, RequestPredicate, Space.Id);

	EXPECT_EQ(EnterResult2.GetResultCode(), csp::systems::EResultCode::Success);

	EntitySystem->SetEntityCreatedCallback(
		[](csp::multiplayer::SpaceEntity* Entity)
		{
		});

	bool EntitiesRetrieved = false;

	EntitySystem->SetInitialEntitiesRetrievedCallback(
		[&EntitiesRetrieved](bool Ok)
		{
			if (Ok)
			{
				EntitiesRetrieved = true;
			}
		});

	while (!EntitiesRetrieved)
	{
		EntitySystem->ProcessPendingEntityOperations();
		std::this_thread::sleep_for(10ms);
	}

	auto* FirstConversationEntity = EntitySystem->FindSpaceEntityById(ConversationObjectId);

	auto* FirstConversationComponent = (ConversationSpaceComponent*) FirstConversationEntity->GetComponent(0);

	// Add message to Conversation 1
	{
		auto [AddMessageToConversation1Result] = AWAIT(FirstConversationComponent, AddMessage, DefaultConversationMessage);
		auto CreatedMessageInfo				   = AddMessageToConversation1Result.GetMessageInfo();

		EXPECT_EQ(CreatedMessageInfo.UserId, SecondTestUserId);
		EXPECT_EQ(CreatedMessageInfo.Message, DefaultConversationMessage);
		EXPECT_EQ(CreatedMessageInfo.ConversationId, FirstConversationId);
	}

	// Add message to Conversation 1
	{
		auto [AddMessageToConversation1Result] = AWAIT(FirstConversationComponent, AddMessage, DefaultConversationMessage);
		auto CreatedMessageInfo				   = AddMessageToConversation1Result.GetMessageInfo();

		EXPECT_EQ(CreatedMessageInfo.UserId, SecondTestUserId);
		EXPECT_EQ(CreatedMessageInfo.Message, DefaultConversationMessage);
		EXPECT_EQ(CreatedMessageInfo.ConversationId, FirstConversationId);
	}

	uint64_t Conversation2ObjectId;

	// Create object to represent the conversation
	csp::common::String Object2Name = "Object 2";
	auto [CreatedObject2]			= AWAIT(EntitySystem, CreateObject, Object2Name, ObjectTransform);

	Conversation2ObjectId = CreatedObject2->GetId();

	// Create conversation component
	auto ConversationComponent2 = (ConversationSpaceComponent*) CreatedObject2->AddComponent(ComponentType::Conversation);

	auto [Conversation2Result] = AWAIT(ConversationComponent2, CreateConversation, "Test Conversation 2 Message");

	EXPECT_EQ(Conversation2Result.GetResultCode(), csp::systems::EResultCode::Success);

	SecondConversationId = Conversation2Result.GetValue();

	{
		auto [Result] = AWAIT_PRE(ConversationComponent2, GetConversationInfo, RequestPredicate);

		EXPECT_EQ(Result.GetResultCode(), csp::systems::EResultCode::Success);
		EXPECT_EQ(Result.GetConversationInfo().UserId, SecondTestUserId);
		EXPECT_EQ(Result.GetConversationInfo().Message, "Test Conversation 2 Message");
		EXPECT_EQ(Result.GetConversationInfo().EditedTimestamp, "");
	}

	// Add a message to Conversation 2
	{
		auto [AddMessageToConversation2Result] = AWAIT(ConversationComponent2, AddMessage, DefaultConversationMessage);
		auto CreatedMessageInfo				   = AddMessageToConversation2Result.GetMessageInfo();

		EXPECT_EQ(CreatedMessageInfo.UserId, SecondTestUserId);
		EXPECT_EQ(CreatedMessageInfo.Message, DefaultConversationMessage);

		SecondMessageIdToBeDeleted = CreatedMessageInfo.MessageId;
	}

	// Retrieve all messages from first conversation
	{
		auto [Conversation1MessagesResult] = AWAIT(FirstConversationComponent, GetMessagesFromConversation, nullptr, nullptr);

		EXPECT_EQ(Conversation1MessagesResult.GetResultCode(), csp::systems::EResultCode::Success);

		const auto& Messages = Conversation1MessagesResult.GetMessages();

		EXPECT_EQ(Messages.Size(), 4);
		EXPECT_EQ(Conversation1MessagesResult.GetTotalCount(), 4);
	}

	// Delete one message from first conversation
	{
		auto [Result] = AWAIT_PRE(FirstConversationComponent, DeleteMessage, RequestPredicate, FirstMessageIdToBeDeleted);

		EXPECT_EQ(Result.GetResultCode(), csp::systems::EResultCode::Success);
	}

	// Retrieve again remaining messages from first conversation
	{
		auto [Conversation1MessagesResult] = AWAIT(FirstConversationComponent, GetMessagesFromConversation, nullptr, nullptr);

		EXPECT_EQ(Conversation1MessagesResult.GetResultCode(), csp::systems::EResultCode::Success);

		const auto& Messages = Conversation1MessagesResult.GetMessages();

		EXPECT_EQ(Messages.Size(), 3);
		EXPECT_EQ(Conversation1MessagesResult.GetTotalCount(), 3);
	}

	// Delete first conversation entirely
	{
		auto [Result] = AWAIT_PRE(FirstConversationComponent, DeleteConversation, RequestPredicate);

		EXPECT_EQ(Result.GetResultCode(), csp::systems::EResultCode::Success);
	}

	// Retrieve all messages from second conversation
	{
		auto [Result] = AWAIT_PRE(ConversationComponent2, GetMessagesFromConversation, RequestPredicate, nullptr, nullptr);

		EXPECT_EQ(Result.GetResultCode(), csp::systems::EResultCode::Success);

		const auto& Messages = Result.GetMessages();

		EXPECT_EQ(Messages.Size(), 1);
		EXPECT_EQ(Result.GetTotalCount(), 1);
	}

	// Delete the only message from the second conversation
	{
		auto [Result] = AWAIT_PRE(ConversationComponent2, DeleteMessage, RequestPredicate, SecondMessageIdToBeDeleted);

		EXPECT_EQ(Result.GetResultCode(), csp::systems::EResultCode::Success);
	}

	// Retrieve the messages from the second conversation
	{
		auto [Result] = AWAIT_PRE(ConversationComponent2, GetMessagesFromConversation, RequestPredicate, nullptr, nullptr);

		EXPECT_EQ(Result.GetResultCode(), csp::systems::EResultCode::Success);

		const auto& Messages = Result.GetMessages();

		EXPECT_EQ(Messages.Size(), 0);
		EXPECT_EQ(Result.GetTotalCount(), 0);
	}

	// Delete second conversation entirely even if it doesn't contain messages anymore
	{
		auto [Result] = AWAIT_PRE(ConversationComponent2, DeleteConversation, RequestPredicate);

		EXPECT_EQ(Result.GetResultCode(), csp::systems::EResultCode::Success);
	}

<<<<<<< HEAD
	SpaceSystem->ExitSpace(
		[](const csp::systems::NullResult& Result)
		{
		});
=======
	AWAIT_PRE(SpaceSystem, ExitSpace, RequestPredicate);
>>>>>>> 2864fa6f

	LogOut(UserSystem);

	// Log in with the space creator in order to delete it
	LogIn(UserSystem, UserId, SpaceCreatorUser.Email, GeneratedTestAccountPassword);

	// Delete space
	DeleteSpace(SpaceSystem, Space.Id);

	// Log out
	LogOut(UserSystem);
}
#endif

/** Removing until network event ticket OF-1387 is completed
#if RUN_ALL_UNIT_TESTS || RUN_CONVERSATIONSYSTEM_TESTS || RUN_CONVERSATION_NEWMESSAGE_NETWORKEVENT_TEST
CSP_PUBLIC_TEST(CSPEngine, ConversationSystemTests, ConversationNewMessageNetworkEventTest)
{
	SetRandSeed();

	auto& SystemsManager = csp::systems::SystemsManager::Get();
	auto* UserSystem	 = SystemsManager.GetUserSystem();
	auto* SpaceSystem	 = SystemsManager.GetSpaceSystem();
	auto* AssetSystem	 = SystemsManager.GetAssetSystem();
	auto* Connection	 = SystemsManager.GetMultiplayerConnection();
	auto* EventBus		 = SystemsManager.GetEventBus();
	auto* EntitySystem	 = SystemsManager.GetSpaceEntitySystem();

	const char* TestSpaceName			= "OLY-UNITTEST-SPACE-REWIND";
	const char* TestSpaceDescription	= "OLY-UNITTEST-SPACEDESC-REWIND";
	const char* TestAssetCollectionName = "OLY-UNITTEST-ASSETCOLLECTION-REWIND";
	const char* TestAssetName			= "OLY-UNITTEST-ASSET-REWIND";

	char UniqueSpaceName[256];
	SPRINTF(UniqueSpaceName, "%s-%s", TestSpaceName, GetUniqueString().c_str());

	char UniqueAssetCollectionName[256];
	SPRINTF(UniqueAssetCollectionName, "%s-%s", TestAssetCollectionName, GetUniqueString().c_str());

	char UniqueAssetName[256];
	SPRINTF(UniqueAssetName, "%s-%s", TestAssetName, GetUniqueString().c_str());

	// Log in
	csp::common::String UserId;
<<<<<<< HEAD
	LogIn(UserSystem, UserId);
=======
	LogInAsNewTestUser(UserSystem, UserId);
	const auto UserDisplayName = GetFullProfileByUserId(UserSystem, UserId).DisplayName;
>>>>>>> 2864fa6f

	// Create space
	csp::systems::Space Space;
	CreateSpace(SpaceSystem,
				UniqueSpaceName,
				TestSpaceDescription,
				csp::systems::SpaceAttributes::Private,
				nullptr,
				nullptr,
				nullptr,
				nullptr,
				Space);

	auto [EnterResult] = AWAIT_PRE(SpaceSystem, EnterSpace, RequestPredicate, Space.Id);

	EXPECT_EQ(EnterResult.GetResultCode(), csp::systems::EResultCode::Success);

	EntitySystem->SetEntityCreatedCallback(
		[](csp::multiplayer::SpaceEntity* Entity)
		{
		});

	// Setup Asset callback
	bool ConversationNewMessagecallbackCalled = false;
	csp::common::String ConversationId;

	auto ConversationNewMessageCallback = [&ConversationNewMessagecallbackCalled, &ConversationId](const ConversationSystemParams& Info)
	{
		if (ConversationNewMessagecallbackCalled)
		{
			return;
		}
		EXPECT_EQ(Info.MessageType, ConversationMessageType::NewMessage);
		EXPECT_EQ(Info.MessageValue, ConversationId);
		ConversationNewMessagecallbackCalled = true;
	};

	ConversationSystem* ConversationSystem = Connection->GetConversationSystem();

	ConversationSystem->SetConversationSystemCallback(ConversationNewMessageCallback);

	auto [Result]  = AWAIT_PRE(ConversationSystem, CreateConversation, RequestPredicate, "TestMessage");
	ConversationId = Result.GetValue();

	EXPECT_EQ(Result.GetResultCode(), csp::systems::EResultCode::Success);

	{
		auto [Result] = AWAIT_PRE(ConversationSystem, GetConversationInformation, RequestPredicate, ConversationId);

		EXPECT_EQ(Result.GetResultCode(), csp::systems::EResultCode::Success);
		EXPECT_EQ(Result.GetConversationInfo().UserId, UserId);
		EXPECT_EQ(Result.GetConversationInfo().Message, "TestMessage");
		EXPECT_EQ(Result.GetConversationInfo().EditedTimestamp, "");
	}

	{
		auto [Result] = AWAIT(ConversationSystem, AddMessageToConversation, ConversationId, "Test");

		EXPECT_EQ(Result.GetResultCode(), csp::systems::EResultCode::Success);
	}

	// Generate Networkevent as SendNetworkEvent doesnt fire sender callback
	EventBus->SendNetworkEventToClient("ConversationSystem",
									   {ReplicatedValue((int64_t) ConversationMessageType::NewMessage), ConversationId},
									   Connection->GetClientId(),
									   [](ErrorCode Error)
									   {
										   ASSERT_EQ(Error, ErrorCode::None);
									   });

	// Wait for message
	auto Start		 = std::chrono::steady_clock::now();
	auto Current	 = std::chrono::steady_clock::now();
	int64_t TestTime = 0;

	while (!ConversationNewMessagecallbackCalled && TestTime < 20)
	{
		std::this_thread::sleep_for(50ms);

		Current	 = std::chrono::steady_clock::now();
		TestTime = std::chrono::duration_cast<std::chrono::seconds>(Current - Start).count();
	}

	EXPECT_TRUE(ConversationNewMessagecallbackCalled);

	{
		auto [Result] = AWAIT(ConversationSystem, DeleteConversation, ConversationId);

		EXPECT_EQ(Result.GetResultCode(), csp::systems::EResultCode::Success);
	}

<<<<<<< HEAD
	SpaceSystem->ExitSpace(
		[](const csp::systems::NullResult& Result)
		{
		});
=======
	auto [ExitSpaceResult] = AWAIT_PRE(SpaceSystem, ExitSpace, RequestPredicate);
>>>>>>> 2864fa6f

	// Delete space
	DeleteSpace(SpaceSystem, Space.Id);

	// Log out
	LogOut(UserSystem);
}
#endif

#if RUN_ALL_UNIT_TESTS || RUN_CONVERSATIONSYSTEM_TESTS || RUN_CONVERSATION_DELETEMESSAGE_NETWORKEVENT_TEST
CSP_PUBLIC_TEST(CSPEngine, ConversationSystemTests, ConversationDeleteMessageNetworkEventTest)
{
	SetRandSeed();

	auto& SystemsManager = csp::systems::SystemsManager::Get();
	auto* UserSystem	 = SystemsManager.GetUserSystem();
	auto* SpaceSystem	 = SystemsManager.GetSpaceSystem();
	auto* AssetSystem	 = SystemsManager.GetAssetSystem();
	auto* Connection	 = SystemsManager.GetMultiplayerConnection();
	auto* EventBus		 = SystemsManager.GetEventBus();
	auto* EntitySystem	 = SystemsManager.GetSpaceEntitySystem();

	const char* TestSpaceName			= "OLY-UNITTEST-SPACE-REWIND";
	const char* TestSpaceDescription	= "OLY-UNITTEST-SPACEDESC-REWIND";
	const char* TestAssetCollectionName = "OLY-UNITTEST-ASSETCOLLECTION-REWIND";
	const char* TestAssetName			= "OLY-UNITTEST-ASSET-REWIND";

	char UniqueSpaceName[256];
	SPRINTF(UniqueSpaceName, "%s-%s", TestSpaceName, GetUniqueString().c_str());

	char UniqueAssetCollectionName[256];
	SPRINTF(UniqueAssetCollectionName, "%s-%s", TestAssetCollectionName, GetUniqueString().c_str());

	char UniqueAssetName[256];
	SPRINTF(UniqueAssetName, "%s-%s", TestAssetName, GetUniqueString().c_str());

	// Log in
	csp::common::String UserId;
<<<<<<< HEAD
	LogIn(UserSystem, UserId);
=======
	LogInAsNewTestUser(UserSystem, UserId);
	const auto UserDisplayName = GetFullProfileByUserId(UserSystem, UserId).DisplayName;
>>>>>>> 2864fa6f

	// Create space
	csp::systems::Space Space;
	CreateSpace(SpaceSystem,
				UniqueSpaceName,
				TestSpaceDescription,
				csp::systems::SpaceAttributes::Private,
				nullptr,
				nullptr,
				nullptr,
				nullptr,
				Space);

	auto [EnterResult] = AWAIT_PRE(SpaceSystem, EnterSpace, RequestPredicate, Space.Id);

	EXPECT_EQ(EnterResult.GetResultCode(), csp::systems::EResultCode::Success);

	EntitySystem->SetEntityCreatedCallback(
		[](csp::multiplayer::SpaceEntity* Entity)
		{
		});

	// Setup Asset callback
	bool ConversationDeleteMessagecallbackCalled = false;
	csp::common::String ConversationId;
	csp::common::String MessageId;

	auto ConversationDeleteMessageCallback = [&ConversationDeleteMessagecallbackCalled, &MessageId](const ConversationSystemParams& Info)
	{
		if (Info.MessageType == ConversationMessageType::DeleteMessage)
		{
			if (ConversationDeleteMessagecallbackCalled)
			{
				return;
			}

			EXPECT_EQ(Info.MessageValue, MessageId);
			ConversationDeleteMessagecallbackCalled = true;
		}
	};

	ConversationSystem* ConversationSystem = Connection->GetConversationSystem();
	auto [Result]						   = AWAIT_PRE(ConversationSystem, CreateConversation, RequestPredicate, "TestMessage");
	ConversationId						   = Result.GetValue();

	EXPECT_EQ(Result.GetResultCode(), csp::systems::EResultCode::Success);

	{
		auto [Result] = AWAIT_PRE(ConversationSystem, GetConversationInformation, RequestPredicate, ConversationId);

		EXPECT_EQ(Result.GetResultCode(), csp::systems::EResultCode::Success);
		EXPECT_EQ(Result.GetConversationInfo().UserId, UserId);
		EXPECT_EQ(Result.GetConversationInfo().Message, "TestMessage");
		EXPECT_EQ(Result.GetConversationInfo().EditedTimestamp, "");
	}

	{
		auto [Result] = AWAIT(ConversationSystem, AddMessageToConversation, ConversationId, "Test");

		EXPECT_EQ(Result.GetResultCode(), csp::systems::EResultCode::Success);

		MessageId = Result.GetMessageInfo().MessageId;
	}

	{
		ConversationSystem->SetConversationSystemCallback(ConversationDeleteMessageCallback);
		auto [Result] = AWAIT(ConversationSystem, DeleteMessage, MessageId);

		EXPECT_EQ(Result.GetResultCode(), csp::systems::EResultCode::Success);
	}

	// Generate Networkevent as SendNetworkEvent doesnt fire sender callback
	EventBus->SendNetworkEventToClient("ConversationSystem",
									   {ReplicatedValue((int64_t) ConversationMessageType::DeleteMessage), MessageId},
									   Connection->GetClientId(),
									   [](ErrorCode Error)
									   {
										   ASSERT_EQ(Error, ErrorCode::None);
									   });

	// Wait for message
	auto Start		 = std::chrono::steady_clock::now();
	auto Current	 = std::chrono::steady_clock::now();
	int64_t TestTime = 0;

	while (!ConversationDeleteMessagecallbackCalled && TestTime < 20)
	{
		std::this_thread::sleep_for(50ms);

		Current	 = std::chrono::steady_clock::now();
		TestTime = std::chrono::duration_cast<std::chrono::seconds>(Current - Start).count();
	}

	EXPECT_TRUE(ConversationDeleteMessagecallbackCalled);

	{
		auto [Result] = AWAIT(ConversationSystem, DeleteConversation, ConversationId);

		EXPECT_EQ(Result.GetResultCode(), csp::systems::EResultCode::Success);
	}

<<<<<<< HEAD
	SpaceSystem->ExitSpace(
		[](const csp::systems::NullResult& Result)
		{
		});
=======
	auto [ExitSpaceResult] = AWAIT_PRE(SpaceSystem, ExitSpace, RequestPredicate);
>>>>>>> 2864fa6f

	// Delete space
	DeleteSpace(SpaceSystem, Space.Id);

	// Log out
	LogOut(UserSystem);
}
#endif

#if RUN_ALL_UNIT_TESTS || RUN_CONVERSATIONSYSTEM_TESTS || RUN_CONVERSATION_DELETECONVERSATION_NETWORKEVENT_TEST
CSP_PUBLIC_TEST(CSPEngine, ConversationSystemTests, ConversationDeleteConversationNetworkEventTest)
{
	SetRandSeed();

	auto& SystemsManager = csp::systems::SystemsManager::Get();
	auto* UserSystem	 = SystemsManager.GetUserSystem();
	auto* SpaceSystem	 = SystemsManager.GetSpaceSystem();
	auto* AssetSystem	 = SystemsManager.GetAssetSystem();
	auto* Connection	 = SystemsManager.GetMultiplayerConnection();
	auto* EventBus		 = SystemsManager.GetEventBus();
	auto* EntitySystem	 = SystemsManager.GetSpaceEntitySystem();

	const char* TestSpaceName			= "OLY-UNITTEST-SPACE-REWIND";
	const char* TestSpaceDescription	= "OLY-UNITTEST-SPACEDESC-REWIND";
	const char* TestAssetCollectionName = "OLY-UNITTEST-ASSETCOLLECTION-REWIND";
	const char* TestAssetName			= "OLY-UNITTEST-ASSET-REWIND";

	char UniqueSpaceName[256];
	SPRINTF(UniqueSpaceName, "%s-%s", TestSpaceName, GetUniqueString().c_str());

	char UniqueAssetCollectionName[256];
	SPRINTF(UniqueAssetCollectionName, "%s-%s", TestAssetCollectionName, GetUniqueString().c_str());

	char UniqueAssetName[256];
	SPRINTF(UniqueAssetName, "%s-%s", TestAssetName, GetUniqueString().c_str());

	// Log in
	csp::common::String UserId;
<<<<<<< HEAD
	LogIn(UserSystem, UserId);
=======
	LogInAsNewTestUser(UserSystem, UserId);
	const auto UserDisplayName = GetFullProfileByUserId(UserSystem, UserId).DisplayName;
>>>>>>> 2864fa6f

	// Create space
	csp::systems::Space Space;
	CreateSpace(SpaceSystem,
				UniqueSpaceName,
				TestSpaceDescription,
				csp::systems::SpaceAttributes::Private,
				nullptr,
				nullptr,
				nullptr,
				nullptr,
				Space);

	auto [EnterResult] = AWAIT_PRE(SpaceSystem, EnterSpace, RequestPredicate, Space.Id);

	EXPECT_EQ(EnterResult.GetResultCode(), csp::systems::EResultCode::Success);

	EntitySystem->SetEntityCreatedCallback(
		[](csp::multiplayer::SpaceEntity* Entity)
		{
		});

	// Setup Asset callback
	bool ConversationDeleteConversationcallbackCalled = false;
	csp::common::String ConversationId;
	csp::common::String MessageId;

	auto ConversationDeleteConversationCallback
		= [&ConversationDeleteConversationcallbackCalled, &ConversationId](const ConversationSystemParams& Info)
	{
		if (Info.MessageType == ConversationMessageType::DeleteConversation)
		{
			if (ConversationDeleteConversationcallbackCalled)
			{
				return;
			}

			EXPECT_EQ(Info.MessageValue, ConversationId);

			ConversationDeleteConversationcallbackCalled = true;
		}
	};

	ConversationSystem* ConversationSystem = Connection->GetConversationSystem();

	auto [Result]  = AWAIT_PRE(ConversationSystem, CreateConversation, RequestPredicate, "TestMessage");
	ConversationId = Result.GetValue();

	EXPECT_EQ(Result.GetResultCode(), csp::systems::EResultCode::Success);

	{
		auto [Result] = AWAIT_PRE(ConversationSystem, GetConversationInformation, RequestPredicate, ConversationId);

		EXPECT_EQ(Result.GetResultCode(), csp::systems::EResultCode::Success);
		EXPECT_EQ(Result.GetConversationInfo().UserId, UserId);
		EXPECT_EQ(Result.GetConversationInfo().Message, "TestMessage");
		EXPECT_EQ(Result.GetConversationInfo().EditedTimestamp, "");
	}

	{
		auto [Result] = AWAIT(ConversationSystem, AddMessageToConversation, ConversationId, "Test");

		EXPECT_EQ(Result.GetResultCode(), csp::systems::EResultCode::Success);

		MessageId = Result.GetMessageInfo().MessageId;
	}

	{
		ConversationSystem->SetConversationSystemCallback(ConversationDeleteConversationCallback);
		auto [Result] = AWAIT(ConversationSystem, DeleteConversation, ConversationId);

		EXPECT_EQ(Result.GetResultCode(), csp::systems::EResultCode::Success);
	}

	// Generate Networkevent as SendNetworkEvent doesnt fire sender callback
	EventBus->SendNetworkEventToClient("ConversationSystem",
									   {ReplicatedValue((int64_t) ConversationMessageType::DeleteConversation), ConversationId},
									   Connection->GetClientId(),
									   [](ErrorCode Error)
									   {
										   ASSERT_EQ(Error, ErrorCode::None);
									   });

	// Wait for message
	auto Start		 = std::chrono::steady_clock::now();
	auto Current	 = std::chrono::steady_clock::now();
	int64_t TestTime = 0;

	while (!ConversationDeleteConversationcallbackCalled && TestTime < 20)
	{
		std::this_thread::sleep_for(50ms);

		Current	 = std::chrono::steady_clock::now();
		TestTime = std::chrono::duration_cast<std::chrono::seconds>(Current - Start).count();
	}

	EXPECT_TRUE(ConversationDeleteConversationcallbackCalled);

<<<<<<< HEAD
	SpaceSystem->ExitSpace(
		[](const csp::systems::NullResult& Result)
		{
		});
=======
	auto [ExitSpaceResult] = AWAIT_PRE(SpaceSystem, ExitSpace, RequestPredicate);
>>>>>>> 2864fa6f

	// Delete space
	DeleteSpace(SpaceSystem, Space.Id);

	// Log out
	LogOut(UserSystem);
}
#endif

#if RUN_ALL_UNIT_TESTS || RUN_CONVERSATIONSYSTEM_TESTS || RUN_CONVERSATIONSYSTEM_UPDATE_CONVERSATION_INFO
CSP_PUBLIC_TEST(CSPEngine, ConversationSystemTests, UpdateConversationInfo)
{
	auto& SystemsManager = csp::systems::SystemsManager::Get();
	auto* UserSystem	 = SystemsManager.GetUserSystem();
	auto* SpaceSystem	 = SystemsManager.GetSpaceSystem();
	auto* Connection	 = SystemsManager.GetMultiplayerConnection();
	auto* EventBus		 = SystemsManager.GetEventBus();
	auto* EntitySystem	 = SystemsManager.GetSpaceEntitySystem();

	const char* TestSpaceName		 = "OLY-UNITTEST-SPACE-OKO";
	const char* TestSpaceDescription = "OLY-UNITTEST-SPACEDESC-OKO";

	char UniqueSpaceName[256];
	SPRINTF(UniqueSpaceName, "%s-%s", TestSpaceName, GetUniqueString().c_str());

	// Log in
	csp::common::String UserId;
<<<<<<< HEAD
	LogIn(UserSystem, UserId);
=======
	LogInAsNewTestUser(UserSystem, UserId);
	const auto UserDisplayName = GetFullProfileByUserId(UserSystem, UserId).DisplayName;
>>>>>>> 2864fa6f

	// Create space
	csp::systems::Space Space;
	CreateSpace(SpaceSystem,
				UniqueSpaceName,
				TestSpaceDescription,
				csp::systems::SpaceAttributes::Private,
				nullptr,
				nullptr,
				nullptr,
				nullptr,
				Space);


	// Setup Asset callback
	bool ConversationConversationInfocallbackCalled = false;
	csp::common::String ConversationId;
	csp::common::String MessageId;

	auto ConversationConversationInformationCallback
		= [&ConversationConversationInfocallbackCalled, &ConversationId](const ConversationSystemParams& Info)
	{
		if (ConversationConversationInfocallbackCalled)
		{
			return;
		}
		EXPECT_EQ(Info.MessageType, ConversationMessageType::ConversationInformation);
		EXPECT_EQ(Info.MessageValue, ConversationId);
		ConversationConversationInfocallbackCalled = true;
	};

	auto [EnterResult] = AWAIT_PRE(SpaceSystem, EnterSpace, RequestPredicate, Space.Id);

	EXPECT_EQ(EnterResult.GetResultCode(), csp::systems::EResultCode::Success);

	EntitySystem->SetEntityCreatedCallback(
		[](csp::multiplayer::SpaceEntity* Entity)
		{
		});

	auto* ConvSystem = Connection->GetConversationSystem();

	auto [Result]  = AWAIT_PRE(ConvSystem, CreateConversation, RequestPredicate, "TestMessage");
	ConversationId = Result.GetValue();

	EXPECT_EQ(Result.GetResultCode(), csp::systems::EResultCode::Success);

	{
		auto [Result] = AWAIT_PRE(ConvSystem, GetConversationInformation, RequestPredicate, ConversationId);

		EXPECT_EQ(Result.GetResultCode(), csp::systems::EResultCode::Success);
		EXPECT_EQ(Result.GetConversationInfo().UserId, UserId);
		EXPECT_EQ(Result.GetConversationInfo().Message, "TestMessage");
		EXPECT_EQ(Result.GetConversationInfo().EditedTimestamp, "");
	}

	ConversationSystem* ConversationSystem = Connection->GetConversationSystem();
	ConversationSystem->SetConversationSystemCallback(ConversationConversationInformationCallback);

	{
		auto [Result] = AWAIT_PRE(ConvSystem, GetConversationInformation, RequestPredicate, ConversationId);

		EXPECT_EQ(Result.GetResultCode(), csp::systems::EResultCode::Success);
		EXPECT_EQ(Result.GetConversationInfo().UserId, UserId);
		EXPECT_EQ(Result.GetConversationInfo().Message, "TestMessage");
		EXPECT_EQ(Result.GetConversationInfo().EditedTimestamp, "");
	}

	{
		MessageInfo NewData	   = MessageInfo();
		NewData.Message		   = "TestMessage1";
		NewData.IsConversation = true;

		auto [Result] = AWAIT_PRE(ConvSystem, SetConversationInformation, RequestPredicate, ConversationId, NewData);

		EXPECT_EQ(Result.GetResultCode(), csp::systems::EResultCode::Success);
		EXPECT_EQ(Result.GetConversationInfo().UserId, UserId);
		EXPECT_EQ(Result.GetConversationInfo().Message, "TestMessage1");
		EXPECT_EQ(Result.GetConversationInfo().EditedTimestamp, "");
	}

	// Generate Networkevent as SendNetworkEvent doesnt fire sender callback
	EventBus->SendNetworkEventToClient("ConversationSystem",
									   {ReplicatedValue((int64_t) ConversationMessageType::ConversationInformation), ConversationId},
									   Connection->GetClientId(),
									   [](ErrorCode Error)
									   {
										   ASSERT_EQ(Error, ErrorCode::None);
									   });

	{
		auto [Result] = AWAIT(ConvSystem, DeleteConversation, ConversationId);

		EXPECT_EQ(Result.GetResultCode(), csp::systems::EResultCode::Success);
	}

	// Wait for message
	auto Start		 = std::chrono::steady_clock::now();
	auto Current	 = std::chrono::steady_clock::now();
	int64_t TestTime = 0;

	while (!ConversationConversationInfocallbackCalled && TestTime < 20)
	{
		std::this_thread::sleep_for(50ms);

		Current	 = std::chrono::steady_clock::now();
		TestTime = std::chrono::duration_cast<std::chrono::seconds>(Current - Start).count();
	}

	EXPECT_TRUE(ConversationConversationInfocallbackCalled);

<<<<<<< HEAD
	SpaceSystem->ExitSpace(
		[](const csp::systems::NullResult& Result)
		{
		});
=======
	auto [ExitSpaceResult] = AWAIT_PRE(SpaceSystem, ExitSpace, RequestPredicate);
>>>>>>> 2864fa6f

	// Delete space
	DeleteSpace(SpaceSystem, Space.Id);
	LogOut(UserSystem);
}
#endif

#if RUN_ALL_UNIT_TESTS || RUN_CONVERSATIONSYSTEM_TESTS || RUN_CONVERSATIONSYSTEM_UPDATE_MESSAGE_INFO
CSP_PUBLIC_TEST(CSPEngine, ConversationSystemTests, UpdateMessageInfo)
{
	auto& SystemsManager = csp::systems::SystemsManager::Get();
	auto* UserSystem	 = SystemsManager.GetUserSystem();
	auto* SpaceSystem	 = SystemsManager.GetSpaceSystem();
	auto* Connection	 = SystemsManager.GetMultiplayerConnection();
	auto* EventBus		 = SystemsManager.GetEventBus();
	auto* EntitySystem	 = SystemsManager.GetSpaceEntitySystem();

	const char* TestSpaceName		 = "OLY-UNITTEST-SPACE-OKO";
	const char* TestSpaceDescription = "OLY-UNITTEST-SPACEDESC-OKO";

	char UniqueSpaceName[256];
	SPRINTF(UniqueSpaceName, "%s-%s", TestSpaceName, GetUniqueString().c_str());

	// Log in
	csp::common::String UserId;
<<<<<<< HEAD
	LogIn(UserSystem, UserId);
=======
	LogInAsNewTestUser(UserSystem, UserId);
	const auto UserDisplayName = GetFullProfileByUserId(UserSystem, UserId).DisplayName;
>>>>>>> 2864fa6f

	// Create space
	csp::systems::Space Space;
	CreateSpace(SpaceSystem,
				UniqueSpaceName,
				TestSpaceDescription,
				csp::systems::SpaceAttributes::Private,
				nullptr,
				nullptr,
				nullptr,
				nullptr,
				Space);

	// Setup Asset callback
	bool ConversationMessageInfoCallbackCalled = false;
	csp::common::String ConversationId;
	csp::common::String MessageId;

	auto ConversationMessageInformationCallback = [&ConversationMessageInfoCallbackCalled, &MessageId](const ConversationSystemParams& Info)
	{
		if (ConversationMessageInfoCallbackCalled || Info.MessageType == ConversationMessageType::NewMessage)
		{
			return;
		}

		EXPECT_EQ(Info.MessageType, ConversationMessageType::MessageInformation);
		EXPECT_EQ(Info.MessageValue, MessageId);

		ConversationMessageInfoCallbackCalled = true;
	};

	auto [EnterResult] = AWAIT_PRE(SpaceSystem, EnterSpace, RequestPredicate, Space.Id);

	EXPECT_EQ(EnterResult.GetResultCode(), csp::systems::EResultCode::Success);

	EntitySystem->SetEntityCreatedCallback(
		[](csp::multiplayer::SpaceEntity* Entity)
		{
		});

	auto* ConvSystem = Connection->GetConversationSystem();

	auto [Result]  = AWAIT_PRE(ConvSystem, CreateConversation, RequestPredicate, "TestMessage");
	ConversationId = Result.GetValue();

	EXPECT_EQ(Result.GetResultCode(), csp::systems::EResultCode::Success);

	{
		auto [Result] = AWAIT_PRE(ConvSystem, GetConversationInformation, RequestPredicate, ConversationId);

		EXPECT_EQ(Result.GetResultCode(), csp::systems::EResultCode::Success);
		EXPECT_EQ(Result.GetConversationInfo().UserId, UserId);
		EXPECT_EQ(Result.GetConversationInfo().Message, "TestMessage");
		EXPECT_EQ(Result.GetConversationInfo().EditedTimestamp, "");
	}

	ConversationSystem* ConversationSystem = Connection->GetConversationSystem();
	ConversationSystem->SetConversationSystemCallback(ConversationMessageInformationCallback);

	{
		auto [Result] = AWAIT_PRE(ConvSystem, AddMessageToConversation, RequestPredicate, ConversationId, "test");

		EXPECT_EQ(Result.GetResultCode(), csp::systems::EResultCode::Success);

		MessageId = Result.GetMessageInfo().MessageId;

		EXPECT_EQ(Result.GetMessageInfo().EditedTimestamp, "");
	}

	{
		auto [Result] = AWAIT_PRE(ConvSystem, GetMessageInformation, RequestPredicate, MessageId);

		EXPECT_EQ(Result.GetResultCode(), csp::systems::EResultCode::Success);
		EXPECT_EQ(Result.GetMessageInfo().EditedTimestamp, "");
	}

	{
		MessageInfo NewData = MessageInfo();
		NewData.Message		= "NewTest";

		auto [Result] = AWAIT_PRE(ConvSystem, SetMessageInformation, RequestPredicate, MessageId, NewData);

		EXPECT_EQ(Result.GetResultCode(), csp::systems::EResultCode::Success);
		EXPECT_EQ(Result.GetMessageInfo().EditedTimestamp, "");
		EXPECT_EQ(Result.GetMessageInfo().Message, NewData.Message);
	}

	// Generate Networkevent as SendNetworkEvent doesnt fire sender callback
	EventBus->SendNetworkEventToClient("ConversationSystem",
									   {ReplicatedValue((int64_t) ConversationMessageType::MessageInformation), MessageId},
									   Connection->GetClientId(),
									   [](ErrorCode Error)
									   {
										   ASSERT_EQ(Error, ErrorCode::None);
									   });

	{
		auto [Result] = AWAIT(ConvSystem, DeleteConversation, ConversationId);

		EXPECT_EQ(Result.GetResultCode(), csp::systems::EResultCode::Success);
	}

	// Wait for message
	auto Start		 = std::chrono::steady_clock::now();
	auto Current	 = std::chrono::steady_clock::now();
	int64_t TestTime = 0;

	while (!ConversationMessageInfoCallbackCalled && TestTime < 20)
	{
		std::this_thread::sleep_for(50ms);

		Current	 = std::chrono::steady_clock::now();
		TestTime = std::chrono::duration_cast<std::chrono::seconds>(Current - Start).count();
	}

	EXPECT_TRUE(ConversationMessageInfoCallbackCalled);

<<<<<<< HEAD
	SpaceSystem->ExitSpace(
		[](const csp::systems::NullResult& Result)
		{
		});
=======
	auto [ExitSpaceResult] = AWAIT_PRE(SpaceSystem, ExitSpace, RequestPredicate);
>>>>>>> 2864fa6f

	// Delete space
	DeleteSpace(SpaceSystem, Space.Id);
	LogOut(UserSystem);
}
#endif**/

} // namespace<|MERGE_RESOLUTION|>--- conflicted
+++ resolved
@@ -165,14 +165,7 @@
 		EXPECT_EQ(DeleteConversationResult.GetResultCode(), csp::systems::EResultCode::Success);
 	}
 
-<<<<<<< HEAD
-	SpaceSystem->ExitSpace(
-		[](const csp::systems::NullResult& Result)
-		{
-		});
-=======
 	auto [ExitSpaceResult] = AWAIT_PRE(SpaceSystem, ExitSpace, RequestPredicate);
->>>>>>> 2864fa6f
 
 	// Delete space
 	DeleteSpace(SpaceSystem, Space.Id);
@@ -205,12 +198,8 @@
 	csp::systems::Profile SpaceCreatorUser = CreateTestUser();
 
 	// Log in
-<<<<<<< HEAD
-	LogIn(UserSystem, DefaultTestUserId);
-=======
 	LogIn(UserSystem, DefaultTestUserId, SpaceCreatorUser.Email, GeneratedTestAccountPassword);
 	const auto UserDisplayName = GetFullProfileByUserId(UserSystem, DefaultTestUserId).DisplayName;
->>>>>>> 2864fa6f
 
 	// Create space
 	csp::systems::Space Space;
@@ -484,12 +473,8 @@
 	csp::systems::Profile SpaceCreatorUser = CreateTestUser();
 
 	// Log in
-<<<<<<< HEAD
-	LogIn(UserSystem, UserId);
-=======
 	LogIn(UserSystem, UserId, SpaceCreatorUser.Email, GeneratedTestAccountPassword);
 	const auto UserDisplayName = GetFullProfileByUserId(UserSystem, UserId).DisplayName;
->>>>>>> 2864fa6f
 
 	// Create space
 	csp::systems::Space Space;
@@ -580,14 +565,20 @@
 		FirstMessageIdToBeDeleted = AddMessageResult.GetMessageInfo().MessageId;
 	}
 
-<<<<<<< HEAD
-	SpaceSystem->ExitSpace(
-		[](const csp::systems::NullResult& Result)
-		{
-		});
-=======
+	/* {
+		CreatedMessageInfo
+			= ConversationComponent->AddMessage(UserDisplayName, DefaultConversationMessage);
+
+		EXPECT_EQ(CreatedMessageInfo.UserID, UserId);
+		EXPECT_EQ(CreatedMessageInfo.Message, DefaultConversationMessage);
+		EXPECT_EQ(CreatedMessageInfo.UserDisplayName, DefaultTestUserDisplayName);
+		EXPECT_EQ(CreatedMessageInfo.ConversationId, FirstConversationId);
+
+		std::cerr << "Message with Id: " << CreatedMessageInfo.Id << " was added by " << DefaultTestUserDisplayName
+				  << " to conversation: Id: " << FirstConversationId.c_str() << std::endl;
+	}*/
+
 	auto [ExitSpaceResult] = AWAIT_PRE(SpaceSystem, ExitSpace, RequestPredicate);
->>>>>>> 2864fa6f
 
 	LogOut(UserSystem);
 
@@ -758,14 +749,7 @@
 		EXPECT_EQ(Result.GetResultCode(), csp::systems::EResultCode::Success);
 	}
 
-<<<<<<< HEAD
-	SpaceSystem->ExitSpace(
-		[](const csp::systems::NullResult& Result)
-		{
-		});
-=======
 	AWAIT_PRE(SpaceSystem, ExitSpace, RequestPredicate);
->>>>>>> 2864fa6f
 
 	LogOut(UserSystem);
 
@@ -810,12 +794,8 @@
 
 	// Log in
 	csp::common::String UserId;
-<<<<<<< HEAD
-	LogIn(UserSystem, UserId);
-=======
 	LogInAsNewTestUser(UserSystem, UserId);
 	const auto UserDisplayName = GetFullProfileByUserId(UserSystem, UserId).DisplayName;
->>>>>>> 2864fa6f
 
 	// Create space
 	csp::systems::Space Space;
@@ -907,14 +887,7 @@
 		EXPECT_EQ(Result.GetResultCode(), csp::systems::EResultCode::Success);
 	}
 
-<<<<<<< HEAD
-	SpaceSystem->ExitSpace(
-		[](const csp::systems::NullResult& Result)
-		{
-		});
-=======
 	auto [ExitSpaceResult] = AWAIT_PRE(SpaceSystem, ExitSpace, RequestPredicate);
->>>>>>> 2864fa6f
 
 	// Delete space
 	DeleteSpace(SpaceSystem, Space.Id);
@@ -953,12 +926,8 @@
 
 	// Log in
 	csp::common::String UserId;
-<<<<<<< HEAD
-	LogIn(UserSystem, UserId);
-=======
 	LogInAsNewTestUser(UserSystem, UserId);
 	const auto UserDisplayName = GetFullProfileByUserId(UserSystem, UserId).DisplayName;
->>>>>>> 2864fa6f
 
 	// Create space
 	csp::systems::Space Space;
@@ -1060,14 +1029,7 @@
 		EXPECT_EQ(Result.GetResultCode(), csp::systems::EResultCode::Success);
 	}
 
-<<<<<<< HEAD
-	SpaceSystem->ExitSpace(
-		[](const csp::systems::NullResult& Result)
-		{
-		});
-=======
 	auto [ExitSpaceResult] = AWAIT_PRE(SpaceSystem, ExitSpace, RequestPredicate);
->>>>>>> 2864fa6f
 
 	// Delete space
 	DeleteSpace(SpaceSystem, Space.Id);
@@ -1106,12 +1068,8 @@
 
 	// Log in
 	csp::common::String UserId;
-<<<<<<< HEAD
-	LogIn(UserSystem, UserId);
-=======
 	LogInAsNewTestUser(UserSystem, UserId);
 	const auto UserDisplayName = GetFullProfileByUserId(UserSystem, UserId).DisplayName;
->>>>>>> 2864fa6f
 
 	// Create space
 	csp::systems::Space Space;
@@ -1210,14 +1168,7 @@
 
 	EXPECT_TRUE(ConversationDeleteConversationcallbackCalled);
 
-<<<<<<< HEAD
-	SpaceSystem->ExitSpace(
-		[](const csp::systems::NullResult& Result)
-		{
-		});
-=======
 	auto [ExitSpaceResult] = AWAIT_PRE(SpaceSystem, ExitSpace, RequestPredicate);
->>>>>>> 2864fa6f
 
 	// Delete space
 	DeleteSpace(SpaceSystem, Space.Id);
@@ -1245,12 +1196,8 @@
 
 	// Log in
 	csp::common::String UserId;
-<<<<<<< HEAD
-	LogIn(UserSystem, UserId);
-=======
 	LogInAsNewTestUser(UserSystem, UserId);
 	const auto UserDisplayName = GetFullProfileByUserId(UserSystem, UserId).DisplayName;
->>>>>>> 2864fa6f
 
 	// Create space
 	csp::systems::Space Space;
@@ -1362,14 +1309,7 @@
 
 	EXPECT_TRUE(ConversationConversationInfocallbackCalled);
 
-<<<<<<< HEAD
-	SpaceSystem->ExitSpace(
-		[](const csp::systems::NullResult& Result)
-		{
-		});
-=======
 	auto [ExitSpaceResult] = AWAIT_PRE(SpaceSystem, ExitSpace, RequestPredicate);
->>>>>>> 2864fa6f
 
 	// Delete space
 	DeleteSpace(SpaceSystem, Space.Id);
@@ -1395,12 +1335,8 @@
 
 	// Log in
 	csp::common::String UserId;
-<<<<<<< HEAD
-	LogIn(UserSystem, UserId);
-=======
 	LogInAsNewTestUser(UserSystem, UserId);
 	const auto UserDisplayName = GetFullProfileByUserId(UserSystem, UserId).DisplayName;
->>>>>>> 2864fa6f
 
 	// Create space
 	csp::systems::Space Space;
@@ -1518,14 +1454,7 @@
 
 	EXPECT_TRUE(ConversationMessageInfoCallbackCalled);
 
-<<<<<<< HEAD
-	SpaceSystem->ExitSpace(
-		[](const csp::systems::NullResult& Result)
-		{
-		});
-=======
 	auto [ExitSpaceResult] = AWAIT_PRE(SpaceSystem, ExitSpace, RequestPredicate);
->>>>>>> 2864fa6f
 
 	// Delete space
 	DeleteSpace(SpaceSystem, Space.Id);
