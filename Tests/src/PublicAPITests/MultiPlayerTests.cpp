/*
 * Copyright 2023 Magnopus LLC

 * Licensed under the Apache License, Version 2.0 (the "License");
 * you may not use this file except in compliance with the License.
 * You may obtain a copy of the License at
 *
 *     http://www.apache.org/licenses/LICENSE-2.0
 *
 * Unless required by applicable law or agreed to in writing, software
 * distributed under the License is distributed on an "AS IS" BASIS,
 * WITHOUT WARRANTIES OR CONDITIONS OF ANY KIND, either express or implied.
 * See the License for the specific language governing permissions and
 * limitations under the License.
 */

#include "AssetSystemTestHelpers.h"
#include "Awaitable.h"
#include "CSP/CSPFoundation.h"
#include "CSP/Common/Optional.h"
#include "CSP/Common/StringFormat.h"
#include "CSP/Multiplayer/Components/AnimatedModelSpaceComponent.h"
#include "CSP/Multiplayer/Components/AudioSpaceComponent.h"
#include "CSP/Multiplayer/Components/CollisionSpaceComponent.h"
#include "CSP/Multiplayer/Components/CustomSpaceComponent.h"
#include "CSP/Multiplayer/Components/ExternalLinkSpaceComponent.h"
#include "CSP/Multiplayer/Components/FogSpaceComponent.h"
#include "CSP/Multiplayer/Components/ImageSpaceComponent.h"
#include "CSP/Multiplayer/Components/ReflectionSpaceComponent.h"
#include "CSP/Multiplayer/Components/ScriptSpaceComponent.h"
#include "CSP/Multiplayer/Components/StaticModelSpaceComponent.h"
#include "CSP/Multiplayer/Components/VideoPlayerSpaceComponent.h"
#include "CSP/Multiplayer/MultiPlayerConnection.h"
#include "CSP/Multiplayer/ReplicatedValue.h"
#include "CSP/Multiplayer/SpaceEntity.h"
#include "CSP/Multiplayer/SpaceEntitySystem.h"
#include "CSP/Systems/Spaces/Space.h"
#include "CSP/Systems/Spaces/UserRoles.h"
#include "CSP/Systems/SystemsManager.h"
#include "CSP/Systems/Users/UserSystem.h"
#include "Debug/Logging.h"
#include "Memory/Memory.h"
#include "Multiplayer/SpaceEntityKeys.h"
#include "MultiplayerTestHelpers.h"
#include "SpaceSystemTestHelpers.h"
#include "TestHelpers.h"
#include "UserSystemTestHelpers.h"
#include "filesystem.hpp"
#include "signalrclient/signalr_value.h"

#include "gtest/gtest.h"
#include <CSP/Multiplayer/Components/ConversationSpaceComponent.h>
#include <CSP/Multiplayer/Components/LightSpaceComponent.h>
#include <CSP/Multiplayer/Components/PortalSpaceComponent.h>
#include <CSP/Multiplayer/Components/SplineSpaceComponent.h>
#include <atomic_queue/defs.h>
#include <chrono>
#include <filesystem>
#include <thread>


using namespace csp::common;
using namespace csp::multiplayer;

using namespace std::chrono_literals;


namespace
{

void InitialiseTestingConnection();
void OnConnect(SpaceEntitySystem* EntitySystem);
void OnDisconnect(bool ok);
void OnUserCreated(SpaceEntity* InUser, SpaceEntitySystem* EntitySystem);

std::atomic_bool IsTestComplete;
std::atomic_bool IsDisconnected;
std::atomic_bool IsReadyForUpdate;

SpaceEntity* TestUser;

int WaitForTestTimeoutCountMs;
const int WaitForTestTimeoutLimit	= 20000;
const int NumberOfEntityUpdateTicks = 5;
int ReceivedEntityUpdatesCount;

bool EventSent	   = false;
bool EventReceived = false;

ReplicatedValue ObjectFloatProperty;
ReplicatedValue ObjectBoolProperty;
ReplicatedValue ObjectIntProperty;
ReplicatedValue ObjectStringProperty;

} // namespace


bool RequestPredicate(const csp::services::ResultBase& Result)
{
	return Result.GetResultCode() != csp::services::EResultCode::InProgress;
}


MultiplayerConnection* CreateMultiplayerConnection(const String& SpaceId, bool ShouldPushCleanupFunction)
{
	auto* Connection = new MultiplayerConnection(SpaceId);

	if (ShouldPushCleanupFunction)
	{
		PushCleanupFunction(
			[=]()
			{
				delete Connection;
			});
	}

	return Connection;
}

void Disconnect(MultiplayerConnection* Connection)
{
	auto [Ok] = AWAIT(Connection, Disconnect);

	EXPECT_TRUE(Ok);

	LogDebug("Multiplayer disconnected");
}

void Connect(MultiplayerConnection* Connection, bool ShouldPushCleanupFunction)
{
	auto [Ok] = AWAIT(Connection, Connect);

	EXPECT_TRUE(Ok);

	std::tie(Ok) = AWAIT(Connection, InitialiseConnection);

	EXPECT_TRUE(Ok);

	LogDebug("Multiplayer connected");

	if (ShouldPushCleanupFunction)
	{
		PushCleanupFunction(
			[=]()
			{
				Disconnect(Connection);
			});
	}
}

void DeleteEntity(SpaceEntitySystem* EntitySystem, SpaceEntity* Entity)
{
	auto Id = Entity->GetId();

	auto [Ok] = AWAIT(EntitySystem, DestroyEntity, Entity);

	EXPECT_TRUE(Ok);

	LogDebug("Entity deleted (Id: %ull)", Id);
}

SpaceEntity* CreateObject(SpaceEntitySystem* EntitySystem, const String& Name, Optional<SpaceTransform> Transform, bool ShouldPushCleanupFunction)
{
	SpaceTransform _Transform;

	if (Transform.HasValue())
	{
		_Transform = *Transform;
	}

	auto [Entity] = AWAIT(EntitySystem, CreateObject, Name, _Transform);

	EXPECT_NE(Entity, nullptr);

	LogDebug("Object created (Id: %ull)", Entity->GetId());

	auto _Entity = Entity;

	if (ShouldPushCleanupFunction)
	{
		PushCleanupFunction(
			[=]()
			{
				DeleteEntity(EntitySystem, _Entity);
			});
	}

	return Entity;
}


namespace
{

void InitialiseTestingConnection()
{
	IsTestComplete	 = false;
	IsDisconnected	 = false;
	IsReadyForUpdate = false;

	WaitForTestTimeoutCountMs  = 0;
	ReceivedEntityUpdatesCount = 0;

	EventSent	  = false;
	EventReceived = false;

	ObjectFloatProperty	 = ReplicatedValue(2.3f);
	ObjectBoolProperty	 = ReplicatedValue(true);
	ObjectIntProperty	 = ReplicatedValue(static_cast<int64_t>(42));
	ObjectStringProperty = "My replicated string";
}

void SetRandomProperties(SpaceEntity* User, SpaceEntitySystem* EntitySystem)
{
	if (User == nullptr)
	{
		return;
	}

	IsReadyForUpdate = false;

	char NameBuffer[10];
	SPRINTF(NameBuffer, "MyName%i", rand() % 100);
	User->SetName(NameBuffer);

	Vector3 Position = {static_cast<float>(rand() % 100), static_cast<float>(rand() % 100), static_cast<float>(rand() % 100)};
	User->SetPosition(Position);

	Vector4 Rotation
		= {static_cast<float>(rand() % 100), static_cast<float>(rand() % 100), static_cast<float>(rand() % 100), static_cast<float>(rand() % 100)};
	User->SetRotation(Rotation);

	AvatarSpaceComponent* AvatarComponent = static_cast<AvatarSpaceComponent*>(User->GetComponent(0));
	AvatarComponent->SetState(static_cast<AvatarState>(rand() % 6));

	EntitySystem->QueueEntityUpdate(User);
}

void OnConnect(SpaceEntitySystem* EntitySystem)
{
	String UserName				 = "Player 1";
	SpaceTransform UserTransform = {Vector3 {1.452322f, 2.34f, 3.45f}, Vector4 {4.1f, 5.1f, 6.1f, 7.1f}, Vector3 {1, 1, 1}};
	String UserAvatarId			 = "MyCoolAvatar";

	AvatarState UserState			  = AvatarState::Idle;
	AvatarPlayMode UserAvatarPlayMode = AvatarPlayMode::Default;

	EntitySystem->CreateAvatar(UserName,
							   UserTransform,
							   UserState,
							   UserAvatarId,
							   UserAvatarPlayMode,
							   [EntitySystem](SpaceEntity* NewAvatar)
							   {
								   EXPECT_NE(NewAvatar, nullptr);

								   LogDebug("CreateAvatar Local Callback");

								   EXPECT_EQ(NewAvatar->GetEntityType(), SpaceEntityType::Avatar);

								   if (NewAvatar->GetEntityType() == SpaceEntityType::Avatar)
								   {
									   OnUserCreated(NewAvatar, EntitySystem);
								   }
							   });
}

void OnDisconnect(bool ok)
{
	EXPECT_TRUE(ok);

	LogDebug("OnDisconnect");

	IsDisconnected = true;
}

void OnUserCreated(SpaceEntity* InUser, SpaceEntitySystem* EntitySystem)
{
	EXPECT_EQ(InUser->GetComponents()->Size(), 1);

	auto* AvatarComponent = InUser->GetComponent(0);

	EXPECT_EQ(AvatarComponent->GetComponentType(), ComponentType::AvatarData);

	TestUser = InUser;
	TestUser->SetUpdateCallback(
		[InUser](SpaceEntity* UpdatedUser, SpaceEntityUpdateFlags InUpdateFlags, Array<ComponentUpdateInfo> InComponentUpdateInfoArray)
		{
			if (InUpdateFlags & SpaceEntityUpdateFlags::UPDATE_FLAGS_NAME)
			{
				LogDebug("Name Updated: %s", UpdatedUser->GetName().c_str());
			}

			if (InUpdateFlags & SpaceEntityUpdateFlags::UPDATE_FLAGS_POSITION)
			{
				LogDebug("Position Updated: X: %f Y: %f Z: %f",
						 UpdatedUser->GetPosition().X,
						 UpdatedUser->GetPosition().Y,
						 UpdatedUser->GetPosition().Z);
			}

			if (InUpdateFlags & SpaceEntityUpdateFlags::UPDATE_FLAGS_ROTATION)
			{
				LogDebug("Rotation Updated: X: %f Y: %f Z: %f W: %f",
						 UpdatedUser->GetRotation().X,
						 UpdatedUser->GetRotation().Y,
						 UpdatedUser->GetRotation().Z,
						 UpdatedUser->GetRotation().W);
			}

			if (InUpdateFlags & SpaceEntityUpdateFlags::UPDATE_FLAGS_COMPONENTS)
			{
				for (int i = 0; i < InComponentUpdateInfoArray.Size(); ++i)
				{
					uint16_t ComponentID = InComponentUpdateInfoArray[i].ComponentId;

					if (ComponentID < csp::multiplayer::COMPONENT_KEYS_START_VIEWS)
					{
						LogDebug("Component Updated: ID: %i", ComponentID);

						const Map<uint32_t, ReplicatedValue>& Properties = *UpdatedUser->GetComponent(ComponentID)->GetProperties();
						const Array<uint32_t>* PropertyKeys				 = Properties.Keys();

						for (int j = 0; j < PropertyKeys->Size(); ++j)
						{
							if (j >= 3) // We only randomise the first 3 properties, so we don't really need to print any more
							{
								break;
							}

							uint32_t PropertyID = PropertyKeys->operator[](j);
							LogDebug("\tProperty ID: %i", PropertyID);

							const ReplicatedValue& Property = Properties[PropertyID];

							switch (Property.GetReplicatedValueType())
							{
								case ReplicatedValueType::Integer:
									LogDebug("\tValue: %i", Property.GetInt());
									break;
								case ReplicatedValueType::String:
									LogDebug("\tValue: %s", Property.GetString().c_str());
									break;
								case ReplicatedValueType::Float:
									LogDebug("\tValue: %f", Property.GetFloat());
									break;
								case ReplicatedValueType::Boolean:
									LogDebug("\tValue: %s", Property.GetBool() ? "true" : "false");
									break;
								case ReplicatedValueType::Vector3:
									LogDebug("\tValue: { %f, %f, %f }", Property.GetVector3().X, Property.GetVector3().Y, Property.GetVector3().Z);
									break;
								case ReplicatedValueType::Vector4:
									LogDebug("\tValue: { %f, %f, %f, %f }",
											 Property.GetVector4().X,
											 Property.GetVector4().Y,
											 Property.GetVector4().Z,
											 Property.GetVector4().W);
									break;
								default:
									break;
							}
						}

						CSP_DELETE(PropertyKeys);
					}
				}
			}

			if (InUser == TestUser)
			{
				ReceivedEntityUpdatesCount++;
				IsReadyForUpdate = true;
			}
		});

	TestUser->SetDestroyCallback(
		[](bool Ok)
		{
			if (Ok)
			{
				LogDebug("Destroy Callback Complete!");
			}
		});

	LogDebug("OnUserCreated");

	SetRandomProperties(InUser, EntitySystem);
}

} // namespace

#if RUN_ALL_UNIT_TESTS || RUN_MULTIPLAYER_TESTS || RUN_MULTIPLAYER_MANUAL_SIGNALRCONNECTION_TEST
CSP_PUBLIC_TEST(CSPEngine, MultiplayerTests, ManualConnectionTest)
{
	SetRandSeed();

	auto& SystemsManager = csp::systems::SystemsManager::Get();
	auto* UserSystem	 = SystemsManager.GetUserSystem();
	auto* SpaceSystem	 = SystemsManager.GetSpaceSystem();
	auto* AssetSystem	 = SystemsManager.GetAssetSystem();

	const char* TestSpaceName			= "OLY-UNITTEST-SPACE-REWIND";
	const char* TestSpaceDescription	= "OLY-UNITTEST-SPACEDESC-REWIND";
	const char* TestAssetCollectionName = "OLY-UNITTEST-ASSETCOLLECTION-REWIND";

	char UniqueSpaceName[256];
	SPRINTF(UniqueSpaceName, "%s-%s", TestSpaceName, GetUniqueHexString().c_str());

	char UniqueAssetCollectionName[256];
	SPRINTF(UniqueAssetCollectionName, "%s-%s", TestAssetCollectionName, GetUniqueHexString().c_str());

	// Log in
	auto UserId = LogIn(UserSystem);

	// Create space
	csp::systems::Space Space;
	CreateSpace(SpaceSystem, UniqueSpaceName, TestSpaceDescription, csp::systems::SpaceAttributes::Private, nullptr, nullptr, nullptr, Space);

	AWAIT(SpaceSystem, EnterSpace, Space.Id);
	auto* Connection   = CreateMultiplayerConnection(Space.Id);
	auto* EntitySystem = Connection->GetSpaceEntitySystem();

	EntitySystem->SetEntityCreatedCallback(
		[](SpaceEntity* Entity)
		{
		});

	Connect(Connection);

	String ObjectName			   = "Object 1";
	SpaceTransform ObjectTransform = {Vector3 {1.452322f, 2.34f, 3.45f}, Vector4 {4.1f, 5.1f, 6.1f, 7.1f}, Vector3::One()};

	auto* CreatedObject = CreateObject(EntitySystem, ObjectName, ObjectTransform);

	EXPECT_EQ(CreatedObject->GetName(), ObjectName);
	EXPECT_EQ(CreatedObject->GetPosition(), ObjectTransform.Position);
	EXPECT_EQ(CreatedObject->GetRotation(), ObjectTransform.Rotation);
	EXPECT_EQ(CreatedObject->GetScale(), ObjectTransform.Scale);

	// Delete space
	DeleteSpace(SpaceSystem, Space.Id);
}
#endif

#if RUN_ALL_UNIT_TESTS || RUN_MULTIPLAYER_TESTS || RUN_MULTIPLAYER_SIGNALRCONNECTION_TEST
CSP_PUBLIC_TEST(CSPEngine, MultiplayerTests, SignalRConnectionTest)
{
	SetRandSeed();

	auto& SystemsManager = csp::systems::SystemsManager::Get();
	auto* UserSystem	 = SystemsManager.GetUserSystem();
	auto* SpaceSystem	 = SystemsManager.GetSpaceSystem();
	auto* AssetSystem	 = SystemsManager.GetAssetSystem();

	const char* TestSpaceName			= "OLY-UNITTEST-SPACE-REWIND";
	const char* TestSpaceDescription	= "OLY-UNITTEST-SPACEDESC-REWIND";
	const char* TestAssetCollectionName = "OLY-UNITTEST-ASSETCOLLECTION-REWIND";

	char UniqueSpaceName[256];
	SPRINTF(UniqueSpaceName, "%s-%s", TestSpaceName, GetUniqueHexString().c_str());

	char UniqueAssetCollectionName[256];
	SPRINTF(UniqueAssetCollectionName, "%s-%s", TestAssetCollectionName, GetUniqueHexString().c_str());

	// Log in
	auto UserId = LogIn(UserSystem);

	// Create space
	csp::systems::Space Space;
	CreateSpace(SpaceSystem, UniqueSpaceName, TestSpaceDescription, csp::systems::SpaceAttributes::Private, nullptr, nullptr, nullptr, Space);

	InitialiseTestingConnection();

	auto* Connection = CreateMultiplayerConnection(Space.Id);
	Connect(Connection);

	// Delete space
	DeleteSpace(SpaceSystem, Space.Id);
}
#endif

#if RUN_NIGHTLY_TESTS
CSP_PUBLIC_TEST(CSPEngine, MultiplayerTests, SignalRKeepAliveTest)
{
	SetRandSeed();

	auto& SystemsManager = csp::systems::SystemsManager::Get();
	auto* UserSystem	 = SystemsManager.GetUserSystem();
	auto* SpaceSystem	 = SystemsManager.GetSpaceSystem();
	auto* AssetSystem	 = SystemsManager.GetAssetSystem();

	const char* TestSpaceName			= "OLY-UNITTEST-SPACE-REWIND";
	const char* TestSpaceDescription	= "OLY-UNITTEST-SPACEDESC-REWIND";
	const char* TestAssetCollectionName = "OLY-UNITTEST-ASSETCOLLECTION-REWIND";

	char UniqueSpaceName[256];
	SPRINTF(UniqueSpaceName, "%s-%s", TestSpaceName, GetUniqueHexString().c_str());

	char UniqueAssetCollectionName[256];
	SPRINTF(UniqueAssetCollectionName, "%s-%s", TestAssetCollectionName, GetUniqueHexString().c_str());

	// Log in
	auto UserId = LogIn(UserSystem);

	// Create space
	csp::systems::Space Space;
	CreateSpace(SpaceSystem, UniqueSpaceName, TestSpaceDescription, csp::systems::SpaceAttributes::Private, nullptr, nullptr, nullptr, Space);

	InitialiseTestingConnection();

	auto [EnterResult] = AWAIT_PRE(SpaceSystem, EnterSpace, RequestPredicate, Space.Id, true);
	EXPECT_EQ(EnterResult.GetResultCode(), csp::services::EResultCode::Success);
	Connection	 = EnterResult.GetConnection();
	EntitySystem = Connection->GetSpaceEntitySystem();

	WaitForTestTimeoutCountMs = 0;
	int KeepAliveInterval	  = 200000;

	while (WaitForTestTimeoutCountMs < KeepAliveInterval)
	{
		std::this_thread::sleep_for(20ms);
		WaitForTestTimeoutCountMs += 20;
	}

	AWAIT(SpaceSystem, ExitSpaceAndDisconnect, Connection);

	// Delete space
	DeleteSpace(SpaceSystem, Space.Id);

	// Log out
	LogOut(UserSystem);
}
#endif

#if RUN_ALL_UNIT_TESTS || RUN_MULTIPLAYER_TESTS || RUN_MULTIPLAYER_ENTITYREPLICATION_TEST
CSP_PUBLIC_TEST(CSPEngine, MultiplayerTests, EntityReplicationTest)
{
	SetRandSeed();

	auto& SystemsManager = csp::systems::SystemsManager::Get();
	auto* UserSystem	 = SystemsManager.GetUserSystem();
	auto* SpaceSystem	 = SystemsManager.GetSpaceSystem();
	auto* AssetSystem	 = SystemsManager.GetAssetSystem();

	const char* TestSpaceName			= "OLY-UNITTEST-SPACE-REWIND";
	const char* TestSpaceDescription	= "OLY-UNITTEST-SPACEDESC-REWIND";
	const char* TestAssetCollectionName = "OLY-UNITTEST-ASSETCOLLECTION-REWIND";

	char UniqueSpaceName[256];
	SPRINTF(UniqueSpaceName, "%s-%s", TestSpaceName, GetUniqueHexString().c_str());

	char UniqueAssetCollectionName[256];
	SPRINTF(UniqueAssetCollectionName, "%s-%s", TestAssetCollectionName, GetUniqueHexString().c_str());

	// Log in
	auto UserId = LogIn(UserSystem);

	// Create space
	csp::systems::Space Space;
	CreateSpace(SpaceSystem, UniqueSpaceName, TestSpaceDescription, csp::systems::SpaceAttributes::Private, nullptr, nullptr, nullptr, Space);

	InitialiseTestingConnection();

	auto* Connection = CreateMultiplayerConnection(Space.Id);
	Connect(Connection);

	auto EntitySystem = Connection->GetSpaceEntitySystem();
	OnConnect(EntitySystem);
	WaitForTestTimeoutCountMs = 0;

	while (!IsTestComplete && WaitForTestTimeoutCountMs < WaitForTestTimeoutLimit)
	{
		EntitySystem->ProcessPendingEntityOperations();

		std::this_thread::sleep_for(50ms);
		WaitForTestTimeoutCountMs += 50;

		if (ReceivedEntityUpdatesCount < NumberOfEntityUpdateTicks)
		{
			if (IsReadyForUpdate)
			{
				SetRandomProperties(TestUser, EntitySystem);
			}
		}
		else if (ReceivedEntityUpdatesCount == NumberOfEntityUpdateTicks && IsReadyForUpdate) // Send a final update that doesn't change the data
		{
			IsReadyForUpdate = false;
			EntitySystem->QueueEntityUpdate(TestUser);
		}
		else
		{
			IsTestComplete = true;
		}
	}

	EXPECT_TRUE(IsTestComplete);

	// Delete space
	DeleteSpace(SpaceSystem, Space.Id);
}
#endif

#if RUN_ALL_UNIT_TESTS || RUN_MULTIPLAYER_TESTS || RUN_MULTIPLAYER_SELF_REPLICATION_TEST
CSP_PUBLIC_TEST(CSPEngine, MultiplayerTests, SelfReplicationTest)
{
	SetRandSeed();

	auto& SystemsManager = csp::systems::SystemsManager::Get();
	auto* UserSystem	 = SystemsManager.GetUserSystem();
	auto* SpaceSystem	 = SystemsManager.GetSpaceSystem();
	auto* AssetSystem	 = SystemsManager.GetAssetSystem();

	const char* TestSpaceName			= "OLY-UNITTEST-SPACE-REWIND";
	const char* TestSpaceDescription	= "OLY-UNITTEST-SPACEDESC-REWIND";
	const char* TestAssetCollectionName = "OLY-UNITTEST-ASSETCOLLECTION-REWIND";

	char UniqueSpaceName[256];
	SPRINTF(UniqueSpaceName, "%s-%s", TestSpaceName, GetUniqueHexString().c_str());

	char UniqueAssetCollectionName[256];
	SPRINTF(UniqueAssetCollectionName, "%s-%s", TestAssetCollectionName, GetUniqueHexString().c_str());

	// Log in
	auto UserId = LogIn(UserSystem);

	// Create space
	csp::systems::Space Space;
	CreateSpace(SpaceSystem, UniqueSpaceName, TestSpaceDescription, csp::systems::SpaceAttributes::Private, nullptr, nullptr, nullptr, Space);

	auto* Connection  = CreateMultiplayerConnection(Space.Id);
	auto EntitySystem = Connection->GetSpaceEntitySystem();

	EntitySystem->SetEntityCreatedCallback(
		[](SpaceEntity* Entity)
		{
		});

	Connect(Connection);

	auto [FlagSetResult] = AWAIT(Connection, SetAllowSelfMessagingFlag, true);

	if (FlagSetResult)
	{
		String ObjectName			   = "Object 1";
		SpaceTransform ObjectTransform = {Vector3 {1.452322f, 2.34f, 3.45f}, Vector4 {4.1f, 5.1f, 6.1f, 7.1f}, Vector3 {1, 1, 1}};


		auto [CreatedObject] = AWAIT(EntitySystem, CreateObject, ObjectName, ObjectTransform);

		EXPECT_EQ(CreatedObject->GetName(), ObjectName);
		EXPECT_EQ(CreatedObject->GetPosition(), ObjectTransform.Position);
		EXPECT_EQ(CreatedObject->GetRotation(), ObjectTransform.Rotation);
		EXPECT_EQ(CreatedObject->GetScale(), ObjectTransform.Scale);

		auto ModelComponent = dynamic_cast<StaticModelSpaceComponent*>(CreatedObject->AddComponent(ComponentType::StaticModel));
		ModelComponent->SetModelAssetId("SomethingElse");
		ModelComponent->SetAssetCollectionId("Something");

		bool EntityUpdated = false;

		CreatedObject->SetUpdateCallback(
			[&EntityUpdated](SpaceEntity* Entity, SpaceEntityUpdateFlags Flags, Array<ComponentUpdateInfo>& UpdateInfo)
			{
				if (Entity->GetName() == "Object 1")
				{
					if (Flags & SpaceEntityUpdateFlags::UPDATE_FLAGS_SCALE)
					{
						LogDebug("Scale Updated");
						EntityUpdated = true;
					}
				}
			});
		CreatedObject->SetScale(Vector3 {3.0f, 3.0f, 3.0f});
		CreatedObject->QueueUpdate();

		while (!EntityUpdated && WaitForTestTimeoutCountMs < WaitForTestTimeoutLimit)
		{
			EntitySystem->ProcessPendingEntityOperations();
			std::this_thread::sleep_for(50ms);
			WaitForTestTimeoutCountMs += 50;
		}

		EXPECT_LE(WaitForTestTimeoutCountMs, WaitForTestTimeoutLimit);

		EXPECT_EQ(CreatedObject->GetScale().X, 3.0f);
		EXPECT_EQ(CreatedObject->GetScale().Y, 3.0f);
		EXPECT_EQ(CreatedObject->GetScale().Z, 3.0f);
	}

	// Delete space
	DeleteSpace(SpaceSystem, Space.Id);
}
#endif

#if RUN_ALL_UNIT_TESTS || RUN_MULTIPLAYER_TESTS || RUN_MULTIPLAYER_CREATE_AVATAR_TEST
CSP_PUBLIC_TEST(CSPEngine, MultiplayerTests, CreateAvatarTest)
{
	SetRandSeed();

	auto& SystemsManager = csp::systems::SystemsManager::Get();
	auto* UserSystem	 = SystemsManager.GetUserSystem();
	auto* SpaceSystem	 = SystemsManager.GetSpaceSystem();

	const char* TestSpaceName		 = "OLY-UNITTEST-SPACE-REWIND";
	const char* TestSpaceDescription = "OLY-UNITTEST-SPACEDESC-REWIND";

	char UniqueSpaceName[256];
	SPRINTF(UniqueSpaceName, "%s-%s", TestSpaceName, GetUniqueHexString().c_str());

	// Log in
	auto UserId = LogIn(UserSystem);

	// Create space
	csp::systems::Space Space;
	CreateSpace(SpaceSystem, UniqueSpaceName, TestSpaceDescription, csp::systems::SpaceAttributes::Private, nullptr, nullptr, nullptr, Space);

	auto* Connection   = CreateMultiplayerConnection(Space.Id);
	auto* EntitySystem = Connection->GetSpaceEntitySystem();

	EntitySystem->SetEntityCreatedCallback(
		[](SpaceEntity* Entity)
		{
		});

	Connect(Connection);

	const String& UserName					  = "Player 1";
	const SpaceTransform& UserTransform		  = {Vector3 {1.452322f, 2.34f, 3.45f}, Vector4 {4.1f, 5.1f, 6.1f, 7.1f}, Vector3 {1, 1, 1}};
	AvatarState UserAvatarState				  = AvatarState::Idle;
	const String& UserAvatarId				  = "MyCoolAvatar";
	AvatarPlayMode UserAvatarPlayMode		  = AvatarPlayMode::Default;
	LocomotionModel UserAvatarLocomotionModel = LocomotionModel::Grounded;

	auto [Avatar] = AWAIT(EntitySystem, CreateAvatar, UserName, UserTransform, UserAvatarState, UserAvatarId, UserAvatarPlayMode);

	EXPECT_NE(Avatar, nullptr);
	EXPECT_EQ(Avatar->GetEntityType(), SpaceEntityType::Avatar);
	EXPECT_EQ(Avatar->GetName(), UserName);
	EXPECT_EQ(Avatar->GetPosition(), UserTransform.Position);
	EXPECT_EQ(Avatar->GetRotation(), UserTransform.Rotation);

	auto& Components = *Avatar->GetComponents();

	EXPECT_EQ(Components.Size(), 1);

	auto* Component = Components[0];

	EXPECT_EQ(Component->GetComponentType(), ComponentType::AvatarData);

	// Verify the values of UserAvatarState and UserAvatarPlayMode
	AvatarSpaceComponent* AvatarComponent = dynamic_cast<AvatarSpaceComponent*>(Component);

	EXPECT_NE(AvatarComponent, nullptr);
	EXPECT_EQ(AvatarComponent->GetState(), UserAvatarState);
	EXPECT_EQ(AvatarComponent->GetAvatarPlayMode(), UserAvatarPlayMode);
	EXPECT_EQ(AvatarComponent->GetLocomotionModel(), UserAvatarLocomotionModel);

	// Delete space
	DeleteSpace(SpaceSystem, Space.Id);
}
#endif

#if RUN_ALL_UNIT_TESTS || RUN_MULTIPLAYER_TESTS || RUN_MULTIPLAYER_CREATE_CREATOR_AVATAR_TEST
CSP_PUBLIC_TEST(CSPEngine, MultiplayerTests, CreateCreatorAvatarTest)
{
	SetRandSeed();

	auto& SystemsManager = csp::systems::SystemsManager::Get();
	auto* UserSystem	 = SystemsManager.GetUserSystem();
	auto* SpaceSystem	 = SystemsManager.GetSpaceSystem();

	const char* TestSpaceName		 = "OLY-UNITTEST-SPACE-REWIND";
	const char* TestSpaceDescription = "OLY-UNITTEST-SPACEDESC-REWIND";

	char UniqueSpaceName[256];
	SPRINTF(UniqueSpaceName, "%s-%s", TestSpaceName, GetUniqueHexString().c_str());

	// Log in
	auto UserId = LogIn(UserSystem);

	// Create space
	csp::systems::Space Space;
	CreateSpace(SpaceSystem, UniqueSpaceName, TestSpaceDescription, csp::systems::SpaceAttributes::Private, nullptr, nullptr, nullptr, Space);

	auto* Connection   = CreateMultiplayerConnection(Space.Id);
	auto* EntitySystem = Connection->GetSpaceEntitySystem();

	EntitySystem->SetEntityCreatedCallback(
		[](SpaceEntity* Entity)
		{
		});

	const String& UserName					  = "Creator 1";
	const SpaceTransform& UserTransform		  = {Vector3 {1.452322f, 2.34f, 3.45f}, Vector4 {4.1f, 5.1f, 6.1f, 7.1f}, Vector3 {1, 1, 1}};
	AvatarState UserAvatarState				  = AvatarState::Idle;
	const String& UserAvatarId				  = "MyCoolCreatorAvatar";
	AvatarPlayMode UserAvatarPlayMode		  = AvatarPlayMode::Creator;
	LocomotionModel UserAvatarLocomotionModel = LocomotionModel::Grounded;

	Connect(Connection);

	auto [Avatar] = AWAIT(EntitySystem, CreateAvatar, UserName, UserTransform, UserAvatarState, UserAvatarId, UserAvatarPlayMode);

	EXPECT_NE(Avatar, nullptr);
	EXPECT_EQ(Avatar->GetEntityType(), SpaceEntityType::Avatar);
	EXPECT_EQ(Avatar->GetName(), UserName);
	EXPECT_EQ(Avatar->GetPosition(), UserTransform.Position);
	EXPECT_EQ(Avatar->GetRotation(), UserTransform.Rotation);

	auto& Components = *Avatar->GetComponents();

	EXPECT_EQ(Components.Size(), 1);

	auto* Component = Components[0];

	EXPECT_EQ(Component->GetComponentType(), ComponentType::AvatarData);

	// Verify the values of UserAvatarState and UserAvatarPlayMode
	AvatarSpaceComponent* AvatarComponent = dynamic_cast<AvatarSpaceComponent*>(Component);

	EXPECT_NE(AvatarComponent, nullptr);
	EXPECT_EQ(AvatarComponent->GetState(), UserAvatarState);
	EXPECT_EQ(AvatarComponent->GetAvatarPlayMode(), UserAvatarPlayMode);
	EXPECT_EQ(AvatarComponent->GetAvatarPlayMode(), AvatarPlayMode::Creator);
	EXPECT_EQ(AvatarComponent->GetLocomotionModel(), UserAvatarLocomotionModel);

	// Delete space
	DeleteSpace(SpaceSystem, Space.Id);
}
#endif

#if RUN_ALL_UNIT_TESTS || RUN_MULTIPLAYER_TESTS || RUN_MULTIPLAYER_AVATAR_MOVEMENT_DIRECTION_TEST
CSP_PUBLIC_TEST(CSPEngine, MultiplayerTests, AvatarMovementDirectionTest)
{
	SetRandSeed();

	auto& SystemsManager = csp::systems::SystemsManager::Get();
	auto* UserSystem	 = SystemsManager.GetUserSystem();
	auto* SpaceSystem	 = SystemsManager.GetSpaceSystem();

	const char* TestSpaceName		 = "OLY-UNITTEST-SPACE-REWIND";
	const char* TestSpaceDescription = "OLY-UNITTEST-SPACEDESC-REWIND";

	char UniqueSpaceName[256];
	SPRINTF(UniqueSpaceName, "%s-%s", TestSpaceName, GetUniqueHexString().c_str());

	// Log in
	auto UserId = LogIn(UserSystem);

	// Create space
	csp::systems::Space Space;
	CreateSpace(SpaceSystem, UniqueSpaceName, TestSpaceDescription, csp::systems::SpaceAttributes::Private, nullptr, nullptr, nullptr, Space);

	auto* Connection   = CreateMultiplayerConnection(Space.Id);
	auto* EntitySystem = Connection->GetSpaceEntitySystem();

	EntitySystem->SetEntityCreatedCallback(
		[](SpaceEntity* Entity)
		{
		});

	Connect(Connection);

	const String& UserName				= "Player 1";
	const SpaceTransform& UserTransform = {Vector3 {1.452322f, 2.34f, 3.45f}, Vector4 {4.1f, 5.1f, 6.1f, 7.1f}, Vector3 {1, 1, 1}};
	AvatarState UserAvatarState			= AvatarState::Idle;
	const String& UserAvatarId			= "MyCoolAvatar";
	AvatarPlayMode UserAvatarPlayMode	= AvatarPlayMode::Default;

	auto [Avatar] = AWAIT(EntitySystem, CreateAvatar, UserName, UserTransform, UserAvatarState, UserAvatarId, UserAvatarPlayMode);
	EXPECT_NE(Avatar, nullptr);

	auto& Components = *Avatar->GetComponents();
	EXPECT_EQ(Components.Size(), 1);

	auto* Component = Components[0];
	EXPECT_EQ(Component->GetComponentType(), ComponentType::AvatarData);

	AvatarSpaceComponent* AvatarComponent = dynamic_cast<AvatarSpaceComponent*>(Component);
	EXPECT_NE(AvatarComponent, nullptr);

	// test setting and getting movement direction
	AvatarComponent->SetMovementDirection(Vector3::One());

	Avatar->QueueUpdate();

	EXPECT_EQ(AvatarComponent->GetMovementDirection(), Vector3::One());

	// Delete space
	DeleteSpace(SpaceSystem, Space.Id);
}
#endif


#if RUN_ALL_UNIT_TESTS || RUN_MULTIPLAYER_TESTS || RUN_MULTIPLAYER_OBJECT_CREATE_TEST
CSP_PUBLIC_TEST(CSPEngine, MultiplayerTests, ObjectCreateTest)
{
	SetRandSeed();

	auto& SystemsManager = csp::systems::SystemsManager::Get();
	auto* UserSystem	 = SystemsManager.GetUserSystem();
	auto* SpaceSystem	 = SystemsManager.GetSpaceSystem();
	auto* AssetSystem	 = SystemsManager.GetAssetSystem();

	const char* TestSpaceName			= "OLY-UNITTEST-SPACE-REWIND";
	const char* TestSpaceDescription	= "OLY-UNITTEST-SPACEDESC-REWIND";
	const char* TestAssetCollectionName = "OLY-UNITTEST-ASSETCOLLECTION-REWIND";

	char UniqueSpaceName[256];
	SPRINTF(UniqueSpaceName, "%s-%s", TestSpaceName, GetUniqueHexString().c_str());

	char UniqueAssetCollectionName[256];
	SPRINTF(UniqueAssetCollectionName, "%s-%s", TestAssetCollectionName, GetUniqueHexString().c_str());

	// Log in
	auto UserId = LogIn(UserSystem);

	// Create space
	csp::systems::Space Space;
	CreateSpace(SpaceSystem, UniqueSpaceName, TestSpaceDescription, csp::systems::SpaceAttributes::Private, nullptr, nullptr, nullptr, Space);

	InitialiseTestingConnection();

	auto* Connection   = CreateMultiplayerConnection(Space.Id);
	auto* EntitySystem = Connection->GetSpaceEntitySystem();

	EntitySystem->SetEntityCreatedCallback(
		[](SpaceEntity* Entity)
		{
		});

	String ObjectName			   = "Object 1";
	SpaceTransform ObjectTransform = {Vector3 {1.452322f, 2.34f, 3.45f}, Vector4 {4.1f, 5.1f, 6.1f, 7.1f}, Vector3 {1, 1, 1}};

	Connect(Connection);

	auto [CreatedObject] = AWAIT(EntitySystem, CreateObject, ObjectName, ObjectTransform);

	EXPECT_EQ(CreatedObject->GetName(), ObjectName);
	EXPECT_EQ(CreatedObject->GetPosition(), ObjectTransform.Position);
	EXPECT_EQ(CreatedObject->GetRotation(), ObjectTransform.Rotation);
	EXPECT_EQ(CreatedObject->GetScale(), ObjectTransform.Scale);
	EXPECT_EQ(CreatedObject->GetThirdPartyRef(), "");
	EXPECT_EQ(CreatedObject->GetThirdPartyPlatformType(), csp::systems::EThirdPartyPlatform::NONE);

	// Delete space
	DeleteSpace(SpaceSystem, Space.Id);
}
#endif

#if RUN_ALL_UNIT_TESTS || RUN_MULTIPLAYER_TESTS || RUN_MULTIPLAYER_OBJECT_ADDCOMPONENT_TEST
CSP_PUBLIC_TEST(CSPEngine, MultiplayerTests, ObjectAddComponentTest)
{
	SetRandSeed();

	auto& SystemsManager = csp::systems::SystemsManager::Get();
	auto* UserSystem	 = SystemsManager.GetUserSystem();
	auto* SpaceSystem	 = SystemsManager.GetSpaceSystem();

	const char* TestSpaceName		 = "OLY-UNITTEST-SPACE-REWIND";
	const char* TestSpaceDescription = "OLY-UNITTEST-SPACEDESC-REWIND";

	char UniqueSpaceName[256];
	SPRINTF(UniqueSpaceName, "%s-%s", TestSpaceName, GetUniqueHexString().c_str());

	// Log in
	auto UserId = LogIn(UserSystem);

	// Create space
	csp::systems::Space Space;
	CreateSpace(SpaceSystem, UniqueSpaceName, TestSpaceDescription, csp::systems::SpaceAttributes::Private, nullptr, nullptr, nullptr, Space);

	auto* Connection   = CreateMultiplayerConnection(Space.Id);
	auto* EntitySystem = Connection->GetSpaceEntitySystem();

	EntitySystem->SetEntityCreatedCallback(
		[](SpaceEntity* Entity)
		{
		});

	Connect(Connection);

	const String ObjectName		   = "Object 1";
	SpaceTransform ObjectTransform = {Vector3::Zero(), Vector4::Zero(), Vector3::One()};

	auto [Object] = AWAIT(EntitySystem, CreateObject, ObjectName, ObjectTransform);

	bool PatchPending = true;

	Object->SetPatchSentCallback(
		[&PatchPending](bool ok)
		{
			PatchPending = false;
		});

	const String ModelAssetId = "NotARealId";

	auto* StaticModelComponent	 = (StaticModelSpaceComponent*) Object->AddComponent(ComponentType::StaticModel);
	auto StaticModelComponentKey = StaticModelComponent->GetId();
	StaticModelComponent->SetModelAssetId(ModelAssetId);
	Object->QueueUpdate();

	while (PatchPending)
	{
		EntitySystem->ProcessPendingEntityOperations();
		std::this_thread::sleep_for(10ms);
	}

	PatchPending = true;

	auto& Components = *Object->GetComponents();

	EXPECT_EQ(Components.Size(), 1);
	EXPECT_TRUE(Components.HasKey(StaticModelComponentKey));

	auto* _StaticModelComponent = Object->GetComponent(StaticModelComponentKey);

	EXPECT_EQ(_StaticModelComponent->GetComponentType(), ComponentType::StaticModel);

	auto* RealStaticModelComponent = (StaticModelSpaceComponent*) _StaticModelComponent;

	EXPECT_EQ(RealStaticModelComponent->GetModelAssetId(), ModelAssetId);

	const String ImageAssetId = "AlsoNotARealId";

	auto* ImageComponent		= (ImageSpaceComponent*) Object->AddComponent(ComponentType::Image);
	auto ImageModelComponentKey = ImageComponent->GetId();
	ImageComponent->SetImageAssetId(ImageAssetId);
	Object->QueueUpdate();

	while (PatchPending)
	{
		EntitySystem->ProcessPendingEntityOperations();
		std::this_thread::sleep_for(10ms);
	}

	EXPECT_EQ(Object->GetComponents()->Size(), 2);
	EXPECT_TRUE(Components.HasKey(StaticModelComponentKey));
	EXPECT_TRUE(Components.HasKey(ImageModelComponentKey));

	auto* _ImageComponent = Object->GetComponent(ImageModelComponentKey);

	EXPECT_EQ(_ImageComponent->GetComponentType(), ComponentType::Image);

	auto* RealImageComponent = (ImageSpaceComponent*) _ImageComponent;

	EXPECT_EQ(RealImageComponent->GetImageAssetId(), ImageAssetId);

	// Delete space
	DeleteSpace(SpaceSystem, Space.Id);
}
#endif

#if RUN_ALL_UNIT_TESTS || RUN_MULTIPLAYER_TESTS || RUN_MULTIPLAYER_OBJECT_REMOVECOMPONENT_TEST
CSP_PUBLIC_TEST(CSPEngine, MultiplayerTests, ObjectRemoveComponentTest)
{
	SetRandSeed();

	auto& SystemsManager = csp::systems::SystemsManager::Get();
	auto* UserSystem	 = SystemsManager.GetUserSystem();
	auto* SpaceSystem	 = SystemsManager.GetSpaceSystem();

	const char* TestSpaceName		 = "OLY-UNITTEST-SPACE-REWIND";
	const char* TestSpaceDescription = "OLY-UNITTEST-SPACEDESC-REWIND";

	char UniqueSpaceName[256];
	SPRINTF(UniqueSpaceName, "%s-%s", TestSpaceName, GetUniqueHexString().c_str());

	// Log in
	auto UserId = LogIn(UserSystem);

	// Create space
	csp::systems::Space Space;
	CreateSpace(SpaceSystem, UniqueSpaceName, TestSpaceDescription, csp::systems::SpaceAttributes::Private, nullptr, nullptr, nullptr, Space);

	auto* Connection   = CreateMultiplayerConnection(Space.Id);
	auto* EntitySystem = Connection->GetSpaceEntitySystem();

	EntitySystem->SetEntityCreatedCallback(
		[](SpaceEntity* Entity)
		{
		});

	Connect(Connection);

	const String ObjectName		   = "Object 1";
	SpaceTransform ObjectTransform = {Vector3::Zero(), Vector4::Zero(), Vector3::One()};

	auto [Object] = AWAIT(EntitySystem, CreateObject, ObjectName, ObjectTransform);

	bool PatchPending = true;

	Object->SetPatchSentCallback(
		[&PatchPending](bool ok)
		{
			PatchPending = false;
		});

	const String ModelAssetId = "NotARealId";

	auto* StaticModelComponent	 = (StaticModelSpaceComponent*) Object->AddComponent(ComponentType::StaticModel);
	auto StaticModelComponentKey = StaticModelComponent->GetId();
	StaticModelComponent->SetModelAssetId(ModelAssetId);
	auto* ImageComponent   = (ImageSpaceComponent*) Object->AddComponent(ComponentType::Image);
	auto ImageComponentKey = ImageComponent->GetId();
	ImageComponent->SetImageAssetId("TestID");
	Object->QueueUpdate();

	while (PatchPending)
	{
		EntitySystem->ProcessPendingEntityOperations();
		std::this_thread::sleep_for(10ms);
	}

	PatchPending = true;

	auto& Components = *Object->GetComponents();

	EXPECT_EQ(Components.Size(), 2);
	EXPECT_TRUE(Components.HasKey(StaticModelComponentKey));
	EXPECT_TRUE(Components.HasKey(ImageComponentKey));

	auto* _StaticModelComponent = Object->GetComponent(StaticModelComponentKey);

	EXPECT_EQ(_StaticModelComponent->GetComponentType(), ComponentType::StaticModel);

	auto* RealStaticModelComponent = (StaticModelSpaceComponent*) _StaticModelComponent;

	EXPECT_EQ(RealStaticModelComponent->GetModelAssetId(), ModelAssetId);

	Object->RemoveComponent(StaticModelComponentKey);
	Object->RemoveComponent(ImageComponentKey);

	Object->QueueUpdate();

	while (PatchPending)
	{
		EntitySystem->ProcessPendingEntityOperations();
		std::this_thread::sleep_for(10ms);
	}

	auto& RealComponents = *Object->GetComponents();

	EXPECT_EQ(RealComponents.Size(), 0);
	EXPECT_FALSE(RealComponents.HasKey(StaticModelComponentKey));
	EXPECT_FALSE(RealComponents.HasKey(ImageComponentKey));

	// Delete space
	DeleteSpace(SpaceSystem, Space.Id);
}
#endif

<<<<<<< HEAD
#if RUN_ALL_UNIT_TESTS || RUN_MULTIPLAYER_TESTS || RUN_MULTIPLAYER_CREATE_SCRIPT_TEST
CSP_PUBLIC_TEST(CSPEngine, MultiplayerTests, CreateScriptTest)
{
	SetRandSeed();

	auto& SystemsManager = csp::systems::SystemsManager::Get();
	auto* UserSystem	 = SystemsManager.GetUserSystem();
	auto* SpaceSystem	 = SystemsManager.GetSpaceSystem();

	const char* TestSpaceName		 = "OLY-UNITTEST-SPACE-REWIND";
	const char* TestSpaceDescription = "OLY-UNITTEST-SPACEDESC-REWIND";

	char UniqueSpaceName[256];
	SPRINTF(UniqueSpaceName, "%s-%s", TestSpaceName, GetUniqueHexString().c_str());

	// Log in
	auto UserId = LogIn(UserSystem);

	// Create space
	csp::systems::Space Space;
	CreateSpace(SpaceSystem, UniqueSpaceName, TestSpaceDescription, csp::systems::SpaceAttributes::Private, nullptr, nullptr, nullptr, Space);

	auto* Connection   = CreateMultiplayerConnection(Space.Id);
	auto* EntitySystem = Connection->GetSpaceEntitySystem();

	EntitySystem->SetEntityCreatedCallback(
		[](SpaceEntity* Entity)
		{
		});

	Connect(Connection);

	// we'll be using this in a few places below as part of the test, so we declare it upfront
	const std::string ScriptText = R"xx(

         var entities = TheEntitySystem.getEntities();
		  var entityIndex = TheEntitySystem.getIndexOfEntity(ThisEntity.id);

		  globalThis.onClick = (_evtName, params) => {
		    const { id, cid } = JSON.parse(params);
		    CSP.Log(`Clicked entityId: ${id} componentId: ${cid}`);
		  }

		  globalThis.onTick = () => {
		    CSP.Log('Tick');
		  }

		  ThisEntity.subscribeToMessage("buttonPressed", "onClick");
		  ThisEntity.subscribeToMessage("entityTick", "onTick");

			CSP.Log('Printing to the log from a script');
		  
    )xx";

	// Let's create a simple script and see if we can invoke it OK
	{
		EntitySystem->SetEntityCreatedCallback(
			[](SpaceEntity* Entity)
			{
			});

		const String ObjectName				  = "Object 1";
		SpaceTransform ObjectTransform		  = {Vector3::Zero(), Vector4::Zero(), Vector3::One()};
		auto [Object]						  = AWAIT(EntitySystem, CreateObject, ObjectName, ObjectTransform);
		ScriptSpaceComponent* ScriptComponent = static_cast<ScriptSpaceComponent*>(Object->AddComponent(ComponentType::ScriptData));

		ScriptComponent->SetScriptSource(String(ScriptText.c_str()));
		Object->GetScript()->Invoke();

		const bool ScriptHasErrors = Object->GetScript()->HasError();
		EXPECT_FALSE(ScriptHasErrors);

		Object->QueueUpdate();

		EntitySystem->ProcessPendingEntityOperations();
	}

	// Delete space
	DeleteSpace(SpaceSystem, Space.Id);
}
#endif

#if RUN_ALL_UNIT_TESTS || RUN_MULTIPLAYER_TESTS || RUN_MULTIPLAYER_RUN_SCRIPT_TEST
CSP_PUBLIC_TEST(CSPEngine, MultiplayerTests, RunScriptTest)
{
	SetRandSeed();

	auto& SystemsManager = csp::systems::SystemsManager::Get();
	auto* UserSystem	 = SystemsManager.GetUserSystem();
	auto* SpaceSystem	 = SystemsManager.GetSpaceSystem();

	const char* TestSpaceName		 = "OLY-UNITTEST-SPACE-REWIND";
	const char* TestSpaceDescription = "OLY-UNITTEST-SPACEDESC-REWIND";

	char UniqueSpaceName[256];
	SPRINTF(UniqueSpaceName, "%s-%s", TestSpaceName, GetUniqueHexString().c_str());

	// Log in
	auto UserId = LogIn(UserSystem);

	// Create space
	csp::systems::Space Space;
	CreateSpace(SpaceSystem, UniqueSpaceName, TestSpaceDescription, csp::systems::SpaceAttributes::Private, nullptr, nullptr, nullptr, Space);

	std::atomic_bool ScriptSystemReady = false;

	auto EntityCreatedCallback = [](SpaceEntity* Entity)
	{
		LogDebug("EntityCreatedCallback called");
	};

	auto EntitiesReadyCallback = [](bool Ok)
	{
		EXPECT_EQ(Ok, true);

		LogDebug("EntitiesReadyCallback called");
	};

	auto ScriptSystemReadyCallback = [&ScriptSystemReady](bool Ok)
	{
		EXPECT_EQ(Ok, true);

		LogDebug("ScriptSystemReadyCallback called");
		ScriptSystemReady = true;
	};

	auto* Connection   = CreateMultiplayerConnection(Space.Id);
	auto* EntitySystem = Connection->GetSpaceEntitySystem();

	EntitySystem->SetEntityCreatedCallback(EntityCreatedCallback);
	EntitySystem->SetInitialEntitiesRetrievedCallback(EntitiesReadyCallback);
	EntitySystem->SetScriptSystemReadyCallback(ScriptSystemReadyCallback);

	Connect(Connection);

	OnConnect(EntitySystem);

	// We'll be using this in a few places below as part of the test, so we declare it upfront
	const std::string ScriptText = R"xx(

        var entities = TheEntitySystem.getEntities();
		var entityIndex = TheEntitySystem.getIndexOfEntity(ThisEntity.id);
		
		globalThis.onTick = () => {
            OKO.Log('onTick Called');
			var model = entities[entityIndex].getAnimatedModelComponents()[0];
			model.position = [10, 10, 10];
		}

		ThisEntity.subscribeToMessage("entityTick", "onTick");
		  
    )xx";

	auto ScriptSystemIsReady = [&ScriptSystemReady]()
	{
		LogDebug("Waiting for ScriptSystemReady");

		return (ScriptSystemReady == true);
	};

	EXPECT_EQ(ResponseWaiter::WaitFor(ScriptSystemIsReady, std::chrono::seconds(5)), true);

	// Create an AnimatedModelComponent and have the script update it's position
	{
		EntitySystem->SetEntityCreatedCallback(
			[](SpaceEntity* Entity)
			{
			});

		const String ObjectName		   = "Object 1";
		SpaceTransform ObjectTransform = {Vector3::Zero(), Vector4::Zero(), Vector3::One()};
		auto [Object]				   = AWAIT(EntitySystem, CreateObject, ObjectName, ObjectTransform);

		AnimatedModelSpaceComponent* AnimatedModelComponent
			= static_cast<AnimatedModelSpaceComponent*>(Object->AddComponent(ComponentType::AnimatedModel));
		ScriptSpaceComponent* ScriptComponent = static_cast<ScriptSpaceComponent*>(Object->AddComponent(ComponentType::ScriptData));

		Object->QueueUpdate();
		EntitySystem->ProcessPendingEntityOperations();

		ScriptComponent->SetScriptSource(String(ScriptText.c_str()));
		Object->GetScript()->Invoke();

		csp::CSPFoundation::Tick();

		const bool ScriptHasErrors = Object->GetScript()->HasError();
		EXPECT_FALSE(ScriptHasErrors);

		EXPECT_EQ(AnimatedModelComponent->GetPosition().X, 10.f);
		EXPECT_EQ(AnimatedModelComponent->GetPosition().Y, 10.f);
		EXPECT_EQ(AnimatedModelComponent->GetPosition().Z, 10.f);
	}

	// Delete space
	DeleteSpace(SpaceSystem, Space.Id);
}

#endif

// Removing until we have a proper fix for https://magnopus.atlassian.net/browse/OB-329
/*
#if RUN_ALL_UNIT_TESTS || RUN_MULTIPLAYER_TESTS || RUN_MULTIPLAYER_MODIFY_EXISTING_SCRIPT_TEST
CSP_PUBLIC_TEST(CSPEngine, MultiplayerTests, ModifyExistingScriptTest)
{
	SetRandSeed();

	auto& SystemsManager = csp::systems::SystemsManager::Get();
	auto* UserSystem	 = SystemsManager.GetUserSystem();
	auto* SpaceSystem	 = SystemsManager.GetSpaceSystem();

	const char* TestSpaceName		 = "OLY-UNITTEST-SPACE-REWIND";
	const char* TestSpaceDescription = "OLY-UNITTEST-SPACEDESC-REWIND";

	char UniqueSpaceName[256];
	SPRINTF(UniqueSpaceName, "%s-%s", TestSpaceName, GetUniqueHexString().c_str());

	String UserId;

	// Log in
	LogIn(UserSystem, UserId);

	// Create space
	csp::systems::Space Space;
	CreateSpace(SpaceSystem, UniqueSpaceName, TestSpaceDescription, csp::systems::SpaceAttributes::Private, nullptr, nullptr, nullptr, Space);

	auto* Connection   = new csp::multiplayer::MultiplayerConnection(Space.Id);
	auto* EntitySystem = Connection->GetSpaceEntitySystem();

	// Connect to the SignalR server
	auto [Ok] = Awaitable(&MultiplayerConnection::Connect, Connection).Await();
	if(!Ok) { return; }

	std::tie(Ok) = Awaitable(&MultiplayerConnection::InitialiseConnection, Connection).Await();
	if(!Ok) { return; }

	// we'll be using this in a few places below as part of the test, so we declare it upfront
	const std::string ScriptText = R"xx(

		 var entities = TheEntitySystem.getEntities();
		  var entityIndex = TheEntitySystem.getIndexOfEntity(ThisEntity.id);

		  globalThis.onClick = (_evtName, params) => {
			const { id, cid } = JSON.parse(params);
			CSP.Log(`Clicked entityId: ${id} componentId: ${cid}`);
		  }

		  globalThis.onTick = () => {
			CSP.Log('Tick');
		  }

		  ThisEntity.subscribeToMessage("buttonPressed", "onClick");
		  ThisEntity.subscribeToMessage("entityTick", "onTick");

			CSP.Log('Printing to the log from a script');

	)xx";

	// For our first phase of this script test, we simply an object with a script component, and assign it
	// a valid script, tell CHS about it and then bail out of the connection
	{
		const String ObjectName = "Object 1";
		SpaceTransform ObjectTransform		= {Vector3::Zero(), Vector4::Zero(), Vector3::One()};
		auto [Object] = Awaitable(&SpaceEntitySystem::CreateObject, EntitySystem, ObjectName, ObjectTransform).Await();
		ScriptSpaceComponent* ScriptComponent	 = static_cast<ScriptSpaceComponent*>(Object->AddComponent(ComponentType::ScriptData));

		ScriptComponent->SetScriptSource(String(ScriptText.c_str()));
		Object->QueueUpdate();

		EntitySystem->ProcessPendingEntityOperations();
	}

	// Disconnect from the SignalR server
	std::tie(Ok) = Awaitable(&MultiplayerConnection::Disconnect, Connection).Await();
	if(!Ok) { return; }

	// Delete MultiplayerConnection
	delete Connection;

	//------------------------------------------------------------
	// For our second phase of the test, we attempt to take an entity that already exists (we created it in phase 1), modify the script source and
	// re-invoke the script

	// Re-form the connection for the second phase of this test
	Connection   = new csp::multiplayer::MultiplayerConnection(Space.Id);
	EntitySystem = Connection->GetSpaceEntitySystem();

	bool EntityHasBeenRecreated = false;
	// we're gonna wanna wait till the entity is created before we can do our test
	EntitySystem->SetEntityCreatedCallback(
	[&EntityHasBeenRecreated](csp::multiplayer::SpaceEntity* Object)
	{
		EntityHasBeenRecreated = true;
	});

	// Connect to the SignalR server
	auto [Ok2] = Awaitable(&MultiplayerConnection::Connect, Connection).Await();
	if(!Ok2) { return; }

	std::tie(Ok2) = Awaitable(&MultiplayerConnection::InitialiseConnection, Connection).Await();
	if(!Ok2) { return; }

	// spin till we recreate the entity from phase 1 locally, having received it back from CHS
	while(EntityHasBeenRecreated == false) {}

	// interesting part of phase 2 begins!
	{
		csp::multiplayer::SpaceEntity* Object = EntitySystem->GetEntityByIndex(0);
		// grab the script component we created in phase 1 (we should make this kind of thing easier)
		const Array<ComponentBase*>& Components = *Object->GetComponents()->Values();
		ScriptSpaceComponent* ScriptComponent = nullptr;
		for(size_t i = 0; Components.Size(); i++)
		{
			if(Components[i]->GetComponentType() == csp::multiplayer::ComponentType::ScriptData)
			{
				ScriptComponent = dynamic_cast<ScriptSpaceComponent*>(Components[i]);
				break;
			}
		}

		// phew! now we have that we can attempt to modify script source again and re-invoke - this is the part that we really want to test
		// can we successfully modify a pre-existing script, and re-invoke it without script errors?
		ScriptComponent->SetScriptSource(String(ScriptText.c_str()));
		Object->GetScript()->Invoke();

		const bool ScriptHasErrors = Object->GetScript()->HasError();
		EXPECT_FALSE(ScriptHasErrors);
	}

	// Disconnect from the SignalR server
	std::tie(Ok2) = Awaitable(&MultiplayerConnection::Disconnect, Connection).Await();
	if(!Ok2) { return; }

	// Delete MultiplayerConnection
	delete Connection;

	// Delete space
	DeleteSpace(SpaceSystem, Space.Id);

	// Log out
	LogOut(UserSystem);
}
#endif
*/
=======
>>>>>>> 81826ed3

#if RUN_ALL_UNIT_TESTS || RUN_MULTIPLAYER_TESTS || RUN_MULTIPLAYER_NETWORKEVENT_EMPTY_TEST
CSP_PUBLIC_TEST(CSPEngine, MultiplayerTests, NetworkEventEmptyTest)
{
	SetRandSeed();

	auto& SystemsManager = csp::systems::SystemsManager::Get();
	auto* UserSystem	 = SystemsManager.GetUserSystem();
	auto* SpaceSystem	 = SystemsManager.GetSpaceSystem();
	auto* AssetSystem	 = SystemsManager.GetAssetSystem();

	const char* TestSpaceName			= "OLY-UNITTEST-SPACE-REWIND";
	const char* TestSpaceDescription	= "OLY-UNITTEST-SPACEDESC-REWIND";
	const char* TestAssetCollectionName = "OLY-UNITTEST-ASSETCOLLECTION-REWIND";

	char UniqueSpaceName[256];
	SPRINTF(UniqueSpaceName, "%s-%s", TestSpaceName, GetUniqueHexString().c_str());

	char UniqueAssetCollectionName[256];
	SPRINTF(UniqueAssetCollectionName, "%s-%s", TestAssetCollectionName, GetUniqueHexString().c_str());

	// Log in
	auto UserId = LogIn(UserSystem);

	// Create space
	csp::systems::Space Space;
	CreateSpace(SpaceSystem, UniqueSpaceName, TestSpaceDescription, csp::systems::SpaceAttributes::Private, nullptr, nullptr, nullptr, Space);

	auto* Connection   = CreateMultiplayerConnection(Space.Id);
	auto* EntitySystem = Connection->GetSpaceEntitySystem();

	Connect(Connection);

	Connection->ListenNetworkEvent("TestEvent",
								   [](bool ok, Array<ReplicatedValue> Data)
								   {
									   EXPECT_TRUE(ok);

									   LogDebug("Test Event Received %s", ok ? "true" : "false");
								   });

	Connection->ListenNetworkEvent("TestEvent",
								   [](bool ok, Array<ReplicatedValue> Data)
								   {
									   EXPECT_TRUE(ok);

									   EventReceived = true;

									   if (EventSent)
									   {
										   IsTestComplete = true;
									   }

									   LogDebug("Second Test Event Received %s", ok ? "true" : "false");
								   });

	Connection->SendNetworkEventToClient("TestEvent",
										 {},
										 Connection->GetClientId(),
										 [](bool ok)
										 {
											 EXPECT_TRUE(ok);

											 EventSent = true;

											 if (EventReceived)
											 {
												 IsTestComplete = true;
											 }

											 LogDebug("Test Event Sent %s", ok ? "true" : "false");
										 });

	while (!IsTestComplete && WaitForTestTimeoutCountMs < WaitForTestTimeoutLimit)
	{
		std::this_thread::sleep_for(50ms);
		WaitForTestTimeoutCountMs += 50;
	}

	// Delete space
	DeleteSpace(SpaceSystem, Space.Id);
}
#endif

#if RUN_ALL_UNIT_TESTS || RUN_MULTIPLAYER_TESTS || RUN_MULTIPLAYER_NETWORKEVENT_MULTITYPE_TEST
CSP_PUBLIC_TEST(CSPEngine, MultiplayerTests, NetworkEventMultiTypeTest)
{
	SetRandSeed();

	auto& SystemsManager = csp::systems::SystemsManager::Get();
	auto* UserSystem	 = SystemsManager.GetUserSystem();
	auto* SpaceSystem	 = SystemsManager.GetSpaceSystem();
	auto* AssetSystem	 = SystemsManager.GetAssetSystem();

	const char* TestSpaceName			= "OLY-UNITTEST-SPACE-REWIND";
	const char* TestSpaceDescription	= "OLY-UNITTEST-SPACEDESC-REWIND";
	const char* TestAssetCollectionName = "OLY-UNITTEST-ASSETCOLLECTION-REWIND";

	char UniqueSpaceName[256];
	SPRINTF(UniqueSpaceName, "%s-%s", TestSpaceName, GetUniqueHexString().c_str());

	char UniqueAssetCollectionName[256];
	SPRINTF(UniqueAssetCollectionName, "%s-%s", TestAssetCollectionName, GetUniqueHexString().c_str());

	// Log in
	auto UserId = LogIn(UserSystem);

	// Create space
	csp::systems::Space Space;
	CreateSpace(SpaceSystem, UniqueSpaceName, TestSpaceDescription, csp::systems::SpaceAttributes::Private, nullptr, nullptr, nullptr, Space);

	InitialiseTestingConnection();

	auto* Connection   = CreateMultiplayerConnection(Space.Id);
	auto* EntitySystem = Connection->GetSpaceEntitySystem();

	Connect(Connection);

	Connection->ListenNetworkEvent("MultiTypeEvent",
								   [](bool ok, Array<ReplicatedValue> Data)
								   {
									   EXPECT_TRUE(ok);

									   LogDebug("Multi Type Event Received %s Payload:", ok ? "true" : "false");

									   for (int i = 0; i < Data.Size(); ++i)
									   {
										   if (Data[i].GetReplicatedValueType() == ReplicatedValueType::Boolean)
										   {
											   printf("%s\n", Data[i].GetBool() ? "true" : "false");
										   }
										   else if (Data[i].GetReplicatedValueType() == ReplicatedValueType::Integer)
										   {
											   printf("%lli\n", Data[i].GetInt());
										   }
										   else if (Data[i].GetReplicatedValueType() == ReplicatedValueType::Float)
										   {
											   printf("%f\n", Data[i].GetFloat());
										   }
									   }

									   EventReceived = true;

									   if (EventSent)
									   {
										   IsTestComplete = true;
									   }
								   });

	ReplicatedValue EventInt((int64_t) -1);
	ReplicatedValue EventFloat(1234.567890f);

	Connection->SendNetworkEventToClient("MultiTypeEvent",
										 {EventInt, EventFloat},
										 Connection->GetClientId(),
										 [EventInt, EventFloat](bool ok)
										 {
											 EXPECT_TRUE(ok);

											 EventSent = true;

											 if (EventReceived)
											 {
												 IsTestComplete = true;
											 }

											 printf("%lli, %f, \n", EventInt.GetInt(), EventFloat.GetFloat());
										 });

	while (!IsTestComplete && WaitForTestTimeoutCountMs < WaitForTestTimeoutLimit)
	{
		std::this_thread::sleep_for(50ms);
		WaitForTestTimeoutCountMs += 50;
	}

	// Delete space
	DeleteSpace(SpaceSystem, Space.Id);
}
#endif

<<<<<<< HEAD
#if RUN_ALL_UNIT_TESTS || RUN_MULTIPLAYER_TESTS || RUN_MULTIPLAYER_AVATAR_SCRIPT_TEST
CSP_PUBLIC_TEST(CSPEngine, MultiplayerTests, AvatarScriptTest)
=======
#if RUN_MULTIPLAYER_INTERACTIVEMOVEMENT_TEST
	#include <conio.h>

csp::multiplayer::MultiplayerConnection* Connection;

void OnEntityUpdate(Entity* Object, EntityUpdateType UpdateType)
{
	if (UpdateType == EntityUpdateType::Delete)
	{
		std::cerr << "Got ObjectDelete: " << Object->GetId() << std::endl;

		return;
	}

	const auto& Trans = Object->GetTransform();
	auto Pos		  = Trans.Position;
	auto RepVals	  = Object->GetReplicatedValues();

	std::cerr << "Got ObjectUpdate: " << Object->GetId() << "(" << Pos.X << ", " << Pos.Y << ", " << Pos.Z << ") [";

	for (int i = 0; i < RepVals.Size(); ++i)
	{
		switch (RepVals[i].GetReplicatedValueType())
		{
			case csp::multiplayer::ReplicatedValueType::Boolean:
				std::cerr << RepVals[i].GetBool() << ", ";
				break;
			case csp::multiplayer::ReplicatedValueType::Integer:
				std::cerr << RepVals[i].GetInt() << ", ";
				break;
			case csp::multiplayer::ReplicatedValueType::Float:
				std::cerr << RepVals[i].GetFloat() << ", ";
				break;
			case csp::multiplayer::ReplicatedValueType::String:
				std::cerr << RepVals[i].GetString() << ", ";
				break;
		}
	}

	std::cerr << "]" << std::endl;
}

CSP_PUBLIC_TEST(CSPEngine, MultiplayerTests, InteractiveMovementTest)
{
	auto& SystemsManager = csp::systems::SystemsManager::Get();
	auto* UserSystem	 = SystemsManager.GetUserSystem();

	std::cout << "Email: ";
	std::string Email;
	std::cin >> Email;
	std::cout << "Password: ";
	std::string Password;
	std::cin >> Password;

	auto [LoginState] = Awaitable(&csp::systems::UserSystem::Login, UserSystem, CSP_TEXT(""), CSP_TEXT(Email.c_str()), CSP_TEXT(Password.c_str()))
							.Await(
								[](const auto& s)
								{
									return s.GetResultCode() != csp::services::EResultCode::InProgress;
								});

	std::cout << "Space Id: ";
	std::string SpaceId;
	std::cin >> SpaceId;

	Connection = new MultiplayerConnection(SpaceId.c_str());

	Connection->RegisterEntityCreatedCallback(
		[](Entity* Object)
		{
			OnEntityUpdate(Object, EntityUpdateType::Update);
			Object->SetRemoteUpdateCallback(OnEntityUpdate);
		});

	auto [Ok] = AWAIT(Connection, Connect);

	EXPECT_TRUE(Ok);

	if (!Ok)
	{
		return;
	}

	time_t _time;
	srand((unsigned int) time(&_time));
	uint64_t PrefabId	= rand() % 1000;
	uint64_t ParentId	= 0;
	bool InIsPersistent = false;
	EntityTransform ObjectTransform;
	ObjectTransform.Position = {0, 0, 0};
	ObjectTransform.Rotation = {0, 0, 0, 0};
	ObjectTransform.Scale	 = {1, 1, 1};
	csp::common::Array<ReplicatedValue> ReplicatedValues;

	auto [Object] = Awaitable(&MultiplayerConnection::CreateEntity,
							  Connection,
							  PrefabId,
							  ParentId,
							  InIsPersistent,
							  ObjectTransform,
							  csp::multiplayer::EntityType::Custom,
							  1ULL,
							  ReplicatedValues)
						.Await();

	EXPECT_TRUE(Object != nullptr);

	if (Object == nullptr)
	{
		return;
	}

	std::cerr << "Object created: " << Object->GetId() << std::endl;
	Object->SetIsLocal(true);

	std::tie(Ok) = Awaitable(&MultiplayerConnection::SendEntity, Connection, Object).Await();

	EXPECT_TRUE(Ok);

	if (!Ok)
	{
		return;
	}

	std::cerr << "Object sent: " << Object->GetId() << std::endl;

	for (;;)
	{
		auto c = _getch();

		if (c == 0x1B) // Escape
		{
			break;
		}

		if (c == 0 || c == 0xE0) // Function/Arrow
		{
			c = _getch();

			switch (c)
			{
				case 0x48: // Up Arrow
				{
					EntityTransform Transform(Object->GetTransform());
					++Transform.Position.Z;
					Object->SetTransform(Transform);
				}
				break;
				case 0x4B: // Left Arrow
				{
					EntityTransform Transform(Object->GetTransform());
					--Transform.Position.X;
					Object->SetTransform(Transform);
				}
				break;
				case 0x4D: // Right Arrow
				{
					EntityTransform Transform(Object->GetTransform());
					++Transform.Position.X;
					Object->SetTransform(Transform);
				}
				break;
				case 0x50: // Down Arrow
				{
					EntityTransform Transform(Object->GetTransform());
					--Transform.Position.Z;
					Object->SetTransform(Transform);
				}
				break;
			}

			Awaitable(&MultiplayerConnection::UpdateEntity, Connection, Object).Await();
		}
	}

	std::tie(Ok) = AWAIT(Connection, Disconnect);

	EXPECT_TRUE(Ok);

	if (!Ok)
	{
		return;
	}

	std::cerr << "Disconnected" << std::endl;

	LogOut(*UserSystem);
}
#endif

#if RUN_MULTIPLAYER_CONNECTION_INTERRUPT_TEST
CSP_PUBLIC_TEST(CSPEngine, MultiplayerTests, ConnectionInterruptTest)
>>>>>>> 81826ed3
{
	InitialiseFoundationWithUserAgentInfo(EndpointBaseURI);

	SetRandSeed();

	auto& SystemsManager = csp::systems::SystemsManager::Get();
	auto* UserSystem	 = SystemsManager.GetUserSystem();
	auto* SpaceSystem	 = SystemsManager.GetSpaceSystem();
	auto* AssetSystem	 = SystemsManager.GetAssetSystem();

	const char* TestSpaceName			= "OLY-UNITTEST-SPACE-REWIND";
	const char* TestSpaceDescription	= "OLY-UNITTEST-SPACEDESC-REWIND";
	const char* TestAssetCollectionName = "OLY-UNITTEST-ASSETCOLLECTION-REWIND";

	char UniqueSpaceName[256];
	SPRINTF(UniqueSpaceName, "%s-%s", TestSpaceName, GetUniqueHexString().c_str());

<<<<<<< HEAD
=======
	char UniqueAssetCollectionName[256];
	SPRINTF(UniqueAssetCollectionName, "%s-%s", TestAssetCollectionName, GetUniqueHexString().c_str());

	csp::common::String UserId;

>>>>>>> 81826ed3
	// Log in
	auto UserId = LogIn(UserSystem);

	// Create space
	csp::systems::Space Space;
	CreateSpace(SpaceSystem, UniqueSpaceName, TestSpaceDescription, csp::systems::SpaceAttributes::Private, nullptr, nullptr, nullptr, Space);

<<<<<<< HEAD
	auto* Connection   = CreateMultiplayerConnection(Space.Id);
	auto* EntitySystem = Connection->GetSpaceEntitySystem();
=======
	auto* Connection = new csp::multiplayer::MultiplayerConnection(Space.Id);

	bool Interrupted  = false;
	bool Disconnected = false;
>>>>>>> 81826ed3

	Connection->SetNetworkInterruptionCallback(
		[&Interrupted](csp::common::String Message)
		{
			Interrupted = true;
		});

<<<<<<< HEAD
	Connect(Connection);

	String UserName					  = "Player 1";
	SpaceTransform UserTransform	  = {Vector3 {1.452322f, 2.34f, 3.45f}, Vector4 {4.1f, 5.1f, 6.1f, 7.1f}, Vector3 {1, 1, 1}};
	AvatarState UserAvatarState		  = AvatarState::Idle;
	String UserAvatarId				  = "MyCoolAvatar";
	AvatarPlayMode UserAvatarPlayMode = AvatarPlayMode::Default;

	auto [Avatar] = AWAIT(EntitySystem, CreateAvatar, UserName, UserTransform, UserAvatarState, UserAvatarId, UserAvatarPlayMode);

	EXPECT_EQ(Avatar->GetEntityType(), SpaceEntityType::Avatar);
	EXPECT_EQ(Avatar->GetName(), UserName);
	// TODO: Verify these values
	/*EXPECT_EQ(Avatar->GetPosition(), UserTransform.Position);
	EXPECT_EQ(Avatar->GetRotation(), UserTransform.Rotation);*/

	std::string AvatarScriptText = R"xx(

        import * as CSP from "CSP";

        CSP.Log("Entering AvatarScriptTest Script");

        var avatars = TheEntitySystem.getAvatars();

        for (let i=0; i<avatars.length; ++i)
        {
            CSP.Log(JSON.stringify(avatars[i].name));
            CSP.Log(JSON.stringify(avatars[i].id));
            CSP.Log(JSON.stringify(avatars[i].position));
            CSP.Log(JSON.stringify(avatars[i].rotation));
            CSP.Log(JSON.stringify(avatars[i].scale));
        }

        avatars[0].position = [3, 2, 5];
        CSP.Log(JSON.stringify(avatars[0].position));

    )xx";

	Avatar->GetScript()->SetScriptSource(AvatarScriptText.c_str());
	Avatar->GetScript()->Invoke();

	EntitySystem->ProcessPendingEntityOperations();

	auto& Components = *Avatar->GetComponents();

	EXPECT_EQ(Components.Size(), 2);

	auto* Component = Components[0];

	EXPECT_EQ(Component->GetComponentType(), ComponentType::AvatarData);

	auto* ScriptComponent = Components[1];

	EXPECT_EQ(ScriptComponent->GetComponentType(), ComponentType::ScriptData);

	// Delete space
	DeleteSpace(SpaceSystem, Space.Id);
}
#endif

#if RUN_ALL_UNIT_TESTS || RUN_MULTIPLAYER_TESTS || RUN_MULTIPLAYER_SCRIPT_LOG_TEST
CSP_PUBLIC_TEST(CSPEngine, MultiplayerTests, ScriptLogTest)
{
	SetRandSeed();

	auto& SystemsManager = csp::systems::SystemsManager::Get();
	auto* UserSystem	 = SystemsManager.GetUserSystem();
	auto* SpaceSystem	 = SystemsManager.GetSpaceSystem();

	const char* TestSpaceName		 = "OLY-UNITTEST-SPACE-REWIND";
	const char* TestSpaceDescription = "OLY-UNITTEST-SPACEDESC-REWIND";

	char UniqueSpaceName[256];
	SPRINTF(UniqueSpaceName, "%s-%s", TestSpaceName, GetUniqueHexString().c_str());

	// Log in
	auto UserId = LogIn(UserSystem);

	// Create space
	csp::systems::Space Space;
	CreateSpace(SpaceSystem, UniqueSpaceName, TestSpaceDescription, csp::systems::SpaceAttributes::Private, nullptr, nullptr, nullptr, Space);

	auto* Connection   = CreateMultiplayerConnection(Space.Id);
	auto* EntitySystem = Connection->GetSpaceEntitySystem();

	EntitySystem->SetEntityCreatedCallback(
		[](SpaceEntity* Entity)
		{
		});

	Connect(Connection);

	String UserName					  = "Player 1";
	SpaceTransform UserTransform	  = {Vector3 {1.452322f, 2.34f, 3.45f}, Vector4 {4.1f, 5.1f, 6.1f, 7.1f}, Vector3 {1, 1, 1}};
	AvatarState UserAvatarState		  = AvatarState::Idle;
	String UserAvatarId				  = "MyCoolAvatar";
	AvatarPlayMode UserAvatarPlayMode = AvatarPlayMode::Default;

	auto [Avatar] = AWAIT(EntitySystem, CreateAvatar, UserName, UserTransform, UserAvatarState, UserAvatarId, UserAvatarPlayMode);

	EXPECT_EQ(Avatar->GetEntityType(), SpaceEntityType::Avatar);
	EXPECT_EQ(Avatar->GetName(), UserName);

	std::string AvatarScriptText = R"xx(

        import * as CSP from "CSP";

        CSP.Log("Testing CSP.Log");

    )xx";

	Avatar->GetScript()->SetScriptSource(AvatarScriptText.c_str());
	Avatar->GetScript()->Invoke();

	std::string AvatarOKOScriptText = R"xx(

        import * as OKO from "OKO";

        OKO.Log("Testing OKO.Log");

    )xx";

	Avatar->GetScript()->SetScriptSource(AvatarScriptText.c_str());
	Avatar->GetScript()->Invoke();

	// Delete space
	DeleteSpace(SpaceSystem, Space.Id);
}
#endif

#if RUN_MULTIPLAYER_CONNECTION_INTERRUPT_TEST
CSP_PUBLIC_TEST(CSPEngine, MultiplayerTests, ConnectionInterruptTest)
{
	InitialiseFoundationWithUserAgentInfo(EndpointBaseURI);

	SetRandSeed();

	auto& SystemsManager = csp::systems::SystemsManager::Get();
	auto* UserSystem	 = SystemsManager.GetUserSystem();
	auto* SpaceSystem	 = SystemsManager.GetSpaceSystem();
	auto* AssetSystem	 = SystemsManager.GetAssetSystem();

	const char* TestSpaceName			= "OLY-UNITTEST-SPACE-REWIND";
	const char* TestSpaceDescription	= "OLY-UNITTEST-SPACEDESC-REWIND";
	const char* TestAssetCollectionName = "OLY-UNITTEST-ASSETCOLLECTION-REWIND";

	char UniqueSpaceName[256];
	SPRINTF(UniqueSpaceName, "%s-%s", TestSpaceName, GetUniqueHexString().c_str());

	char UniqueAssetCollectionName[256];
	SPRINTF(UniqueAssetCollectionName, "%s-%s", TestAssetCollectionName, GetUniqueHexString().c_str());

	// Log in
	auto UserId = LogIn(UserSystem);

	// Create space
	csp::systems::Space Space;
	CreateSpace(SpaceSystem, UniqueSpaceName, TestSpaceDescription, csp::systems::SpaceAttributes::Private, nullptr, nullptr, nullptr, Space);

	auto* Connection = new csp::multiplayer::MultiplayerConnection(Space.Id);

	bool Interrupted  = false;
	bool Disconnected = false;

	Connection->SetNetworkInterruptionCallback(
		[&Interrupted](String Message)
		{
			Interrupted = true;
		});

	Connection->SetDisconnectionCallback(
		[&Disconnected](String Message)
=======
	Connection->SetDisconnectionCallback(
		[&Disconnected](csp::common::String Message)
>>>>>>> 81826ed3
		{
			Disconnected = true;
		});

	auto [Ok] = Awaitable(&MultiplayerConnection::Connect, Connection).Await();

	EXPECT_TRUE(Ok);

	std::tie(Ok) = Awaitable(&MultiplayerConnection::InitialiseConnection, Connection).Await();

	EXPECT_TRUE(Ok);

	EntitySystem = Connection->GetSpaceEntitySystem();

	String UserName					  = "Player 1";
	SpaceTransform UserTransform	  = {Vector3 {1.452322f, 2.34f, 3.45f}, Vector4 {4.1f, 5.1f, 6.1f, 7.1f}, Vector3 {1, 1, 1}};
	AvatarState UserAvatarState		  = AvatarState::Idle;
	String UserAvatarId				  = "MyCoolAvatar";
	AvatarPlayMode UserAvatarPlayMode = AvatarPlayMode::Default;

	EntitySystem->SetEntityCreatedCallback(
		[](SpaceEntity* Entity)
		{
		});

	auto [Avatar]
		= Awaitable(&SpaceEntitySystem::CreateAvatar, EntitySystem, UserName, UserTransform, UserAvatarState, UserAvatarId, UserAvatarPlayMode)
			  .Await();

	auto Start	   = std::chrono::steady_clock::now();
	auto Current   = std::chrono::steady_clock::now();
	float TestTime = 0;

	// Interrupt connection here
	while (!Interrupted && TestTime < 60)
	{
		std::this_thread::sleep_for(50ms);

		SetRandomProperties(Avatar);

		Current	 = std::chrono::steady_clock::now();
		TestTime = std::chrono::duration_cast<std::chrono::seconds>(Current - Start).count();

		csp::CSPFoundation::Tick();
	}

	EXPECT_TRUE(Interrupted);

	Awaitable(&MultiplayerConnection::Disconnect, Connection).Await();

	EXPECT_TRUE(Disconnected);

	// Delete MultiplayerConnection
	delete Connection;

	// Delete space
	Awaitable(&csp::systems::SpaceSystem::DeleteSpace, SpaceSystem, Space).Await();

	// Log out
	Awaitable(&csp::systems::UserSystem::Logout, UserSystem).Await();
}
#endif

#if RUN_ALL_UNIT_TESTS || RUN_MULTIPLAYER_TESTS || RUN_MULTIPLAYER_USE_PORTAL_TEST
CSP_PUBLIC_TEST(CSPEngine, MultiplayerTests, UsePortalTest)
{
	SetRandSeed();

	auto& SystemsManager = csp::systems::SystemsManager::Get();
	auto* UserSystem	 = SystemsManager.GetUserSystem();
	auto* SpaceSystem	 = SystemsManager.GetSpaceSystem();

	const char* TestSpaceName		 = "OLY-UNITTEST-SPACE-REWIND";
	const char* TestSpaceDescription = "OLY-UNITTEST-SPACEDESC-REWIND";

	const char* TestSpaceName2		  = "OLY-UNITTEST-SPACE-REWIND-2";
	const char* TestSpaceDescription2 = "OLY-UNITTEST-SPACEDESC-REWIND";

	char UniqueSpaceName[256];
	SPRINTF(UniqueSpaceName, "%s-%s", TestSpaceName, GetUniqueHexString().c_str());

	char UniqueSpaceName2[256];
	SPRINTF(UniqueSpaceName2, "%s-%s", TestSpaceName2, GetUniqueHexString().c_str());

	// Log in
	auto UserId = LogIn(UserSystem);

	// Create space
	csp::systems::Space Space;
	CreateSpace(SpaceSystem, UniqueSpaceName, TestSpaceDescription, csp::systems::SpaceAttributes::Private, nullptr, nullptr, nullptr, Space);

	csp::systems::Space Space2;
	CreateSpace(SpaceSystem, UniqueSpaceName2, TestSpaceDescription2, csp::systems::SpaceAttributes::Private, nullptr, nullptr, nullptr, Space2);

	String PortalSpaceID;

	const String UserName					= "Player 1";
	const SpaceTransform UserTransform		= {Vector3::Zero(), Vector4::Zero(), Vector3::One()};
	const AvatarState UserAvatarState		= AvatarState::Idle;
	const String UserAvatarId				= "MyCoolAvatar";
	const AvatarPlayMode UserAvatarPlayMode = AvatarPlayMode::Default;

	{
		AWAIT_PRE(SpaceSystem, EnterSpace, RequestPredicate, Space.Id);

		auto* Connection   = CreateMultiplayerConnection(Space.Id, false);
		auto* EntitySystem = Connection->GetSpaceEntitySystem();

		// Ensure we're in the first space
		EXPECT_EQ(SpaceSystem->GetCurrentSpace().Id, Space.Id);

		// Create Avatar
		EntitySystem->SetEntityCreatedCallback(
			[](SpaceEntity* Entity)
			{
			});

		Connect(Connection, false);

		auto [Avatar] = AWAIT(EntitySystem, CreateAvatar, UserName, UserTransform, UserAvatarState, UserAvatarId, UserAvatarPlayMode);

		// Create object to represent the portal
		String ObjectName			   = "Object 1";
		SpaceTransform ObjectTransform = {Vector3::Zero(), Vector4::Zero(), Vector3::One()};
		auto [CreatedObject]		   = AWAIT(EntitySystem, CreateObject, ObjectName, ObjectTransform);

		// Create portal component
		auto* PortalComponent = (PortalSpaceComponent*) CreatedObject->AddComponent(ComponentType::Portal);
		PortalComponent->SetSpaceId(Space2.Id);

		PortalSpaceID = PortalComponent->GetSpaceId();

		Disconnect(Connection);
		SpaceSystem->ExitSpace();

		delete Connection;
	}

	/*
		User would now interact with the portal
	*/

	{
		auto* Connection   = CreateMultiplayerConnection(Space.Id, false);
		auto* EntitySystem = Connection->GetSpaceEntitySystem();

		// Create Avatar
		EntitySystem->SetEntityCreatedCallback(
			[](SpaceEntity* Entity)
			{
			});

		Connect(Connection, false);

		auto [Avatar] = AWAIT(EntitySystem, CreateAvatar, UserName, UserTransform, UserAvatarState, UserAvatarId, UserAvatarPlayMode);

		Disconnect(Connection);

		delete Connection;
	}

	// Delete space
	DeleteSpace(SpaceSystem, Space.Id);
	DeleteSpace(SpaceSystem, Space2.Id);
}
#endif

<<<<<<< HEAD
#if RUN_ALL_UNIT_TESTS || RUN_MULTIPLAYER_TESTS || RUN_MULTIPLAYER_PORTAL_SCRIPT_INTERFACE_TEST
CSP_PUBLIC_TEST(CSPEngine, MultiplayerTests, PortalScriptInterfaceTest)
{
	SetRandSeed();

	auto& SystemsManager = csp::systems::SystemsManager::Get();
	auto* UserSystem	 = SystemsManager.GetUserSystem();
	auto* SpaceSystem	 = SystemsManager.GetSpaceSystem();

	const char* TestSpaceName		 = "OLY-UNITTEST-SPACE-REWIND";
	const char* TestSpaceDescription = "OLY-UNITTEST-SPACEDESC-REWIND";

	char UniqueSpaceName[256];
	SPRINTF(UniqueSpaceName, "%s-%s", TestSpaceName, GetUniqueHexString().c_str());

	// Log in
	auto UserId = LogIn(UserSystem);

	// Create space
	csp::systems::Space Space;
	CreateSpace(SpaceSystem, UniqueSpaceName, TestSpaceDescription, csp::systems::SpaceAttributes::Private, nullptr, nullptr, nullptr, Space);

	auto* Connection   = CreateMultiplayerConnection(Space.Id);
	auto* EntitySystem = Connection->GetSpaceEntitySystem();

	EntitySystem->SetEntityCreatedCallback(
		[](SpaceEntity* Entity)
		{
		});

	Connect(Connection);

	// Create object to represent the portal
	String ObjectName			   = "Object 1";
	SpaceTransform ObjectTransform = {Vector3::Zero(), Vector4::Zero(), Vector3::One()};
	auto [CreatedObject]		   = AWAIT(EntitySystem, CreateObject, ObjectName, ObjectTransform);

	// Create portal component
	auto* PortalComponent = (PortalSpaceComponent*) CreatedObject->AddComponent(ComponentType::Portal);

	auto InitialPosition = Vector3 {1.1f, 2.2f, 3.3f};
	PortalComponent->SetSpaceId("initialTestSpaceId");
	PortalComponent->SetIsEnabled(false);
	PortalComponent->SetPosition(InitialPosition);
	PortalComponent->SetRadius(123.123f);

	CreatedObject->QueueUpdate();
	EntitySystem->ProcessPendingEntityOperations();

	EXPECT_EQ(PortalComponent->GetSpaceId(), "initialTestSpaceId");
	EXPECT_EQ(PortalComponent->GetIsEnabled(), false);
	EXPECT_FLOAT_EQ(PortalComponent->GetPosition().X, InitialPosition.X);
	EXPECT_FLOAT_EQ(PortalComponent->GetPosition().Y, InitialPosition.Y);
	EXPECT_FLOAT_EQ(PortalComponent->GetPosition().Z, InitialPosition.Z);
	EXPECT_EQ(PortalComponent->GetRadius(), 123.123f);

	// Setup script
	std::string PortalScriptText = R"xx(
		var portal = ThisEntity.getPortalComponents()[0];
		portal.spaceId = "secondTestSpaceId";
		portal.isEnabled = true;
		portal.position = [4.4, 5.5, 6.6];
		portal.radius = 456.456;
    )xx";

	CreatedObject->GetScript()->SetScriptSource(PortalScriptText.c_str());
	CreatedObject->GetScript()->Invoke();

	EntitySystem->ProcessPendingEntityOperations();

	EXPECT_EQ(PortalComponent->GetSpaceId(), "secondTestSpaceId");
	EXPECT_EQ(PortalComponent->GetIsEnabled(), true);
	EXPECT_FLOAT_EQ(PortalComponent->GetPosition().X, 4.4f);
	EXPECT_FLOAT_EQ(PortalComponent->GetPosition().Y, 5.5f);
	EXPECT_FLOAT_EQ(PortalComponent->GetPosition().Z, 6.6f);
	EXPECT_FLOAT_EQ(PortalComponent->GetRadius(), 456.456f);

	// Delete space
	DeleteSpace(SpaceSystem, Space.Id);
}

#endif

=======
>>>>>>> 81826ed3
#if RUN_ALL_UNIT_TESTS || RUN_MULTIPLAYER_TESTS || RUN_MULTIPLAYER_PORTAL_THUMBNAIL_TEST
CSP_PUBLIC_TEST(CSPEngine, MultiplayerTests, PortalThumbnailTest)
{
	SetRandSeed();

	auto& SystemsManager = csp::systems::SystemsManager::Get();
	auto* UserSystem	 = SystemsManager.GetUserSystem();
	auto* SpaceSystem	 = SystemsManager.GetSpaceSystem();
	auto* AssetSystem	 = SystemsManager.GetAssetSystem();

	const char* TestSpaceName		 = "OLY-UNITTEST-SPACE-REWIND";
	const char* TestSpaceDescription = "OLY-UNITTEST-SPACEDESC-REWIND";

	char UniqueSpaceName[256];
	SPRINTF(UniqueSpaceName, "%s-%s", TestSpaceName, GetUniqueHexString().c_str());

	// Log in
	auto UserId = LogIn(UserSystem);

	auto FilePath = std::filesystem::absolute("assets/OKO.png");

	csp::systems::FileAssetDataSource Source;
	Source.FilePath = FilePath.string().c_str();

	// Create space
	csp::systems::Space Space;
	CreateSpace(SpaceSystem, UniqueSpaceName, TestSpaceDescription, csp::systems::SpaceAttributes::Private, nullptr, nullptr, Source, Space);

	auto* Connection   = CreateMultiplayerConnection(Space.Id);
	auto* EntitySystem = Connection->GetSpaceEntitySystem();

	EntitySystem->SetEntityCreatedCallback(
		[](SpaceEntity* Entity)
		{
		});

	Connect(Connection);

	// Create object to represent the portal
	String ObjectName			   = "Object 1";
	SpaceTransform ObjectTransform = {Vector3::Zero(), Vector4::Zero(), Vector3::One()};
	auto [CreatedObject]		   = AWAIT(EntitySystem, CreateObject, ObjectName, ObjectTransform);

	// Create portal component
	auto* PortalComponent = (PortalSpaceComponent*) CreatedObject->AddComponent(ComponentType::Portal);

	// Get Thumbnail
	bool HasThumbailResult = false;

	csp::systems::UriResultCallback Callback = [&HasThumbailResult](const csp::systems::UriResult& Result)
	{
		if (Result.GetResultCode() == csp::services::EResultCode::Success)
		{
			HasThumbailResult = true;
			EXPECT_TRUE(Result.GetUri() != "");
		}
	};

	PortalComponent->SetSpaceId(Space.Id);
	PortalComponent->GetSpaceThumbnail(Callback);

	auto Start		 = std::chrono::steady_clock::now();
	auto Current	 = std::chrono::steady_clock::now();
	int64_t TestTime = 0;

	while (!HasThumbailResult && TestTime < 20)
	{
		std::this_thread::sleep_for(50ms);

		Current	 = std::chrono::steady_clock::now();
		TestTime = std::chrono::duration_cast<std::chrono::seconds>(Current - Start).count();
	}

	EXPECT_TRUE(HasThumbailResult);

	// Delete space
	DeleteSpace(SpaceSystem, Space.Id);
}
#endif

#if RUN_ALL_UNIT_TESTS || RUN_MULTIPLAYER_TESTS || RUN_MULTIPLAYER_DELETE_MULTIPLE_ENTITIES_TEST
CSP_PUBLIC_TEST(CSPEngine, MultiplayerTests, DeleteMultipleEntitiesTest)
{
	// Test for OB-1046
	// If the rate limiter hasn't processed all PendingOutgoingUpdates after SpaceEntity deletion it will crash when trying to process them

	InitialiseFoundationWithUserAgentInfo(EndpointBaseURI);

	SetRandSeed();

	auto& SystemsManager = csp::systems::SystemsManager::Get();
	auto* UserSystem	 = SystemsManager.GetUserSystem();
	auto* SpaceSystem	 = SystemsManager.GetSpaceSystem();

	const char* TestSpaceName		 = "OLY-UNITTEST-SPACE-REWIND";
	const char* TestSpaceDescription = "OLY-UNITTEST-SPACEDESC-REWIND";

	char UniqueSpaceName[256];
	SPRINTF(UniqueSpaceName, "%s-%s", TestSpaceName, GetUniqueHexString().c_str());

	// Log in
	auto UserId = LogIn(UserSystem);

	// Create space
	csp::systems::Space Space;
	CreateSpace(SpaceSystem, UniqueSpaceName, TestSpaceDescription, csp::systems::SpaceAttributes::Private, nullptr, nullptr, nullptr, Space);

	auto* Connection   = CreateMultiplayerConnection(Space.Id);
	auto* EntitySystem = Connection->GetSpaceEntitySystem();

	EntitySystem->SetEntityCreatedCallback(
		[](SpaceEntity* Entity)
		{
		});

	Connect(Connection);

	// Create 3 seperate objects to ensure there is too many updates for the rate limiter to process in one tick

	// Create object
	const String ObjectName		   = "Object 1";
	SpaceTransform ObjectTransform = {Vector3::Zero(), Vector4::Zero(), Vector3::One()};

	auto [CreatedObject] = AWAIT(EntitySystem, CreateObject, ObjectName, ObjectTransform);
	auto* ImageComponent = (ImageSpaceComponent*) CreatedObject->AddComponent(ComponentType::Image);
	CreatedObject->QueueUpdate();

	// Create object 2
	auto [CreatedObject2] = AWAIT(EntitySystem, CreateObject, ObjectName, ObjectTransform);
	auto* ImageComponent2 = (ImageSpaceComponent*) CreatedObject2->AddComponent(ComponentType::Image);
	CreatedObject2->QueueUpdate();

	// Create object 3
	auto [CreatedObject3] = AWAIT(EntitySystem, CreateObject, ObjectName, ObjectTransform);
	auto* ImageComponent3 = (ImageSpaceComponent*) CreatedObject3->AddComponent(ComponentType::Image);
	CreatedObject3->QueueUpdate();

	// Destroy Entites
	EntitySystem->DestroyEntity(CreatedObject,
								[](bool)
								{
								});
	EntitySystem->DestroyEntity(CreatedObject2,
								[](bool)
								{
								});
	EntitySystem->DestroyEntity(CreatedObject3,
								[](bool)
								{
								});

	csp::CSPFoundation::Tick();

	// Delete space
	DeleteSpace(SpaceSystem, Space.Id);
}
#endif

#if RUN_ALL_UNIT_TESTS || RUN_MULTIPLAYER_TESTS || RUN_MULTIPLAYER_ENTITY_SELECTION_TEST
CSP_PUBLIC_TEST(CSPEngine, MultiplayerTests, EntitySelectionTest)
{
	SetRandSeed();

	auto& SystemsManager = csp::systems::SystemsManager::Get();
	auto* UserSystem	 = SystemsManager.GetUserSystem();
	auto* SpaceSystem	 = SystemsManager.GetSpaceSystem();

	const char* TestSpaceName		 = "OLY-UNITTEST-SPACE-REWIND";
	const char* TestSpaceDescription = "OLY-UNITTEST-SPACEDESC-REWIND";

	char UniqueSpaceName[256];
	SPRINTF(UniqueSpaceName, "%s-%s", TestSpaceName, GetUniqueHexString().c_str());

	// Log in
	auto UserId = LogIn(UserSystem);

	// Create space
	csp::systems::Space Space;
	CreateSpace(SpaceSystem, UniqueSpaceName, TestSpaceDescription, csp::systems::SpaceAttributes::Private, nullptr, nullptr, nullptr, Space);

	auto* Connection   = CreateMultiplayerConnection(Space.Id);
	auto* EntitySystem = Connection->GetSpaceEntitySystem();

	EntitySystem->SetEntityCreatedCallback(
		[](SpaceEntity* Entity)
		{
		});

	const String& UserName				= "Player 1";
	const SpaceTransform& UserTransform = {Vector3 {1.452322f, 2.34f, 3.45f}, Vector4 {4.1f, 5.1f, 6.1f, 7.1f}, Vector3 {1, 1, 1}};
	AvatarState UserAvatarState			= AvatarState::Idle;
	const String& UserAvatarId			= "MyCoolAvatar";
	AvatarPlayMode UserAvatarPlayMode	= AvatarPlayMode::Default;

	Connect(Connection);

	auto [Avatar] = AWAIT(EntitySystem, CreateAvatar, UserName, UserTransform, UserAvatarState, UserAvatarId, UserAvatarPlayMode);
	EXPECT_NE(Avatar, nullptr);

	String ObjectName			   = "Object 1";
	SpaceTransform ObjectTransform = {Vector3 {1.452322f, 2.34f, 3.45f}, Vector4 {4.1f, 5.1f, 6.1f, 7.1f}, Vector3 {1, 1, 1}};

	auto [CreatedObject] = AWAIT(EntitySystem, CreateObject, ObjectName, ObjectTransform);

	CreatedObject->Select();

	EXPECT_TRUE(CreatedObject->IsSelected());

	CreatedObject->Deselect();

	EXPECT_FALSE(CreatedObject->IsSelected());

	// Delete space
	DeleteSpace(SpaceSystem, Space.Id);
}
#endif

#if RUN_ALL_UNIT_TESTS || RUN_MULTIPLAYER_TESTS || RUN_MULTIPLAYER_CONVERSATION_COMPONENT_TEST
CSP_PUBLIC_TEST(CSPEngine, MultiplayerTests, ConversationComponentTest)
{
	SetRandSeed();

	auto& SystemsManager = csp::systems::SystemsManager::Get();
	auto* UserSystem	 = SystemsManager.GetUserSystem();
	auto* SpaceSystem	 = SystemsManager.GetSpaceSystem();

	const char* TestSpaceName		 = "OLY-UNITTEST-SPACE-REWIND";
	const char* TestSpaceDescription = "OLY-UNITTEST-SPACEDESC-REWIND";

	const char* TestSpaceName2		  = "OLY-UNITTEST-SPACE-REWIND-2";
	const char* TestSpaceDescription2 = "OLY-UNITTEST-SPACEDESC-REWIND";

	char UniqueSpaceName[256];
	SPRINTF(UniqueSpaceName, "%s-%s", TestSpaceName, GetUniqueHexString().c_str());

	char UniqueSpaceName2[256];
	SPRINTF(UniqueSpaceName2, "%s-%s", TestSpaceName2, GetUniqueHexString().c_str());

	// Log in
<<<<<<< HEAD
	auto UserId = LogIn(UserSystem);
=======
	csp::common::String UserId;
	LogIn(UserSystem, UserId);
	const auto UserDisplayName = GetFullProfileByUserId(UserSystem, UserId).DisplayName;
>>>>>>> 81826ed3

	// Create space
	csp::systems::Space Space;
	CreateSpace(SpaceSystem, UniqueSpaceName, TestSpaceDescription, csp::systems::SpaceAttributes::Private, nullptr, nullptr, nullptr, Space);

<<<<<<< HEAD
	auto* Connection   = CreateMultiplayerConnection(Space.Id);
	auto* EntitySystem = Connection->GetSpaceEntitySystem();

	EntitySystem->SetEntityCreatedCallback(
		[](SpaceEntity* Entity)
		{
		});

	Connect(Connection);

	// Setup Asset callback
	bool AssetDetailBlobChangedCallbackCalled = false;
	String CallbackAssetId;
=======
	const csp::common::String UserName		= "Player 1";
	const SpaceTransform UserTransform		= {csp::common::Vector3::Zero(), csp::common::Vector4::Zero(), csp::common::Vector3::One()};
	const AvatarState UserAvatarState		= AvatarState::Idle;
	const csp::common::String UserAvatarId	= "MyCoolAvatar";
	const AvatarPlayMode UserAvatarPlayMode = AvatarPlayMode::Default;
>>>>>>> 81826ed3

	{

		auto [EnterResult] = AWAIT_PRE(SpaceSystem, EnterSpace, RequestPredicate, Space.Id, true);
		EXPECT_EQ(EnterResult.GetResultCode(), csp::services::EResultCode::Success);
		Connection	 = EnterResult.GetConnection();
		EntitySystem = Connection->GetSpaceEntitySystem();

		// Ensure we're in the first space
		EXPECT_EQ(SpaceSystem->GetCurrentSpace().Id, Space.Id);

<<<<<<< HEAD
	Connection->SetAssetDetailBlobChangedCallback(AssetDetailBlobChangedCallback);

	// Create asset collection
	csp::systems::AssetCollection AssetCollection;
	CreateAssetCollection(AssetSystem, Space.Id, nullptr, UniqueAssetCollectionName, nullptr, nullptr, AssetCollection);

	// Create asset
	csp::systems::Asset Asset;
	CreateAsset(AssetSystem, AssetCollection, UniqueAssetName, nullptr, nullptr, Asset);

	// Upload data
	auto FilePath = std::filesystem::absolute("assets/test.json");
	csp::systems::FileAssetDataSource Source;
	Source.FilePath = FilePath.u8string().c_str();

	Source.SetMimeType("application/json");

	String Uri;
	UploadAssetData(AssetSystem, AssetCollection, Asset, Source, Uri);

	// Wait for message
	auto Start		 = std::chrono::steady_clock::now();
	auto Current	 = std::chrono::steady_clock::now();
	int64_t TestTime = 0;

	while (!AssetDetailBlobChangedCallbackCalled && TestTime < 20)
	{
		std::this_thread::sleep_for(50ms);

		Current	 = std::chrono::steady_clock::now();
		TestTime = std::chrono::duration_cast<std::chrono::seconds>(Current - Start).count();
	}

	EXPECT_TRUE(AssetDetailBlobChangedCallbackCalled);
	EXPECT_EQ(CallbackAssetId, Asset.Id);

	// Delete space
	DeleteSpace(SpaceSystem, Space.Id);
}
#endif

#if RUN_ALL_UNIT_TESTS || RUN_MULTIPLAYER_TESTS || RUN_MULTIPLAYER_ASSET_PROCESS_GRACEFUL_FAILURE_TEST
CSP_PUBLIC_TEST(CSPEngine, MultiplayerTests, AssetProcessGracefulFailureCallbackTest)
{
	SetRandSeed();

	auto& SystemsManager = csp::systems::SystemsManager::Get();
	auto* UserSystem	 = SystemsManager.GetUserSystem();
	auto* SpaceSystem	 = SystemsManager.GetSpaceSystem();
	auto* AssetSystem	 = SystemsManager.GetAssetSystem();

	const char* TestSpaceName		 = "OLY-UNITTEST-SPACE-REWIND";
	const char* TestSpaceDescription = "OLY-UNITTEST-SPACEDESC-REWIND";

	char UniqueSpaceName[256];
	SPRINTF(UniqueSpaceName, "%s-%s", TestSpaceName, GetUniqueHexString().c_str());

	// Log in
	auto UserId = LogIn(UserSystem);

	// Create space
	csp::systems::Space Space;
	CreateSpace(SpaceSystem, UniqueSpaceName, TestSpaceDescription, csp::systems::SpaceAttributes::Private, nullptr, nullptr, nullptr, Space);

	auto* Connection   = CreateMultiplayerConnection(Space.Id);
	auto* EntitySystem = Connection->GetSpaceEntitySystem();

	EntitySystem->SetEntityCreatedCallback(
		[](SpaceEntity* Entity)
		{
		});

	Connect(Connection);

	// Setup Asset callback
	bool AssetDetailBlobChangedCallbackCalled = false;

	auto AssetDetailBlobChangedCallback = [&AssetDetailBlobChangedCallbackCalled](const csp::multiplayer::AssetDetailBlobParams& Params)
	{
		if (AssetDetailBlobChangedCallbackCalled)
		{
			return;
		}

		EXPECT_EQ(Params.ChangeType, EAssetChangeType::Invalid);
		EXPECT_EQ(Params.AssetType, csp::systems::EAssetType::IMAGE);

		AssetDetailBlobChangedCallbackCalled = true;
	};

	Connection->SetAssetDetailBlobChangedCallback(AssetDetailBlobChangedCallback);

	ReplicatedValue Param1 = static_cast<int64_t>(EAssetChangeType::Invalid);
	ReplicatedValue Param2 = "";
	ReplicatedValue Param3 = "";
	ReplicatedValue Param4 = "";
	ReplicatedValue Param5 = "";

	Connection->SendNetworkEventToClient("AssetDetailBlobChanged",
										 {Param1, Param2, Param3, Param4, Param5},
										 Connection->GetClientId(),
										 [](bool ok)
										 {
											 EXPECT_TRUE(ok);
										 });

	// Wait for message
	auto Start		 = std::chrono::steady_clock::now();
	auto Current	 = std::chrono::steady_clock::now();
	int64_t TestTime = 0;

	while (!AssetDetailBlobChangedCallbackCalled && TestTime < 20)
	{
		std::this_thread::sleep_for(50ms);

		Current	 = std::chrono::steady_clock::now();
		TestTime = std::chrono::duration_cast<std::chrono::seconds>(Current - Start).count();
	}

	EXPECT_TRUE(AssetDetailBlobChangedCallbackCalled);

	// Delete space
	DeleteSpace(SpaceSystem, Space.Id);
}
#endif

#if RUN_ALL_UNIT_TESTS || RUN_MULTIPLAYER_TESTS || RUN_MULTIPLAYER_DELETE_SCRIPT_TEST
CSP_PUBLIC_TEST(CSPEngine, MultiplayerTests, DeleteScriptTest)
{
	SetRandSeed();

	auto& SystemsManager = csp::systems::SystemsManager::Get();
	auto* UserSystem	 = SystemsManager.GetUserSystem();
	auto* SpaceSystem	 = SystemsManager.GetSpaceSystem();

	const char* TestSpaceName		 = "OLY-UNITTEST-SPACE-REWIND";
	const char* TestSpaceDescription = "OLY-UNITTEST-SPACEDESC-REWIND";

	char UniqueSpaceName[256];
	SPRINTF(UniqueSpaceName, "%s-%s", TestSpaceName, GetUniqueHexString().c_str());

	// Log in
	auto UserId = LogIn(UserSystem);

	// Create space
	csp::systems::Space Space;
	CreateSpace(SpaceSystem, UniqueSpaceName, TestSpaceDescription, csp::systems::SpaceAttributes::Private, nullptr, nullptr, nullptr, Space);

	auto* Connection   = CreateMultiplayerConnection(Space.Id);
	auto* EntitySystem = Connection->GetSpaceEntitySystem();

	EntitySystem->SetEntityCreatedCallback(
		[](SpaceEntity* Entity)
		{
		});

	Connect(Connection);

	const std::string ScriptText = R"xx(
		
        var entities = TheEntitySystem.getEntities();
		var entityIndex = TheEntitySystem.getIndexOfEntity(ThisEntity.id);

		globalThis.onTick = () => {
			var entity = entities[entityIndex];
			entity.position = [10, 10, 10];
		}
 
		ThisEntity.subscribeToMessage("entityTick", "onTick");
		  
    )xx";

	// Create object
	const String ObjectName		   = "Object 1";
	SpaceTransform ObjectTransform = {Vector3::Zero(), Vector4::Zero(), Vector3::One()};

	auto [CreatedObject] = AWAIT(EntitySystem, CreateObject, ObjectName, ObjectTransform);

	// Create script
	auto* ScriptComponent = static_cast<ScriptSpaceComponent*>(CreatedObject->AddComponent(ComponentType::ScriptData));
	ScriptComponent->SetScriptSource(String(ScriptText.c_str()));
	CreatedObject->GetScript()->Invoke();

	CreatedObject->QueueUpdate();
	EntitySystem->ProcessPendingEntityOperations();

	// Ensure position is set to 0
	EXPECT_EQ(CreatedObject->GetPosition(), Vector3::Zero());

	// Delete script component
	CreatedObject->RemoveComponent(ScriptComponent->GetId());

	CreatedObject->QueueUpdate();
	EntitySystem->ProcessPendingEntityOperations();

	// Tick to attempt to call scripts tick event
	csp::CSPFoundation::Tick();

	CreatedObject->QueueUpdate();
	EntitySystem->ProcessPendingEntityOperations();

	// Ensure position is still set to 0
	EXPECT_EQ(CreatedObject->GetPosition(), Vector3::Zero());

	// Delete space
	DeleteSpace(SpaceSystem, Space.Id);
}
#endif

#if RUN_ALL_UNIT_TESTS || RUN_MULTIPLAYER_TESTS || RUN_MULTIPLAYER_DELETE_AND_CHANGE_COMPONENT_TEST
CSP_PUBLIC_TEST(CSPEngine, MultiplayerTests, DeleteAndChangeComponentTest)
{
	// Test for: OB-864
	// Second script deletion test adds a second component to the object with the script
	SetRandSeed();

	auto& SystemsManager = csp::systems::SystemsManager::Get();
	auto* UserSystem	 = SystemsManager.GetUserSystem();
	auto* SpaceSystem	 = SystemsManager.GetSpaceSystem();

	const char* TestSpaceName		 = "OLY-UNITTEST-SPACE-REWIND";
	const char* TestSpaceDescription = "OLY-UNITTEST-SPACEDESC-REWIND";

	char UniqueSpaceName[256];
	SPRINTF(UniqueSpaceName, "%s-%s", TestSpaceName, GetUniqueHexString().c_str());

	// Log in
	auto UserId = LogIn(UserSystem);

	// Create space
	csp::systems::Space Space;
	CreateSpace(SpaceSystem, UniqueSpaceName, TestSpaceDescription, csp::systems::SpaceAttributes::Private, nullptr, nullptr, nullptr, Space);

	auto* Connection   = CreateMultiplayerConnection(Space.Id);
	auto* EntitySystem = Connection->GetSpaceEntitySystem();

	EntitySystem->SetEntityCreatedCallback(
		[](SpaceEntity* Entity)
		{
		});

	Connect(Connection);

	const std::string ScriptText = R"xx(
		
        var entities = TheEntitySystem.getEntities();
		var entityIndex = TheEntitySystem.getIndexOfEntity(ThisEntity.id);

		globalThis.onTick = () => {
			var entity = entities[entityIndex];
			entity.position = [10, 10, 10];
		}
 
		ThisEntity.subscribeToMessage("entityTick", "onTick");
		  
    )xx";

	// Create object
	const String ObjectName		   = "Object 1";
	SpaceTransform ObjectTransform = {Vector3::Zero(), Vector4::Zero(), Vector3::One()};

	auto [CreatedObject] = AWAIT(EntitySystem, CreateObject, ObjectName, ObjectTransform);

	// Create animated model component
	auto* AnimatedComponent = static_cast<AnimatedModelSpaceComponent*>(CreatedObject->AddComponent(ComponentType::AnimatedModel));

	// Create script
	auto* ScriptComponent = static_cast<ScriptSpaceComponent*>(CreatedObject->AddComponent(ComponentType::ScriptData));
	ScriptComponent->SetScriptSource(String(ScriptText.c_str()));
	CreatedObject->GetScript()->Invoke();

	CreatedObject->QueueUpdate();
	EntitySystem->ProcessPendingEntityOperations();

	// Make a component update
	AnimatedComponent->SetPosition(Vector3::One());

	// Delete script component
	CreatedObject->RemoveComponent(ScriptComponent->GetId());

	CreatedObject->QueueUpdate();
	EntitySystem->ProcessPendingEntityOperations();

	// Ensure entity update doesn't crash
	csp::CSPFoundation::Tick();

	CreatedObject->QueueUpdate();
	EntitySystem->ProcessPendingEntityOperations();

	// Delete space
	DeleteSpace(SpaceSystem, Space.Id);
}
#endif

#if RUN_ALL_UNIT_TESTS || RUN_MULTIPLAYER_TESTS || RUN_MULTIPLAYER_ADD_SECOND_SCRIPT_TEST
CSP_PUBLIC_TEST(CSPEngine, MultiplayerTests, AddSecondScriptTest)
{
	// Test for OB-1407
	SetRandSeed();

	auto& SystemsManager = csp::systems::SystemsManager::Get();
	auto* UserSystem	 = SystemsManager.GetUserSystem();
	auto* SpaceSystem	 = SystemsManager.GetSpaceSystem();

	const char* TestSpaceName		 = "OLY-UNITTEST-SPACE-REWIND";
	const char* TestSpaceDescription = "OLY-UNITTEST-SPACEDESC-REWIND";

	char UniqueSpaceName[256];
	SPRINTF(UniqueSpaceName, "%s-%s", TestSpaceName, GetUniqueHexString().c_str());

	// Log in
	auto UserId = LogIn(UserSystem);

	// Create space
	csp::systems::Space Space;
	CreateSpace(SpaceSystem, UniqueSpaceName, TestSpaceDescription, csp::systems::SpaceAttributes::Private, nullptr, nullptr, nullptr, Space);

	std::atomic_bool ScriptSystemReady = false;

	auto EntityCreatedCallback = [](SpaceEntity* Entity)
	{
		LogDebug("EntityCreatedCallback called");
	};

	auto EntitiesReadyCallback = [](bool Ok)
	{
		EXPECT_EQ(Ok, true);

		LogDebug("EntitiesReadyCallback called");
	};

	auto ScriptSystemReadyCallback = [&ScriptSystemReady](bool Ok)
	{
		EXPECT_EQ(Ok, true);

		LogDebug("ScriptSystemReadyCallback called");
		ScriptSystemReady = true;
	};

	auto* Connection   = CreateMultiplayerConnection(Space.Id);
	auto* EntitySystem = Connection->GetSpaceEntitySystem();

	EntitySystem->SetEntityCreatedCallback(EntityCreatedCallback);
	EntitySystem->SetInitialEntitiesRetrievedCallback(EntitiesReadyCallback);
	EntitySystem->SetScriptSystemReadyCallback(ScriptSystemReadyCallback);

	Connect(Connection);
	OnConnect(EntitySystem);

	const std::string ScriptText = R"xx(
		
        var entities = TheEntitySystem.getEntities();
		var entityIndex = TheEntitySystem.getIndexOfEntity(ThisEntity.id);

		globalThis.onTick = () => {
			var entity = entities[entityIndex];
			entity.position = [1, 1, 1];
		}
 
		ThisEntity.subscribeToMessage("entityTick", "onTick");
		  
    )xx";

	auto ScriptSystemIsReady = [&ScriptSystemReady]()
	{
		LogDebug("Waiting for ScriptSystemReady");

		return ScriptSystemReady.load();
	};

	EXPECT_EQ(ResponseWaiter::WaitFor(ScriptSystemIsReady, std::chrono::seconds(5)), true);

	// Create object
	const String ObjectName		   = "Object 1";
	SpaceTransform ObjectTransform = {Vector3::Zero(), Vector4::Zero(), Vector3::One()};

	auto [CreatedObject] = AWAIT(EntitySystem, CreateObject, ObjectName, ObjectTransform);

	bool PatchPending = true;
	CreatedObject->SetPatchSentCallback(
		[&PatchPending](bool ok)
		{
			PatchPending = false;
		});

	// Create script
	auto* ScriptComponent = static_cast<ScriptSpaceComponent*>(CreatedObject->AddComponent(ComponentType::ScriptData));
	ScriptComponent->SetScriptSource(String(ScriptText.c_str()));
	CreatedObject->GetScript()->Invoke();

	CreatedObject->QueueUpdate();

	while (PatchPending)
	{
		EntitySystem->ProcessPendingEntityOperations();
		std::this_thread::sleep_for(10ms);
	}

	PatchPending = true;

	// Delete script component
	CreatedObject->RemoveComponent(ScriptComponent->GetId());

	CreatedObject->QueueUpdate();

	while (PatchPending)
	{
		EntitySystem->ProcessPendingEntityOperations();
		std::this_thread::sleep_for(10ms);
	}

	PatchPending = true;

	// Ensure position is set to 0
	EXPECT_EQ(CreatedObject->GetPosition(), Vector3::Zero());

	// Re-add script component
	ScriptComponent = static_cast<ScriptSpaceComponent*>(CreatedObject->AddComponent(ComponentType::ScriptData));
	ScriptComponent->SetScriptSource(String(ScriptText.c_str()));
	CreatedObject->GetScript()->Invoke();

	CreatedObject->QueueUpdate();

	while (PatchPending)
	{
		EntitySystem->ProcessPendingEntityOperations();
		csp::CSPFoundation::Tick();
		std::this_thread::sleep_for(10ms);
	}

	EXPECT_EQ(CreatedObject->GetPosition(), Vector3::One());

	// Delete space
	DeleteSpace(SpaceSystem, Space.Id);
}
#endif

#if RUN_ALL_UNIT_TESTS || RUN_MULTIPLAYER_TESTS || RUN_MULTIPLAYER_CONVERSATION_COMPONENT_TEST
CSP_PUBLIC_TEST(CSPEngine, MultiplayerTests, ConversationComponentTest)
{
	SetRandSeed();

	auto& SystemsManager = csp::systems::SystemsManager::Get();
	auto* UserSystem	 = SystemsManager.GetUserSystem();
	auto* SpaceSystem	 = SystemsManager.GetSpaceSystem();

	const char* TestSpaceName		 = "OLY-UNITTEST-SPACE-REWIND";
	const char* TestSpaceDescription = "OLY-UNITTEST-SPACEDESC-REWIND";

	const char* TestSpaceName2		  = "OLY-UNITTEST-SPACE-REWIND-2";
	const char* TestSpaceDescription2 = "OLY-UNITTEST-SPACEDESC-REWIND";

	char UniqueSpaceName[256];
	SPRINTF(UniqueSpaceName, "%s-%s", TestSpaceName, GetUniqueHexString().c_str());

	char UniqueSpaceName2[256];
	SPRINTF(UniqueSpaceName2, "%s-%s", TestSpaceName2, GetUniqueHexString().c_str());

	// Log in
	auto UserId				   = LogIn(UserSystem);
	const auto UserDisplayName = GetFullProfileByUserId(UserSystem, UserId).DisplayName;

	// Create space
	csp::systems::Space Space;
	CreateSpace(SpaceSystem, UniqueSpaceName, TestSpaceDescription, csp::systems::SpaceAttributes::Private, nullptr, nullptr, nullptr, Space);

	const String UserName					= "Player 1";
	const SpaceTransform UserTransform		= {Vector3::Zero(), Vector4::Zero(), Vector3::One()};
	const AvatarState UserAvatarState		= AvatarState::Idle;
	const String UserAvatarId				= "MyCoolAvatar";
	const AvatarPlayMode UserAvatarPlayMode = AvatarPlayMode::Default;

	{
		AWAIT(SpaceSystem, EnterSpace, Space.Id);
		auto* Connection   = CreateMultiplayerConnection(Space.Id);
		auto* EntitySystem = Connection->GetSpaceEntitySystem();

		// Ensure we're in the first space
		EXPECT_EQ(SpaceSystem->GetCurrentSpace().Id, Space.Id);

=======
>>>>>>> 81826ed3
		// Create Avatar
		EntitySystem->SetEntityCreatedCallback(
			[](SpaceEntity* Entity)
			{
			});

		Connect(Connection);

		auto [Avatar] = AWAIT(EntitySystem, CreateAvatar, UserName, UserTransform, UserAvatarState, UserAvatarId, UserAvatarPlayMode);

		// Create object to represent the conversation
		String ObjectName			   = "Object 1";
		SpaceTransform ObjectTransform = {Vector3::Zero(), Vector4::Zero(), Vector3::One()};
		auto [CreatedObject]		   = AWAIT(EntitySystem, CreateObject, ObjectName, ObjectTransform);

		// Create conversation component
		auto* ConversationComponent = (ConversationSpaceComponent*) CreatedObject->AddComponent(ComponentType::Conversation);

		EXPECT_EQ(ConversationComponent->GetIsVisible(), true);
		EXPECT_EQ(ConversationComponent->GetIsActive(), true);

		ConversationComponent->SetIsActive(false);
		ConversationComponent->SetIsVisible(false);

		EXPECT_EQ(ConversationComponent->GetIsVisible(), false);
		EXPECT_EQ(ConversationComponent->GetIsActive(), false);

		SpaceTransform DefaultTransform;

		EXPECT_EQ(ConversationComponent->GetPosition().X, DefaultTransform.Position.X);
		EXPECT_EQ(ConversationComponent->GetPosition().Y, DefaultTransform.Position.Y);
		EXPECT_EQ(ConversationComponent->GetPosition().Z, DefaultTransform.Position.Z);

		Vector3 NewPosition(1, 2, 3);
		ConversationComponent->SetPosition(NewPosition);

		EXPECT_EQ(ConversationComponent->GetPosition().X, NewPosition.X);
		EXPECT_EQ(ConversationComponent->GetPosition().Y, NewPosition.Y);
		EXPECT_EQ(ConversationComponent->GetPosition().Z, NewPosition.Z);

		EXPECT_EQ(ConversationComponent->GetRotation().W, DefaultTransform.Rotation.W);
		EXPECT_EQ(ConversationComponent->GetRotation().X, DefaultTransform.Rotation.X);
		EXPECT_EQ(ConversationComponent->GetRotation().Y, DefaultTransform.Rotation.Y);
		EXPECT_EQ(ConversationComponent->GetRotation().Z, DefaultTransform.Rotation.Z);

		Vector4 NewRotation(4, 5, 6, 7);
		ConversationComponent->SetRotation(NewRotation);

		EXPECT_EQ(ConversationComponent->GetRotation().W, NewRotation.W);
		EXPECT_EQ(ConversationComponent->GetRotation().X, NewRotation.X);
		EXPECT_EQ(ConversationComponent->GetRotation().Y, NewRotation.Y);
		EXPECT_EQ(ConversationComponent->GetRotation().Z, NewRotation.Z);

		EXPECT_EQ(ConversationComponent->GetTitle(), "");
		EXPECT_EQ(ConversationComponent->GetDate(), "");
		EXPECT_EQ(ConversationComponent->GetNumberOfReplies(), 0);

		ConversationComponent->SetTitle("TestTitle");
		ConversationComponent->SetDate("02-01-1972");
		ConversationComponent->SetNumberOfReplies(2);

		EXPECT_EQ(ConversationComponent->GetTitle(), "TestTitle");
		EXPECT_EQ(ConversationComponent->GetDate(), "02-01-1972");
		EXPECT_EQ(ConversationComponent->GetNumberOfReplies(), 2);

		String ConversationId;
		String MessageId;

		{
			auto [Result] = AWAIT(ConversationComponent, CreateConversation, "TestMessage");

			EXPECT_EQ(Result.GetResultCode(), csp::services::EResultCode::Success);
			EXPECT_TRUE(Result.GetValue() != "");

			ConversationId = Result.GetValue();
		}

		{
			auto [Result] = AWAIT_PRE(ConversationComponent, AddMessage, RequestPredicate, "Test");

			EXPECT_EQ(Result.GetResultCode(), csp::services::EResultCode::Success);

			MessageId = Result.GetMessageInfo().Id;

			EXPECT_EQ(Result.GetMessageInfo().Edited, false);
		}

		{
			auto [Result] = AWAIT(ConversationComponent, GetMessageInfo, MessageId);

			EXPECT_EQ(Result.GetResultCode(), csp::services::EResultCode::Success);
			EXPECT_EQ(Result.GetMessageInfo().Edited, false);
		}

		{
			MessageInfo NewData;
			NewData.Message = "NewTest";
			auto [Result]	= AWAIT(ConversationComponent, SetMessageInfo, MessageId, NewData);

			EXPECT_EQ(Result.GetResultCode(), csp::services::EResultCode::Success);
			EXPECT_EQ(Result.GetMessageInfo().Edited, true);
		}

		{
			auto [Result] = AWAIT(ConversationComponent, GetConversationInfo);

			EXPECT_EQ(Result.GetResultCode(), csp::services::EResultCode::Success);
			EXPECT_EQ(Result.GetConversationInfo().UserID, UserId);
			EXPECT_EQ(Result.GetConversationInfo().UserDisplayName, UserDisplayName);
			EXPECT_EQ(Result.GetConversationInfo().Message, "TestMessage");
			EXPECT_FALSE(Result.GetConversationInfo().Edited);
			EXPECT_FALSE(Result.GetConversationInfo().Resolved);

			EXPECT_EQ(Result.GetConversationInfo().CameraPosition.Position.X, DefaultTransform.Position.X);
			EXPECT_EQ(Result.GetConversationInfo().CameraPosition.Position.Y, DefaultTransform.Position.Y);
			EXPECT_EQ(Result.GetConversationInfo().CameraPosition.Position.Z, DefaultTransform.Position.Z);

			EXPECT_EQ(Result.GetConversationInfo().CameraPosition.Rotation.W, DefaultTransform.Rotation.W);
			EXPECT_EQ(Result.GetConversationInfo().CameraPosition.Rotation.X, DefaultTransform.Rotation.X);
			EXPECT_EQ(Result.GetConversationInfo().CameraPosition.Rotation.Y, DefaultTransform.Rotation.Y);
			EXPECT_EQ(Result.GetConversationInfo().CameraPosition.Rotation.Z, DefaultTransform.Rotation.Z);

			EXPECT_EQ(Result.GetConversationInfo().CameraPosition.Scale.X, DefaultTransform.Scale.X);
			EXPECT_EQ(Result.GetConversationInfo().CameraPosition.Scale.Y, DefaultTransform.Scale.Y);
			EXPECT_EQ(Result.GetConversationInfo().CameraPosition.Scale.Z, DefaultTransform.Scale.Z);
		}

		{
			ConversationInfo NewData;
			SpaceTransform CameraTransformValue(Vector3().One(), Vector4().One(), Vector3().One());
			NewData.Resolved	   = true;
			NewData.CameraPosition = CameraTransformValue;
			NewData.Message		   = "TestMessage1";

			auto [Result] = AWAIT(ConversationComponent, SetConversationInfo, NewData);

			EXPECT_EQ(Result.GetResultCode(), csp::services::EResultCode::Success);
			EXPECT_EQ(Result.GetConversationInfo().UserID, UserId);
			EXPECT_EQ(Result.GetConversationInfo().UserDisplayName, UserDisplayName);
			EXPECT_EQ(Result.GetConversationInfo().Message, "TestMessage1");
			EXPECT_TRUE(Result.GetConversationInfo().Edited);
			EXPECT_TRUE(Result.GetConversationInfo().Resolved);

			EXPECT_EQ(Result.GetConversationInfo().CameraPosition.Position.X, CameraTransformValue.Position.X);
			EXPECT_EQ(Result.GetConversationInfo().CameraPosition.Position.Y, CameraTransformValue.Position.Y);
			EXPECT_EQ(Result.GetConversationInfo().CameraPosition.Position.Z, CameraTransformValue.Position.Z);

			EXPECT_EQ(Result.GetConversationInfo().CameraPosition.Rotation.W, CameraTransformValue.Rotation.W);
			EXPECT_EQ(Result.GetConversationInfo().CameraPosition.Rotation.X, CameraTransformValue.Rotation.X);
			EXPECT_EQ(Result.GetConversationInfo().CameraPosition.Rotation.Y, CameraTransformValue.Rotation.Y);
			EXPECT_EQ(Result.GetConversationInfo().CameraPosition.Rotation.Z, CameraTransformValue.Rotation.Z);

			EXPECT_EQ(Result.GetConversationInfo().CameraPosition.Scale.X, CameraTransformValue.Scale.X);
			EXPECT_EQ(Result.GetConversationInfo().CameraPosition.Scale.Y, CameraTransformValue.Scale.Y);
			EXPECT_EQ(Result.GetConversationInfo().CameraPosition.Scale.Z, CameraTransformValue.Scale.Z);
			EXPECT_EQ(Result.GetConversationInfo().Message, "TestMessage1");
		}

		auto TestMessage = "test123";
		Connection->ListenNetworkEvent("ConversationSystem:NewMessage",
									   [=](bool ok, Array<ReplicatedValue> Data)
									   {
										   EXPECT_TRUE(ok);

										   ConversationId == Data[0].GetString();
										   LogDebug("Test Event Received %s", ok ? "true" : "false");
									   });

		{
			auto [Result] = AWAIT_PRE(ConversationComponent, AddMessage, RequestPredicate, TestMessage);

			EXPECT_EQ(Result.GetResultCode(), csp::services::EResultCode::Success);

			MessageId = Result.GetMessageInfo().Id;
		}
		{
			auto [Result] = AWAIT(ConversationComponent, GetAllMessages);

			EXPECT_EQ(Result.GetResultCode(), csp::services::EResultCode::Success);
			EXPECT_EQ(Result.GetTotalCount(), 2);
			EXPECT_EQ(Result.GetMessages()[0].Id, MessageId);
		}
		{
			auto [Result] = AWAIT(ConversationComponent, GetMessage, MessageId);

			EXPECT_EQ(Result.GetResultCode(), csp::services::EResultCode::Success);
			EXPECT_EQ(Result.GetMessageInfo().Id, MessageId);
		}

		{
			auto [Result] = AWAIT(ConversationComponent, DeleteMessage, MessageId);

			EXPECT_EQ(Result.GetResultCode(), csp::services::EResultCode::Success);
		}

		{
			auto [Result] = AWAIT(ConversationComponent, DeleteConversation);

			EXPECT_EQ(Result.GetResultCode(), csp::services::EResultCode::Success);
		}
	}

	// Delete space
	DeleteSpace(SpaceSystem, Space.Id);
}
#endif

#if RUN_ALL_UNIT_TESTS || RUN_MULTIPLAYER_TESTS || RUN_MULTIPLAYER_CONVERSATION_COMPONENT_MOVE_TEST
CSP_PUBLIC_TEST(CSPEngine, MultiplayerTests, ConversationComponentMoveTest)
{
	SetRandSeed();

	auto& SystemsManager = csp::systems::SystemsManager::Get();
	auto* UserSystem	 = SystemsManager.GetUserSystem();
	auto* SpaceSystem	 = SystemsManager.GetSpaceSystem();

	const char* TestSpaceName		 = "OLY-UNITTEST-SPACE-REWIND";
	const char* TestSpaceDescription = "OLY-UNITTEST-SPACEDESC-REWIND";

	const char* TestSpaceName2		  = "OLY-UNITTEST-SPACE-REWIND-2";
	const char* TestSpaceDescription2 = "OLY-UNITTEST-SPACEDESC-REWIND";

	char UniqueSpaceName[256];
	SPRINTF(UniqueSpaceName, "%s-%s", TestSpaceName, GetUniqueHexString().c_str());

	// Log in
	auto UserId				   = LogIn(UserSystem);
	const auto UserDisplayName = GetFullProfileByUserId(UserSystem, UserId).DisplayName;

	// Create space
	csp::systems::Space Space;
	CreateSpace(SpaceSystem, UniqueSpaceName, TestSpaceDescription, csp::systems::SpaceAttributes::Private, nullptr, nullptr, nullptr, Space);

	{
		AWAIT(SpaceSystem, EnterSpace, Space.Id);
		auto* Connection   = CreateMultiplayerConnection(Space.Id);
		auto* EntitySystem = Connection->GetSpaceEntitySystem();

		// Ensure we're in the first space
		EXPECT_EQ(SpaceSystem->GetCurrentSpace().Id, Space.Id);

		// Create Avatar
		EntitySystem->SetEntityCreatedCallback(
			[](SpaceEntity* Entity)
			{
			});

		Connect(Connection);

		String ObjectName1 = "Object 1";
		String ObjectName2 = "Object 2";

		SpaceTransform ObjectTransform = {Vector3::Zero(), Vector4::Zero(), Vector3::One()};

		auto [CreatedObject1] = AWAIT(EntitySystem, CreateObject, ObjectName1, ObjectTransform);
		auto [CreatedObject2] = AWAIT(EntitySystem, CreateObject, ObjectName2, ObjectTransform);

		// Create conversation component
		auto* ConversationComponent1 = (ConversationSpaceComponent*) CreatedObject1->AddComponent(ComponentType::Conversation);
		auto* ConversationComponent2 = (ConversationSpaceComponent*) CreatedObject2->AddComponent(ComponentType::Conversation);

		String ConversationId;
		String MessageId;

		{
			auto [Result] = AWAIT(ConversationComponent1, CreateConversation, "TestMessage");

			EXPECT_EQ(Result.GetResultCode(), csp::services::EResultCode::Success);
			EXPECT_TRUE(Result.GetValue() != "");

			ConversationId = Result.GetValue();
		}

		SpaceTransform DefaultTransform = SpaceTransform();

		{
			auto [Result] = AWAIT(ConversationComponent1, GetConversationInfo);

			EXPECT_EQ(Result.GetResultCode(), csp::services::EResultCode::Success);
			EXPECT_EQ(Result.GetConversationInfo().UserID, UserId);
			EXPECT_EQ(Result.GetConversationInfo().UserDisplayName, UserDisplayName);
			EXPECT_EQ(Result.GetConversationInfo().Message, "TestMessage");
			EXPECT_FALSE(Result.GetConversationInfo().Edited);
			EXPECT_FALSE(Result.GetConversationInfo().Resolved);

			EXPECT_EQ(Result.GetConversationInfo().CameraPosition.Position.X, DefaultTransform.Position.X);
			EXPECT_EQ(Result.GetConversationInfo().CameraPosition.Position.Y, DefaultTransform.Position.Y);
			EXPECT_EQ(Result.GetConversationInfo().CameraPosition.Position.Z, DefaultTransform.Position.Z);
<<<<<<< HEAD

			EXPECT_EQ(Result.GetConversationInfo().CameraPosition.Rotation.W, DefaultTransform.Rotation.W);
			EXPECT_EQ(Result.GetConversationInfo().CameraPosition.Rotation.X, DefaultTransform.Rotation.X);
			EXPECT_EQ(Result.GetConversationInfo().CameraPosition.Rotation.Y, DefaultTransform.Rotation.Y);
			EXPECT_EQ(Result.GetConversationInfo().CameraPosition.Rotation.Z, DefaultTransform.Rotation.Z);

			EXPECT_EQ(Result.GetConversationInfo().CameraPosition.Scale.X, DefaultTransform.Scale.X);
			EXPECT_EQ(Result.GetConversationInfo().CameraPosition.Scale.Y, DefaultTransform.Scale.Y);
			EXPECT_EQ(Result.GetConversationInfo().CameraPosition.Scale.Z, DefaultTransform.Scale.Z);
		}

		{
			auto [Result] = AWAIT(ConversationComponent2, GetConversationInfo);

			EXPECT_EQ(Result.GetResultCode(), csp::services::EResultCode::Failed);
		}

		{
			auto Result = ConversationComponent2->MoveConversationFromComponent(*ConversationComponent1);

			EXPECT_TRUE(Result);
		}

		{
			auto [Result] = AWAIT(ConversationComponent1, GetConversationInfo);

			EXPECT_EQ(Result.GetResultCode(), csp::services::EResultCode::Failed);
		}

		{
			auto [Result] = AWAIT(ConversationComponent2, GetConversationInfo);

			EXPECT_EQ(Result.GetResultCode(), csp::services::EResultCode::Success);
			EXPECT_EQ(Result.GetConversationInfo().UserID, UserId);
			EXPECT_EQ(Result.GetConversationInfo().UserDisplayName, UserDisplayName);
			EXPECT_EQ(Result.GetConversationInfo().Message, "TestMessage");
			EXPECT_FALSE(Result.GetConversationInfo().Edited);
			EXPECT_FALSE(Result.GetConversationInfo().Resolved);

			EXPECT_EQ(Result.GetConversationInfo().CameraPosition.Position.X, DefaultTransform.Position.X);
			EXPECT_EQ(Result.GetConversationInfo().CameraPosition.Position.Y, DefaultTransform.Position.Y);
			EXPECT_EQ(Result.GetConversationInfo().CameraPosition.Position.Z, DefaultTransform.Position.Z);

			EXPECT_EQ(Result.GetConversationInfo().CameraPosition.Rotation.W, DefaultTransform.Rotation.W);
			EXPECT_EQ(Result.GetConversationInfo().CameraPosition.Rotation.X, DefaultTransform.Rotation.X);
			EXPECT_EQ(Result.GetConversationInfo().CameraPosition.Rotation.Y, DefaultTransform.Rotation.Y);
			EXPECT_EQ(Result.GetConversationInfo().CameraPosition.Rotation.Z, DefaultTransform.Rotation.Z);

			EXPECT_EQ(Result.GetConversationInfo().CameraPosition.Scale.X, DefaultTransform.Scale.X);
			EXPECT_EQ(Result.GetConversationInfo().CameraPosition.Scale.Y, DefaultTransform.Scale.Y);
			EXPECT_EQ(Result.GetConversationInfo().CameraPosition.Scale.Z, DefaultTransform.Scale.Z);
		}

		{
			auto [Result] = AWAIT(ConversationComponent2, DeleteConversation);

			EXPECT_EQ(Result.GetResultCode(), csp::services::EResultCode::Success);
		}
	}

	// Delete space
	DeleteSpace(SpaceSystem, Space.Id);
}
#endif

#if RUN_ALL_UNIT_TESTS || RUN_MULTIPLAYER_TESTS || RUN_MULTIPLAYER_CONVERSATION_COMPONENT_SCRIPT_TEST
CSP_PUBLIC_TEST(CSPEngine, MultiplayerTests, ConversationComponentScriptTest)
{
	SetRandSeed();

	auto& SystemsManager = csp::systems::SystemsManager::Get();
	auto* UserSystem	 = SystemsManager.GetUserSystem();
	auto* SpaceSystem	 = SystemsManager.GetSpaceSystem();

	const char* TestSpaceName		 = "OLY-UNITTEST-SPACE-REWIND";
	const char* TestSpaceDescription = "OLY-UNITTEST-SPACEDESC-REWIND";

	char UniqueSpaceName[256];
	SPRINTF(UniqueSpaceName, "%s-%s", TestSpaceName, GetUniqueHexString().c_str());

	// Log in
	auto UserId = LogIn(UserSystem);

	// Create space
	csp::systems::Space Space;
	CreateSpace(SpaceSystem, UniqueSpaceName, TestSpaceDescription, csp::systems::SpaceAttributes::Private, nullptr, nullptr, nullptr, Space);

	{
		auto* Connection   = CreateMultiplayerConnection(Space.Id);
		auto* EntitySystem = Connection->GetSpaceEntitySystem();

		EntitySystem->SetEntityCreatedCallback(
			[](SpaceEntity* Entity)
			{
			});

		Connect(Connection);

		// Create object to represent the conversation
		String ObjectName			   = "Object 1";
		SpaceTransform ObjectTransform = {Vector3::Zero(), Vector4::Zero(), Vector3::One()};
		auto [CreatedObject]		   = AWAIT(EntitySystem, CreateObject, ObjectName, ObjectTransform);

		// Create conversation component
		auto* ConversationComponent = (ConversationSpaceComponent*) CreatedObject->AddComponent(ComponentType::Conversation);

		SpaceTransform DefaultTransform = SpaceTransform();
=======
>>>>>>> 81826ed3

			EXPECT_EQ(Result.GetConversationInfo().CameraPosition.Rotation.W, DefaultTransform.Rotation.W);
			EXPECT_EQ(Result.GetConversationInfo().CameraPosition.Rotation.X, DefaultTransform.Rotation.X);
			EXPECT_EQ(Result.GetConversationInfo().CameraPosition.Rotation.Y, DefaultTransform.Rotation.Y);
			EXPECT_EQ(Result.GetConversationInfo().CameraPosition.Rotation.Z, DefaultTransform.Rotation.Z);

			EXPECT_EQ(Result.GetConversationInfo().CameraPosition.Scale.X, DefaultTransform.Scale.X);
			EXPECT_EQ(Result.GetConversationInfo().CameraPosition.Scale.Y, DefaultTransform.Scale.Y);
			EXPECT_EQ(Result.GetConversationInfo().CameraPosition.Scale.Z, DefaultTransform.Scale.Z);
		}

		{
			auto [Result] = AWAIT(ConversationComponent2, GetConversationInfo);
			EXPECT_EQ(Result.GetResultCode(), csp::services::EResultCode::Failed);
		}

		{
			auto Result = ConversationComponent2->MoveConversationFromComponent(*ConversationComponent1);
			EXPECT_TRUE(Result);
		}

		{
			auto [Result] = AWAIT(ConversationComponent1, GetConversationInfo);
			EXPECT_EQ(Result.GetResultCode(), csp::services::EResultCode::Failed);
		}

		{
			auto [Result] = AWAIT(ConversationComponent2, GetConversationInfo);
			EXPECT_EQ(Result.GetResultCode(), csp::services::EResultCode::Success);
			EXPECT_EQ(Result.GetConversationInfo().UserID, UserId);
			EXPECT_EQ(Result.GetConversationInfo().UserDisplayName, UserDisplayName);
			EXPECT_EQ(Result.GetConversationInfo().Message, "TestMessage");
			EXPECT_FALSE(Result.GetConversationInfo().Edited);
			EXPECT_FALSE(Result.GetConversationInfo().Resolved);

			EXPECT_EQ(Result.GetConversationInfo().CameraPosition.Position.X, DefaultTransform.Position.X);
			EXPECT_EQ(Result.GetConversationInfo().CameraPosition.Position.Y, DefaultTransform.Position.Y);
			EXPECT_EQ(Result.GetConversationInfo().CameraPosition.Position.Z, DefaultTransform.Position.Z);

			EXPECT_EQ(Result.GetConversationInfo().CameraPosition.Rotation.W, DefaultTransform.Rotation.W);
			EXPECT_EQ(Result.GetConversationInfo().CameraPosition.Rotation.X, DefaultTransform.Rotation.X);
			EXPECT_EQ(Result.GetConversationInfo().CameraPosition.Rotation.Y, DefaultTransform.Rotation.Y);
			EXPECT_EQ(Result.GetConversationInfo().CameraPosition.Rotation.Z, DefaultTransform.Rotation.Z);

<<<<<<< HEAD
		Vector3 NewPosition(1, 2, 3);

		EXPECT_EQ(ConversationComponent->GetPosition().X, NewPosition.X);
		EXPECT_EQ(ConversationComponent->GetPosition().Y, NewPosition.Y);
		EXPECT_EQ(ConversationComponent->GetPosition().Z, NewPosition.Z);

		Vector4 NewRotation(4, 5, 6, 7);

		EXPECT_EQ(ConversationComponent->GetRotation().W, NewRotation.W);
		EXPECT_EQ(ConversationComponent->GetRotation().X, NewRotation.X);
		EXPECT_EQ(ConversationComponent->GetRotation().Y, NewRotation.Y);
		EXPECT_EQ(ConversationComponent->GetRotation().Z, NewRotation.Z);
	};

=======
			EXPECT_EQ(Result.GetConversationInfo().CameraPosition.Scale.X, DefaultTransform.Scale.X);
			EXPECT_EQ(Result.GetConversationInfo().CameraPosition.Scale.Y, DefaultTransform.Scale.Y);
			EXPECT_EQ(Result.GetConversationInfo().CameraPosition.Scale.Z, DefaultTransform.Scale.Z);
		}

		{
			auto [Result] = AWAIT(ConversationComponent2, DeleteConversation);
			EXPECT_EQ(Result.GetResultCode(), csp::services::EResultCode::Success);
		}

		AWAIT(SpaceSystem, ExitSpaceAndDisconnect, Connection);
	}

>>>>>>> 81826ed3
	// Delete space
	DeleteSpace(SpaceSystem, Space.Id);
}
#endif

#if RUN_ALL_UNIT_TESTS || RUN_MULTIPLAYER_TESTS || RUN_MULTIPLAYER_AUDIO_COMPONENT_TEST
CSP_PUBLIC_TEST(CSPEngine, MultiplayerTests, AudioComponentTest)
{
	SetRandSeed();

	auto& SystemsManager = csp::systems::SystemsManager::Get();
	auto* UserSystem	 = SystemsManager.GetUserSystem();
	auto* SpaceSystem	 = SystemsManager.GetSpaceSystem();

	const char* TestSpaceName		 = "OLY-UNITTEST-SPACE-REWIND";
	const char* TestSpaceDescription = "OLY-UNITTEST-SPACEDESC-REWIND";

	char UniqueSpaceName[256];
	SPRINTF(UniqueSpaceName, "%s-%s", TestSpaceName, GetUniqueHexString().c_str());

	// Log in
	auto UserId = LogIn(UserSystem);

	// Create space
	csp::systems::Space Space;
	CreateSpace(SpaceSystem, UniqueSpaceName, TestSpaceDescription, csp::systems::SpaceAttributes::Private, nullptr, nullptr, nullptr, Space);

	auto* Connection   = CreateMultiplayerConnection(Space.Id);
	auto* EntitySystem = Connection->GetSpaceEntitySystem();

	EntitySystem->SetEntityCreatedCallback(
		[](SpaceEntity* Entity)
		{
		});

	Connect(Connection);

	// Create object to represent the audio
	String ObjectName			   = "Object 1";
	SpaceTransform ObjectTransform = {Vector3::Zero(), Vector4::Zero(), Vector3::One()};
	auto [CreatedObject]		   = AWAIT(EntitySystem, CreateObject, ObjectName, ObjectTransform);

	// Create audio component
	auto* AudioComponent = static_cast<AudioSpaceComponent*>(CreatedObject->AddComponent(ComponentType::Audio));

	// Ensure defaults are set
	EXPECT_EQ(AudioComponent->GetPosition(), Vector3::Zero());
	EXPECT_EQ(AudioComponent->GetPlaybackState(), AudioPlaybackState::Reset);
	EXPECT_EQ(AudioComponent->GetAudioType(), AudioType::Global);
	EXPECT_EQ(AudioComponent->GetAudioAssetId(), "");
	EXPECT_EQ(AudioComponent->GetAssetCollectionId(), "");
	EXPECT_EQ(AudioComponent->GetAttenuationRadius(), 10.f);
	EXPECT_EQ(AudioComponent->GetIsLoopPlayback(), false);
	EXPECT_EQ(AudioComponent->GetTimeSincePlay(), 0.f);
	EXPECT_EQ(AudioComponent->GetVolume(), 1.f);
	EXPECT_EQ(AudioComponent->GetIsEnabled(), true);

	// Set new values
	String AssetId			 = "TEST_ASSET_ID";
	String AssetCollectionId = "TEST_COLLECTION_ID";

	AudioComponent->SetPosition(Vector3::One());
	AudioComponent->SetPlaybackState(AudioPlaybackState::Play);
	AudioComponent->SetAudioType(AudioType::Spatial);
	AudioComponent->SetAudioAssetId(AssetId);
	AudioComponent->SetAssetCollectionId(AssetCollectionId);
	AudioComponent->SetAttenuationRadius(100.f);
	AudioComponent->SetIsLoopPlayback(true);
	AudioComponent->SetTimeSincePlay(1.f);
	AudioComponent->SetVolume(0.5f);
	AudioComponent->SetIsEnabled(false);

	// Ensure values are set correctly
	EXPECT_EQ(AudioComponent->GetPosition(), Vector3::One());
	EXPECT_EQ(AudioComponent->GetPlaybackState(), AudioPlaybackState::Play);
	EXPECT_EQ(AudioComponent->GetAudioType(), AudioType::Spatial);
	EXPECT_EQ(AudioComponent->GetAudioAssetId(), AssetId);
	EXPECT_EQ(AudioComponent->GetAssetCollectionId(), AssetCollectionId);
	EXPECT_EQ(AudioComponent->GetAttenuationRadius(), 100.f);
	EXPECT_EQ(AudioComponent->GetIsLoopPlayback(), true);
	EXPECT_EQ(AudioComponent->GetTimeSincePlay(), 1.f);
	EXPECT_EQ(AudioComponent->GetVolume(), 0.5f);
	EXPECT_EQ(AudioComponent->GetIsEnabled(), false);

	// Test invalid volume values
	AudioComponent->SetVolume(1.5f);

	EXPECT_EQ(AudioComponent->GetVolume(), 0.5f);

	AudioComponent->SetVolume(-2.5f);

	EXPECT_EQ(AudioComponent->GetVolume(), 0.5f);

	// Test boundary volume values
	AudioComponent->SetVolume(1.f);

	EXPECT_EQ(AudioComponent->GetVolume(), 1.f);

	AudioComponent->SetVolume(0.f);

	EXPECT_EQ(AudioComponent->GetVolume(), 0.f);

	// Delete space
	DeleteSpace(SpaceSystem, Space.Id);
}
#endif


#if RUN_ALL_UNIT_TESTS || RUN_MULTIPLAYER_TESTS || RUN_MULTIPLAYER_VIDEO_PLAYER_COMPONENT_TEST
CSP_PUBLIC_TEST(CSPEngine, MultiplayerTests, VideoPlayerComponentTest)
{
	SetRandSeed();

	auto& SystemsManager = csp::systems::SystemsManager::Get();
	auto* UserSystem	 = SystemsManager.GetUserSystem();
	auto* SpaceSystem	 = SystemsManager.GetSpaceSystem();

	const char* TestSpaceName		 = "OLY-UNITTEST-SPACE-REWIND";
	const char* TestSpaceDescription = "OLY-UNITTEST-SPACEDESC-REWIND";

	char UniqueSpaceName[256];
	SPRINTF(UniqueSpaceName, "%s-%s", TestSpaceName, GetUniqueHexString().c_str());

	// Log in
	auto UserId = LogIn(UserSystem);

	// Create space
	csp::systems::Space Space;
	CreateSpace(SpaceSystem, UniqueSpaceName, TestSpaceDescription, csp::systems::SpaceAttributes::Private, nullptr, nullptr, nullptr, Space);

	auto* Connection   = CreateMultiplayerConnection(Space.Id);
	auto* EntitySystem = Connection->GetSpaceEntitySystem();

	EntitySystem->SetEntityCreatedCallback(
		[](SpaceEntity* Entity)
		{
		});

	Connect(Connection);

	// Create object to represent the audio
	String ObjectName			   = "Object 1";
	SpaceTransform ObjectTransform = {Vector3::Zero(), Vector4::Zero(), Vector3::One()};
	auto [CreatedObject]		   = AWAIT(EntitySystem, CreateObject, ObjectName, ObjectTransform);

	// Create audio component
	auto* VideoComponent = static_cast<VideoPlayerSpaceComponent*>(CreatedObject->AddComponent(ComponentType::VideoPlayer));

	// Ensure defaults are set
	EXPECT_EQ(VideoComponent->GetPosition(), Vector3::Zero());
	EXPECT_EQ(VideoComponent->GetPlaybackState(), VideoPlayerPlaybackState::Reset);
	EXPECT_EQ(VideoComponent->GetVideoAssetURL(), "");
	EXPECT_EQ(VideoComponent->GetAssetCollectionId(), "");
	EXPECT_EQ(VideoComponent->GetAttenuationRadius(), 10.f);
	EXPECT_EQ(VideoComponent->GetIsLoopPlayback(), false);
	EXPECT_EQ(VideoComponent->GetTimeSincePlay(), 0.f);
	EXPECT_EQ(VideoComponent->GetIsStateShared(), false);
	EXPECT_EQ(VideoComponent->GetIsAutoPlay(), false);
	EXPECT_EQ(VideoComponent->GetIsAutoResize(), false);
	EXPECT_EQ(VideoComponent->GetCurrentPlayheadPosition(), 0.0f);
	EXPECT_EQ(VideoComponent->GetVideoPlayerSourceType(), VideoPlayerSourceType::AssetSource);
	EXPECT_EQ(VideoComponent->GetIsVisible(), true);
	EXPECT_EQ(VideoComponent->GetMeshComponentId(), 0);

	auto* ModelComponent = static_cast<VideoPlayerSpaceComponent*>(CreatedObject->AddComponent(ComponentType::AnimatedModel));

	CreatedObject->QueueUpdate();
	EntitySystem->ProcessPendingEntityOperations();

	// Set new values
	String AssetId			 = "TEST_ASSET_ID";
	String AssetCollectionId = "TEST_COLLECTION_ID";

	VideoComponent->SetPosition(Vector3::One());
	VideoComponent->SetPlaybackState(VideoPlayerPlaybackState::Play);
	VideoComponent->SetVideoAssetURL("http://youtube.com/avideo");
	VideoComponent->SetAssetCollectionId(AssetId);
	VideoComponent->SetAttenuationRadius(100.f);
	VideoComponent->SetIsLoopPlayback(true);
	VideoComponent->SetTimeSincePlay(1.f);
	VideoComponent->SetIsStateShared(true);
	VideoComponent->SetIsAutoPlay(true);
	VideoComponent->SetIsAutoResize(true);
	VideoComponent->SetCurrentPlayheadPosition(1.0f);
	VideoComponent->SetVideoPlayerSourceType(VideoPlayerSourceType::URLSource);
	VideoComponent->SetIsVisible(false);
	VideoComponent->SetMeshComponentId(ModelComponent->GetId());

	// Ensure values are set correctly
	EXPECT_EQ(VideoComponent->GetPosition(), Vector3::One());
	EXPECT_EQ(VideoComponent->GetPlaybackState(), VideoPlayerPlaybackState::Play);
	EXPECT_EQ(VideoComponent->GetVideoAssetURL(), "http://youtube.com/avideo");
	EXPECT_EQ(VideoComponent->GetAssetCollectionId(), AssetId);
	EXPECT_EQ(VideoComponent->GetAttenuationRadius(), 100.f);
	EXPECT_EQ(VideoComponent->GetIsLoopPlayback(), true);
	EXPECT_EQ(VideoComponent->GetTimeSincePlay(), 1.f);
	EXPECT_EQ(VideoComponent->GetIsStateShared(), true);
	EXPECT_EQ(VideoComponent->GetIsAutoPlay(), true);
	EXPECT_EQ(VideoComponent->GetIsAutoResize(), true);
	EXPECT_EQ(VideoComponent->GetCurrentPlayheadPosition(), 1.0f);
	EXPECT_EQ(VideoComponent->GetVideoPlayerSourceType(), VideoPlayerSourceType::URLSource);
	EXPECT_EQ(VideoComponent->GetIsVisible(), false);
	EXPECT_EQ(VideoComponent->GetMeshComponentId(), ModelComponent->GetId());

	// Delete space
	DeleteSpace(SpaceSystem, Space.Id);
}
#endif

#if RUN_ALL_UNIT_TESTS || RUN_MULTIPLAYER_TESTS || RUN_MULTIPLAYER_COLLISION_COMPONENT_TEST
CSP_PUBLIC_TEST(CSPEngine, MultiplayerTests, CollisionComponentTest)
{
	SetRandSeed();

	auto& SystemsManager = csp::systems::SystemsManager::Get();
	auto* UserSystem	 = SystemsManager.GetUserSystem();
	auto* SpaceSystem	 = SystemsManager.GetSpaceSystem();

	const char* TestSpaceName		 = "OLY-UNITTEST-SPACE-REWIND";
	const char* TestSpaceDescription = "OLY-UNITTEST-SPACEDESC-REWIND";

	char UniqueSpaceName[256];
	SPRINTF(UniqueSpaceName, "%s-%s", TestSpaceName, GetUniqueHexString().c_str());

	// Log in
	auto UserId = LogIn(UserSystem);

	// Create space
	csp::systems::Space Space;
	CreateSpace(SpaceSystem, UniqueSpaceName, TestSpaceDescription, csp::systems::SpaceAttributes::Private, nullptr, nullptr, nullptr, Space);

	auto* Connection   = CreateMultiplayerConnection(Space.Id);
	auto* EntitySystem = Connection->GetSpaceEntitySystem();

	EntitySystem->SetEntityCreatedCallback(
		[](SpaceEntity* Entity)
		{
		});

	Connect(Connection);

	// Create object to represent the audio
	String ObjectName			   = "Object 1";
	SpaceTransform ObjectTransform = {Vector3::Zero(), Vector4::Zero(), Vector3::One()};
	auto [CreatedObject]		   = AWAIT(EntitySystem, CreateObject, ObjectName, ObjectTransform);

	// Create collision component
	auto* CollisionComponent = static_cast<CollisionSpaceComponent*>(CreatedObject->AddComponent(ComponentType::Collision));

	// Ensure defaults are set
	EXPECT_EQ(CollisionComponent->GetPosition(), Vector3::Zero());
	EXPECT_EQ(CollisionComponent->GetRotation(), Vector4(0, 0, 0, 1));
	EXPECT_EQ(CollisionComponent->GetScale(), Vector3::One());
	EXPECT_EQ(CollisionComponent->GetUnscaledBoundingBoxMin(), Vector3(-0.5, -0.5, -0.5));
	EXPECT_EQ(CollisionComponent->GetUnscaledBoundingBoxMax(), Vector3(0.5, 0.5, 0.5));
	EXPECT_EQ(CollisionComponent->GetScaledBoundingBoxMin(), Vector3(-0.5, -0.5, -0.5));
	EXPECT_EQ(CollisionComponent->GetScaledBoundingBoxMax(), Vector3(0.5, 0.5, 0.5));
	EXPECT_EQ(CollisionComponent->GetCollisionMode(), csp::multiplayer::CollisionMode::Collision);
	EXPECT_EQ(CollisionComponent->GetCollisionShape(), csp::multiplayer::CollisionShape::Box);
	EXPECT_EQ(CollisionComponent->GetCollisionAssetId(), "");
	EXPECT_EQ(CollisionComponent->GetAssetCollectionId(), "");

	// Set new values

	CollisionComponent->SetPosition(Vector3::One());
	CollisionComponent->SetScale(Vector3(2, 2, 2));
	CollisionComponent->SetCollisionMode(csp::multiplayer::CollisionMode::Trigger);
	CollisionComponent->SetCollisionShape(csp::multiplayer::CollisionShape::Mesh);
	CollisionComponent->SetCollisionAssetId("TestAssetID");
	CollisionComponent->SetAssetCollectionId("TestAssetCollectionID");

	// Ensure values are set correctly
	EXPECT_EQ(CollisionComponent->GetPosition(), Vector3::One());
	EXPECT_EQ(CollisionComponent->GetScale(), Vector3(2, 2, 2));
	EXPECT_EQ(CollisionComponent->GetUnscaledBoundingBoxMin(), Vector3(-0.5, -0.5, -0.5));
	EXPECT_EQ(CollisionComponent->GetUnscaledBoundingBoxMax(), Vector3(0.5, 0.5, 0.5));
	EXPECT_EQ(CollisionComponent->GetScaledBoundingBoxMin(), Vector3(-1, -1, -1));
	EXPECT_EQ(CollisionComponent->GetScaledBoundingBoxMax(), Vector3(1, 1, 1));
	EXPECT_EQ(CollisionComponent->GetCollisionMode(), csp::multiplayer::CollisionMode::Trigger);
	EXPECT_EQ(CollisionComponent->GetCollisionShape(), csp::multiplayer::CollisionShape::Mesh);
	EXPECT_EQ(CollisionComponent->GetCollisionAssetId(), "TestAssetID");
	EXPECT_EQ(CollisionComponent->GetAssetCollectionId(), "TestAssetCollectionID");

	const float DefaultSphereRadius		 = CollisionSpaceComponent::GetDefaultSphereRadius();
	const float DefaultCapsuleHalfWidth	 = CollisionSpaceComponent::GetDefaultCapsuleHalfWidth();
	const float DefaultCapsuleHalfHeight = CollisionSpaceComponent::GetDefaultCapsuleHalfHeight();

	EXPECT_EQ(DefaultSphereRadius, 0.5f);
	EXPECT_EQ(DefaultCapsuleHalfWidth, 0.5f);
	EXPECT_EQ(DefaultCapsuleHalfHeight, 1.0f);

	// Delete space
	DeleteSpace(SpaceSystem, Space.Id);
}
#endif

<<<<<<< HEAD
#if RUN_ALL_UNIT_TESTS || RUN_MULTIPLAYER_TESTS || RUN_MULTIPLAYER_AUDIO_SCRIPT_INTERFACE_TEST
CSP_PUBLIC_TEST(CSPEngine, MultiplayerTests, AudioScriptInterfaceTest)
{
	SetRandSeed();

	auto& SystemsManager = csp::systems::SystemsManager::Get();
	auto* UserSystem	 = SystemsManager.GetUserSystem();
	auto* SpaceSystem	 = SystemsManager.GetSpaceSystem();

	const char* TestSpaceName		 = "OLY-UNITTEST-SPACE-REWIND";
	const char* TestSpaceDescription = "OLY-UNITTEST-SPACEDESC-REWIND";

	char UniqueSpaceName[256];
	SPRINTF(UniqueSpaceName, "%s-%s", TestSpaceName, GetUniqueHexString().c_str());

	// Log in
	auto UserId = LogIn(UserSystem);

	// Create space
	csp::systems::Space Space;
	CreateSpace(SpaceSystem, UniqueSpaceName, TestSpaceDescription, csp::systems::SpaceAttributes::Private, nullptr, nullptr, nullptr, Space);

	auto* Connection   = CreateMultiplayerConnection(Space.Id);
	auto* EntitySystem = Connection->GetSpaceEntitySystem();

	EntitySystem->SetEntityCreatedCallback(
		[](SpaceEntity* Entity)
		{
		});

	Connect(Connection);

	// Create object to represent the audio
	String ObjectName			   = "Object 1";
	SpaceTransform ObjectTransform = {Vector3::Zero(), Vector4::Zero(), Vector3::One()};
	auto [CreatedObject]		   = AWAIT(EntitySystem, CreateObject, ObjectName, ObjectTransform);

	// Create audio component
	auto* AudioComponent = (AudioSpaceComponent*) CreatedObject->AddComponent(ComponentType::Audio);

	CreatedObject->QueueUpdate();
	EntitySystem->ProcessPendingEntityOperations();

	// Setup script
	std::string AudioScriptText = R"xx(
	
		const assetId			= "TEST_ASSET_ID";
		const assetCollectionId = "TEST_COLLECTION_ID";

		var audio = ThisEntity.getAudioComponents()[0];
		audio.position = [1,1,1];
		audio.playbackState = 2;
		audio.audioType = 1;
		audio.audioAssetId = assetId;
		audio.assetCollectionId = assetCollectionId;
		audio.attenuationRadius = 100;
		audio.isLoopPlayback = true;
		audio.timeSincePlay = 1;
		audio.volume = 0.75;
    )xx";

	CreatedObject->GetScript()->SetScriptSource(AudioScriptText.c_str());
	CreatedObject->GetScript()->Invoke();

	EntitySystem->ProcessPendingEntityOperations();

	// Ensure values are set correctly
	String AssetId			 = "TEST_ASSET_ID";
	String AssetCollectionId = "TEST_COLLECTION_ID";

	EXPECT_EQ(AudioComponent->GetPosition(), Vector3::One());
	EXPECT_EQ(AudioComponent->GetPlaybackState(), AudioPlaybackState::Play);
	EXPECT_EQ(AudioComponent->GetAudioType(), AudioType::Spatial);
	EXPECT_EQ(AudioComponent->GetAudioAssetId(), AssetId);
	EXPECT_EQ(AudioComponent->GetAssetCollectionId(), AssetCollectionId);
	EXPECT_EQ(AudioComponent->GetAttenuationRadius(), 100.f);
	EXPECT_EQ(AudioComponent->GetIsLoopPlayback(), true);
	EXPECT_EQ(AudioComponent->GetTimeSincePlay(), 1.f);
	EXPECT_EQ(AudioComponent->GetVolume(), 0.75f);

	// Test invalid volume values
	AudioScriptText = R"xx(
		var audio = ThisEntity.getAudioComponents()[0];
		audio.volume = 1.75;
    )xx";
	CreatedObject->GetScript()->Invoke();
	EntitySystem->ProcessPendingEntityOperations();

	EXPECT_EQ(AudioComponent->GetVolume(), 0.75f);

	AudioScriptText = R"xx(M
		var audio = ThisEntity.getAudioComponents()[0];
		audio.volume = -2.75;
    )xx";
	CreatedObject->GetScript()->SetScriptSource(AudioScriptText.c_str());
	CreatedObject->GetScript()->Invoke();
	EntitySystem->ProcessPendingEntityOperations();

	EXPECT_EQ(AudioComponent->GetVolume(), 0.75f);

	// Test boundary volume values
	AudioScriptText = R"xx(
		var audio = ThisEntity.getAudioComponents()[0];
		audio.volume = 1.0;
    )xx";
	CreatedObject->GetScript()->SetScriptSource(AudioScriptText.c_str());
	CreatedObject->GetScript()->Invoke();
	EntitySystem->ProcessPendingEntityOperations();

	EXPECT_EQ(AudioComponent->GetVolume(), 1.f);

	AudioScriptText = R"xx(
		var audio = ThisEntity.getAudioComponents()[0];
		audio.volume = 0.0;
    )xx";
	CreatedObject->GetScript()->SetScriptSource(AudioScriptText.c_str());
	CreatedObject->GetScript()->Invoke();
	EntitySystem->ProcessPendingEntityOperations();

	EXPECT_EQ(AudioComponent->GetVolume(), 0.f);

	// Delete space
	DeleteSpace(SpaceSystem, Space.Id);
}
#endif

=======
>>>>>>> 81826ed3
#if RUN_ALL_UNIT_TESTS || RUN_MULTIPLAYER_TESTS || RUN_MULTIPLAYER_USE_SPLINE_TEST
CSP_PUBLIC_TEST(CSPEngine, MultiplayerTests, UseSplineTest)
{
	SetRandSeed();

	auto& SystemsManager = csp::systems::SystemsManager::Get();
	auto* UserSystem	 = SystemsManager.GetUserSystem();
	auto* SpaceSystem	 = SystemsManager.GetSpaceSystem();

	const char* TestSpaceName		 = "OLY-UNITTEST-SPACE-REWIND";
	const char* TestSpaceDescription = "OLY-UNITTEST-SPACEDESC-REWIND";

	char UniqueSpaceName[256];
	SPRINTF(UniqueSpaceName, "%s-%s", TestSpaceName, GetUniqueHexString().c_str());

	// Log in
	auto UserId = LogIn(UserSystem);

	// Create space
	csp::systems::Space Space;
	CreateSpace(SpaceSystem, UniqueSpaceName, TestSpaceDescription, csp::systems::SpaceAttributes::Private, nullptr, nullptr, nullptr, Space);

	const String UserName					= "Player 1";
	const SpaceTransform UserTransform		= {Vector3::Zero(), Vector4::Zero(), Vector3::One()};
	const AvatarState UserAvatarState		= AvatarState::Idle;
	const String UserAvatarId				= "MyCoolAvatar";
	const AvatarPlayMode UserAvatarPlayMode = AvatarPlayMode::Default;

	{
		AWAIT(SpaceSystem, EnterSpace, Space.Id);
		auto* Connection   = CreateMultiplayerConnection(Space.Id);
		auto* EntitySystem = Connection->GetSpaceEntitySystem();

		EntitySystem->SetEntityCreatedCallback(
			[](SpaceEntity* Entity)
			{
			});

		Connect(Connection);

		// Ensure we're in the first space
		EXPECT_EQ(SpaceSystem->GetCurrentSpace().Id, Space.Id);

		// Create object to represent the spline
		String ObjectName			   = "Object 1";
		SpaceTransform ObjectTransform = {Vector3::Zero(), Vector4::Zero(), Vector3::One()};
		auto [CreatedObject]		   = AWAIT(EntitySystem, CreateObject, ObjectName, ObjectTransform);

		// Create spline component
		auto* SplineComponent	= (SplineSpaceComponent*) CreatedObject->AddComponent(ComponentType::Spline);
		List<Vector3> WayPoints = {{0, 0, 0}, {0, 1000, 0}, {0, 2000, 0}, {0, 3000, 0}, {0, 4000, 0}, {0, 5000, 0}};

		{
			auto Result = SplineComponent->GetWaypoints();

			EXPECT_EQ(Result.Size(), 0);
		}

		{
			auto Result = SplineComponent->GetLocationAlongSpline(1);

			EXPECT_EQ(Result.X, 0);
			EXPECT_EQ(Result.Y, 0);
			EXPECT_EQ(Result.Z, 0);
		}

		{
			SplineComponent->SetWaypoints(WayPoints);

			auto Result = SplineComponent->GetWaypoints();

			EXPECT_EQ(Result.Size(), WayPoints.Size());

			// expect final waypoint to be the same
			EXPECT_EQ(Result[0], WayPoints[0]);
		}

		{
			// Calculated cubic interpolate spline
			auto Result = SplineComponent->GetLocationAlongSpline(1);

			// expect final waypoint to be the same
			EXPECT_EQ(Result, WayPoints[WayPoints.Size() - 1]);
		}
	}

	// Delete space
	DeleteSpace(SpaceSystem, Space.Id);
}
#endif

<<<<<<< HEAD
#if RUN_ALL_UNIT_TESTS || RUN_MULTIPLAYER_TESTS || RUN_MULTIPLAYER_SPLINE_SCRIPT_INTERFACE_TEST
CSP_PUBLIC_TEST(CSPEngine, MultiplayerTests, SplineScriptInterfaceTest)
{
	SetRandSeed();

	auto& SystemsManager = csp::systems::SystemsManager::Get();
	auto* UserSystem	 = SystemsManager.GetUserSystem();
	auto* SpaceSystem	 = SystemsManager.GetSpaceSystem();

	const char* TestSpaceName		 = "OLY-UNITTEST-SPACE-REWIND";
	const char* TestSpaceDescription = "OLY-UNITTEST-SPACEDESC-REWIND";

	char UniqueSpaceName[256];
	SPRINTF(UniqueSpaceName, "%s-%s", TestSpaceName, GetUniqueHexString().c_str());

	// Log in
	auto UserId = LogIn(UserSystem);

	// Create space
	csp::systems::Space Space;
	CreateSpace(SpaceSystem, UniqueSpaceName, TestSpaceDescription, csp::systems::SpaceAttributes::Private, nullptr, nullptr, nullptr, Space);

	auto* Connection   = CreateMultiplayerConnection(Space.Id);
	auto* EntitySystem = Connection->GetSpaceEntitySystem();

	EntitySystem->SetEntityCreatedCallback(
		[](SpaceEntity* Entity)
		{
		});

	Connect(Connection);

	// Create object to represent the spline
	String ObjectName			   = "Object 1";
	SpaceTransform ObjectTransform = {Vector3::Zero(), Vector4::Zero(), Vector3::One()};
	auto [CreatedObject]		   = AWAIT(EntitySystem, CreateObject, ObjectName, ObjectTransform);

	// Create spline component
	auto* SplineComponent	= (SplineSpaceComponent*) CreatedObject->AddComponent(ComponentType::Spline);
	List<Vector3> WayPoints = {{0, 0, 0}, {0, 1000, 0}, {0, 2000, 0}, {0, 3000, 0}, {0, 4000, 0}, {0, 5000, 0}};

	CreatedObject->QueueUpdate();
	EntitySystem->ProcessPendingEntityOperations();

	// Setup script
	const std::string SplineScriptText = R"xx(
	
		var spline = ThisEntity.getSplineComponents()[0];
		
		var waypoints = [[0, 0, 0], [0, 1000, 0], [0, 2000, 0], [0, 3000, 0], [0, 4000, 0], [0, 5000, 0]];
		spline.setWaypoints(waypoints);
		var positionResult = spline.getLocationAlongSpline(1);
		
    )xx";

	CreatedObject->GetScript()->SetScriptSource(SplineScriptText.c_str());
	CreatedObject->GetScript()->Invoke();

	EntitySystem->ProcessPendingEntityOperations();

	EXPECT_EQ(SplineComponent->GetWaypoints().Size(), WayPoints.Size());

	// expect final waypoint to be the same
	EXPECT_EQ(SplineComponent->GetWaypoints()[0], WayPoints[0]);

	// Delete space
	DeleteSpace(SpaceSystem, Space.Id);
}
#endif

#if RUN_ALL_UNIT_TESTS || RUN_MULTIPLAYER_TESTS || RUN_MULTIPLAYER_SCRIPT_DELTA_TIME_TEST
CSP_PUBLIC_TEST(CSPEngine, MultiplayerTests, ScriptDeltaTimeTest)
{
	SetRandSeed();

	auto& SystemsManager = csp::systems::SystemsManager::Get();
	auto* UserSystem	 = SystemsManager.GetUserSystem();
	auto* SpaceSystem	 = SystemsManager.GetSpaceSystem();

	const char* TestSpaceName		 = "OLY-UNITTEST-SPACE-REWIND";
	const char* TestSpaceDescription = "OLY-UNITTEST-SPACEDESC-REWIND";

	char UniqueSpaceName[256];
	SPRINTF(UniqueSpaceName, "%s-%s", TestSpaceName, GetUniqueHexString().c_str());

	// Log in
	auto UserId = LogIn(UserSystem);

	// Create space
	csp::systems::Space Space;
	CreateSpace(SpaceSystem, UniqueSpaceName, TestSpaceDescription, csp::systems::SpaceAttributes::Private, nullptr, nullptr, nullptr, Space);

	auto* Connection   = CreateMultiplayerConnection(Space.Id);
	auto* EntitySystem = Connection->GetSpaceEntitySystem();

	EntitySystem->SetEntityCreatedCallback(
		[](SpaceEntity* Entity)
		{
		});

	Connect(Connection);

	const std::string ScriptText = R"xx(

        var entities = TheEntitySystem.getEntities();
		var entityIndex = TheEntitySystem.getIndexOfEntity(ThisEntity.id);
		
		globalThis.onTick = (_evtName, params) => {
			 const { deltaTimeMS } = JSON.parse(params);
			 CSP.Log(_evtName);
			 CSP.Log(deltaTimeMS);
		}

		ThisEntity.subscribeToMessage("entityTick", "onTick");
		  
    )xx";

	{
		const String ObjectName		   = "Object 1";
		SpaceTransform ObjectTransform = {Vector3::Zero(), Vector4::Zero(), Vector3::One()};
		auto [Object]				   = AWAIT(EntitySystem, CreateObject, ObjectName, ObjectTransform);

		ScriptSpaceComponent* ScriptComponent = static_cast<ScriptSpaceComponent*>(Object->AddComponent(ComponentType::ScriptData));

		Object->QueueUpdate();
		EntitySystem->ProcessPendingEntityOperations();

		ScriptComponent->SetScriptSource(String(ScriptText.c_str()));
		Object->GetScript()->Invoke();

		csp::CSPFoundation::Tick();

		const bool ScriptHasErrors = Object->GetScript()->HasError();
		EXPECT_FALSE(ScriptHasErrors);
	}

	// Delete space
	DeleteSpace(SpaceSystem, Space.Id);
}
#endif

=======
>>>>>>> 81826ed3
#if RUN_ALL_UNIT_TESTS || RUN_MULTIPLAYER_TESTS || RUN_MULTIPLAYER_LIGHT_TEST
CSP_PUBLIC_TEST(CSPEngine, MultiplayerTests, LightComponentFieldsTest)
{
	SetRandSeed();

	auto& SystemsManager = csp::systems::SystemsManager::Get();
	auto* UserSystem	 = SystemsManager.GetUserSystem();
	auto* SpaceSystem	 = SystemsManager.GetSpaceSystem();
	auto* AssetSystem	 = SystemsManager.GetAssetSystem();

	const char* TestSpaceName			= "OLY-UNITTEST-SPACE-REWIND";
	const char* TestSpaceDescription	= "OLY-UNITTEST-SPACEDESC-REWIND";
	const char* TestAssetCollectionName = "OLY-UNITTEST-ASSETCOLLECTION-REWIND";
	const char* TestAssetName			= "OLY-UNITTEST-ASSET-REWIND";

	char UniqueSpaceName[256];
	SPRINTF(UniqueSpaceName, "%s-%s", TestSpaceName, GetUniqueHexString().c_str());

	// Log in
	auto UserId = LogIn(UserSystem);

	// Create space
	csp::systems::Space Space;
	CreateSpace(SpaceSystem, UniqueSpaceName, TestSpaceDescription, csp::systems::SpaceAttributes::Private, nullptr, nullptr, nullptr, Space);

	auto* Connection   = CreateMultiplayerConnection(Space.Id);
	auto* EntitySystem = Connection->GetSpaceEntitySystem();

	EntitySystem->SetEntityCreatedCallback(
		[](SpaceEntity* Entity)
		{
		});

	Connect(Connection);

	bool AssetDetailBlobChangedCallbackCalled = false;
	String CallbackAssetId;

	const String ObjectName		   = "Object 1";
	SpaceTransform ObjectTransform = {Vector3::Zero(), Vector4::Zero(), Vector3::One()};

	auto [Object] = AWAIT(EntitySystem, CreateObject, ObjectName, ObjectTransform);

	const String ModelAssetId = "NotARealId";

	auto* LightSpaceComponentInstance = (LightSpaceComponent*) Object->AddComponent(ComponentType::Light);

	// Process component creation
	Object->QueueUpdate();
	EntitySystem->ProcessPendingEntityOperations();

	// Check component was created
	auto& Components = *Object->GetComponents();
	ASSERT_EQ(Components.Size(), 1);

	char UniqueAssetCollectionName[256];
	SPRINTF(UniqueAssetCollectionName, "%s-%s", TestAssetCollectionName, GetUniqueHexString().c_str());

	char UniqueAssetName[256];
	SPRINTF(UniqueAssetName, "%s-%s", TestAssetName, GetUniqueHexString().c_str());

	// Create asset collection
	csp::systems::AssetCollection AssetCollection;
	CreateAssetCollection(AssetSystem, Space.Id, nullptr, UniqueAssetCollectionName, nullptr, nullptr, AssetCollection);

	// Create asset
	csp::systems::Asset Asset;
	CreateAsset(AssetSystem, AssetCollection, UniqueAssetName, nullptr, nullptr, Asset);
	Asset.FileName = "OKO.png";
	Asset.Name	   = "OKO";
	Asset.Type	   = csp::systems::EAssetType::IMAGE;

	auto UploadFilePath		 = std::filesystem::absolute("assets/OKO.png");
	FILE* UploadFile		 = fopen(UploadFilePath.string().c_str(), "rb");
	uintmax_t UploadFileSize = std::filesystem::file_size(UploadFilePath);
	auto* UploadFileData	 = new unsigned char[UploadFileSize];
	fread(UploadFileData, UploadFileSize, 1, UploadFile);
	fclose(UploadFile);

	csp::systems::BufferAssetDataSource BufferSource;
	BufferSource.Buffer		  = UploadFileData;
	BufferSource.BufferLength = UploadFileSize;

	BufferSource.SetMimeType("image/png");

	printf("Uploading asset data...\n");

	// Upload data
	UploadAssetData(AssetSystem, AssetCollection, Asset, BufferSource, Asset.Uri);

	delete[] UploadFileData;

	EXPECT_EQ(LightSpaceComponentInstance->GetLightCookieType(), LightCookieType::NoCookie);
	EXPECT_EQ(LightSpaceComponentInstance->GetLightType(), LightType::Point);
	EXPECT_EQ(LightSpaceComponentInstance->GetLightShadowType(), LightShadowType::None);

	// test values
	const float InnerConeAngle = 10.0f;
	const float OuterConeAngle = 20.0f;
	const float Range		   = 120.0f;
	const float Intensity	   = 1000.0f;

	LightSpaceComponentInstance->SetLightCookieType(LightCookieType::ImageCookie);
	LightSpaceComponentInstance->SetLightCookieAssetCollectionId(Asset.AssetCollectionId);
	LightSpaceComponentInstance->SetLightCookieAssetId(Asset.Id);
	LightSpaceComponentInstance->SetLightType(LightType::Spot);
	LightSpaceComponentInstance->SetLightShadowType(LightShadowType::Realtime);
	LightSpaceComponentInstance->SetInnerConeAngle(InnerConeAngle);
	LightSpaceComponentInstance->SetOuterConeAngle(OuterConeAngle);
	LightSpaceComponentInstance->SetRange(Range);
	LightSpaceComponentInstance->SetIntensity(Intensity);

	auto LightSpaceComponentKey				= LightSpaceComponentInstance->GetId();
	auto* StoredLightSpaceComponentInstance = (LightSpaceComponent*) Object->GetComponent(LightSpaceComponentKey);

	EXPECT_EQ(StoredLightSpaceComponentInstance->GetLightCookieType(), LightCookieType::ImageCookie);
	EXPECT_EQ(StoredLightSpaceComponentInstance->GetLightCookieAssetCollectionId(), Asset.AssetCollectionId);
	EXPECT_EQ(StoredLightSpaceComponentInstance->GetLightCookieAssetId(), Asset.Id);
	EXPECT_EQ(StoredLightSpaceComponentInstance->GetLightType(), LightType::Spot);
	EXPECT_EQ(StoredLightSpaceComponentInstance->GetLightShadowType(), LightShadowType::Realtime);
	EXPECT_EQ(StoredLightSpaceComponentInstance->GetInnerConeAngle(), InnerConeAngle);
	EXPECT_EQ(StoredLightSpaceComponentInstance->GetOuterConeAngle(), OuterConeAngle);
	EXPECT_EQ(StoredLightSpaceComponentInstance->GetRange(), Range);
	EXPECT_EQ(StoredLightSpaceComponentInstance->GetIntensity(), Intensity);

	// Delete asset
	DeleteAsset(AssetSystem, AssetCollection, Asset);

	// Delete asset collection
	DeleteAssetCollection(AssetSystem, AssetCollection);

	// Delete space
	DeleteSpace(SpaceSystem, Space.Id);
}
#endif

#if RUN_ALL_UNIT_TESTS || RUN_MULTIPLAYER_TESTS || RUN_MULTIPLAYER_CUSTOM_COMPONENT_TEST
CSP_PUBLIC_TEST(CSPEngine, MultiplayerTests, CustomComponentTest)
{
	SetRandSeed();

	auto& SystemsManager = csp::systems::SystemsManager::Get();
	auto* UserSystem	 = SystemsManager.GetUserSystem();
	auto* SpaceSystem	 = SystemsManager.GetSpaceSystem();

	const char* TestSpaceName		 = "OLY-UNITTEST-SPACE-REWIND";
	const char* TestSpaceDescription = "OLY-UNITTEST-SPACEDESC-REWIND";

	const char* TestSpaceName2		  = "OLY-UNITTEST-SPACE-REWIND-2";
	const char* TestSpaceDescription2 = "OLY-UNITTEST-SPACEDESC-REWIND";

	const String ObjectName		   = "Object 1";
	const String ApplicationOrigin = "Application Origin 1";

	char UniqueSpaceName[256];
	SPRINTF(UniqueSpaceName, "%s-%s", TestSpaceName, GetUniqueHexString().c_str());

	char UniqueSpaceName2[256];
	SPRINTF(UniqueSpaceName2, "%s-%s", TestSpaceName2, GetUniqueHexString().c_str());

	// Log in
	auto UserId = LogIn(UserSystem);

	// Create space
	csp::systems::Space Space;
	CreateSpace(SpaceSystem, UniqueSpaceName, TestSpaceDescription, csp::systems::SpaceAttributes::Private, nullptr, nullptr, nullptr, Space);

	{
		auto* Connection   = CreateMultiplayerConnection(Space.Id, false);
		auto* EntitySystem = Connection->GetSpaceEntitySystem();

		EntitySystem->SetEntityCreatedCallback(
			[](SpaceEntity* Entity)
			{
			});

		Connect(Connection, false);

		// Create object to represent the Custom fields
		SpaceTransform ObjectTransform = {Vector3::Zero(), Vector4::Zero(), Vector3::One()};
		auto [CreatedObject]		   = AWAIT(EntitySystem, CreateObject, ObjectName, ObjectTransform);

		// Create custom component
		auto* CustomComponent = (CustomSpaceComponent*) CreatedObject->AddComponent(ComponentType::Custom);

		EXPECT_EQ(CustomComponent->GetCustomPropertyKeys().Size(), 0);

		// Spectify the application origin and verify
		CustomComponent->SetApplicationOrigin(ApplicationOrigin);

		EXPECT_EQ(CustomComponent->GetApplicationOrigin(), ApplicationOrigin);

		// Vector Check
		{
			CustomComponent->SetCustomProperty("Vector3", ReplicatedValue({10, 10, 10}));
			EXPECT_EQ(CustomComponent->GetCustomProperty("Vector3").GetVector3(), Vector3({10, 10, 10}));

			CustomComponent->SetCustomProperty("Vector4", ReplicatedValue({10, 10, 10, 10}));
			EXPECT_EQ(CustomComponent->GetCustomProperty("Vector4").GetVector4(), Vector4({10, 10, 10, 10}));
		}

		// String Check
		{
			CustomComponent->SetCustomProperty("String", ReplicatedValue("OKO"));
			EXPECT_EQ(CustomComponent->GetCustomProperty("String").GetString(), "OKO");
		}

		// Boolean Check
		{
			CustomComponent->SetCustomProperty("Boolean", ReplicatedValue(true));
			EXPECT_EQ(CustomComponent->GetCustomProperty("Boolean").GetBool(), true);
		}

		// Integer Check
		{
			CustomComponent->SetCustomProperty("Integer", ReplicatedValue(int64_t(1)));
			EXPECT_EQ(CustomComponent->GetCustomProperty("Integer").GetInt(), int64_t(1));
		}

		// Float Check
		{
			CustomComponent->SetCustomProperty("Float", ReplicatedValue(1.00f));
			EXPECT_EQ(CustomComponent->GetCustomProperty("Float").GetFloat(), 1.00f);
		}

		// Has Key Check
		{
			EXPECT_EQ(CustomComponent->HasCustomProperty("Boolean"), true);
			EXPECT_EQ(CustomComponent->HasCustomProperty("BooleanFalse"), false);
		}

		// Key Size
		{
			// Custom properties including application origin
			EXPECT_EQ(CustomComponent->GetNumProperties(), 7);
		}

		// Remove Key
		{
			CustomComponent->RemoveCustomProperty("Boolean");

			// Custom properties including application origin
			EXPECT_EQ(CustomComponent->GetNumProperties(), 6);
		}

		// List Check
		{
			auto Keys = CustomComponent->GetCustomPropertyKeys();
			EXPECT_EQ(Keys.Size(), 5);
		}

		// Queue update process before exiting space
		EntitySystem->QueueEntityUpdate(CreatedObject);
		EntitySystem->ProcessPendingEntityOperations();

		Disconnect(Connection);
		delete Connection;
	}

	// Re-Enter space and verify contents
	{
		// Reload the space and verify the contents match
		auto* Connection   = CreateMultiplayerConnection(Space.Id, false);
		auto* EntitySystem = Connection->GetSpaceEntitySystem();

		// Retrieve all entities
		auto GotAllEntities = false;
		SpaceEntity* LoadedObject;

		EntitySystem->SetEntityCreatedCallback(
			[&](SpaceEntity* Entity)
			{
				if (Entity->GetName() == ObjectName)
				{
					GotAllEntities = true;
					LoadedObject   = Entity;
				}
			});

		Connect(Connection, false);

		// Wait until loaded
		while (!GotAllEntities)
		{
			std::this_thread::sleep_for(100ms);
		}

		const auto& Components = *LoadedObject->GetComponents();
		EXPECT_EQ(Components.Size(), 1);

		// Retreive the custom component
		auto LoadedComponent = Components[0];

		// Verify the component type
		EXPECT_EQ(LoadedComponent->GetComponentType(), ComponentType::Custom);

		// Verify the application
		auto* CustomComponent = (CustomSpaceComponent*) LoadedComponent;
		EXPECT_EQ(CustomComponent->GetApplicationOrigin(), ApplicationOrigin);

		// List Check
		{
			auto Keys = CustomComponent->GetCustomPropertyKeys();
			EXPECT_EQ(Keys.Size(), 5);

			// Vector Check
			{
				EXPECT_EQ(CustomComponent->GetCustomProperty("Vector3").GetVector3(), Vector3({10, 10, 10}));

				EXPECT_EQ(CustomComponent->GetCustomProperty("Vector4").GetVector4(), Vector4({10, 10, 10, 10}));
			}

			// String Check
			{
				EXPECT_EQ(CustomComponent->GetCustomProperty("String").GetString(), "OKO");
			}

			// Integer Check
			{
				EXPECT_EQ(CustomComponent->GetCustomProperty("Integer").GetInt(), int64_t(1));
			}

			// Float Check
			{
				EXPECT_EQ(CustomComponent->GetCustomProperty("Float").GetFloat(), 1.00f);
			}

			// Has Missing Key Check
			{
				EXPECT_EQ(CustomComponent->HasCustomProperty("Boolean"), false);
			}
		}

		Disconnect(Connection);
		delete Connection;
	}

	// Delete space
	DeleteSpace(SpaceSystem, Space.Id);
}
#endif

<<<<<<< HEAD
#if RUN_ALL_UNIT_TESTS || RUN_MULTIPLAYER_TESTS || RUN_MULTIPLAYER_CUSTOM_COMPONENT_SCRIPT_INTERFACE_SUBSCRIPTION_TEST
CSP_PUBLIC_TEST(CSPEngine, MultiplayerTests, CustomComponentScriptInterfaceSubscriptionTest)
{
	SetRandSeed();

	auto& SystemsManager = csp::systems::SystemsManager::Get();
	auto* UserSystem	 = SystemsManager.GetUserSystem();
	auto* SpaceSystem	 = SystemsManager.GetSpaceSystem();

	const char* TestSpaceName		 = "OLY-UNITTEST-SPACE-REWIND";
	const char* TestSpaceDescription = "OLY-UNITTEST-SPACEDESC-REWIND";

	char UniqueSpaceName[256];
	SPRINTF(UniqueSpaceName, "%s-%s", TestSpaceName, GetUniqueHexString().c_str());

	// Log in
	auto UserId = LogIn(UserSystem);

	// Create space
	csp::systems::Space Space;
	CreateSpace(SpaceSystem, UniqueSpaceName, TestSpaceDescription, csp::systems::SpaceAttributes::Private, nullptr, nullptr, nullptr, Space);

	std::atomic_bool ScriptSystemReady = false;

	auto EntityCreatedCallback = [](SpaceEntity* Entity)
	{
		LogDebug("EntityCreatedCallback called");
	};

	auto EntitiesReadyCallback = [](bool Ok)
	{
		EXPECT_EQ(Ok, true);

		LogDebug("EntitiesReadyCallback called");
	};

	auto ScriptSystemReadyCallback = [&ScriptSystemReady](bool Ok)
	{
		EXPECT_EQ(Ok, true);

		LogDebug("ScriptSystemReadyCallback called");
		ScriptSystemReady = true;
	};

	auto* Connection   = CreateMultiplayerConnection(Space.Id);
	auto* EntitySystem = Connection->GetSpaceEntitySystem();

	EntitySystem->SetEntityCreatedCallback(EntityCreatedCallback);
	EntitySystem->SetInitialEntitiesRetrievedCallback(EntitiesReadyCallback);
	EntitySystem->SetScriptSystemReadyCallback(ScriptSystemReadyCallback);

	Connect(Connection);
	OnConnect(EntitySystem);

	// Create object to represent the audio
	String ObjectName			   = "Object 1";
	SpaceTransform ObjectTransform = {Vector3::Zero(), Vector4::Zero(), Vector3::One()};
	auto [CreatedObject]		   = AWAIT(EntitySystem, CreateObject, ObjectName, ObjectTransform);

	// Create audio component
	auto* CustomComponent = (CustomSpaceComponent*) CreatedObject->AddComponent(ComponentType::Custom);

	CustomComponent->SetCustomProperty("Number", ReplicatedValue(int64_t(0)));
	CustomComponent->SetCustomProperty("NumberChanged", ReplicatedValue(false));

	CreatedObject->QueueUpdate();
	EntitySystem->ProcessPendingEntityOperations();

	// Setup script
	std::string ScriptText = R"xx(
		var custom = ThisEntity.getCustomComponents()[0];
		custom.setCustomProperty("testFloat", 1.234);
		custom.setCustomProperty("testInt", 1234);
		globalThis.onValueChanged = () => {
		  custom.setCustomProperty("NumberChanged", true);
		}  
		// subscribe to entity events 
		ThisEntity.subscribeToPropertyChange(custom.id, custom.getCustomPropertySubscriptionKey("Number"), "valueChanged");
		ThisEntity.subscribeToMessage("valueChanged", "onValueChanged");
		)xx";

	auto ScriptSystemIsReady = [&ScriptSystemReady]()
	{
		LogDebug("Waiting for ScriptSystemReady");
		return (ScriptSystemReady == true);
	};

	EXPECT_EQ(ResponseWaiter::WaitFor(ScriptSystemIsReady, std::chrono::seconds(5)), true);

	CreatedObject->GetScript()->SetScriptSource(ScriptText.c_str());
	CreatedObject->GetScript()->Invoke();

	EntitySystem->ProcessPendingEntityOperations();

	EXPECT_EQ(CustomComponent->GetCustomProperty("testFloat").GetFloat(), 1.234f);
	EXPECT_EQ(CustomComponent->GetCustomProperty("testInt").GetInt(), 1234);
	EXPECT_EQ(CustomComponent->GetCustomProperty("Number").GetInt(), 0);
	EXPECT_FALSE(CustomComponent->GetCustomProperty("NumberChanged").GetBool());

	CustomComponent->SetCustomProperty("Number", ReplicatedValue(int64_t(100)));

	EXPECT_EQ(CustomComponent->GetCustomProperty("Number").GetInt(), 100);
	EXPECT_TRUE(CustomComponent->GetCustomProperty("NumberChanged").GetBool());

	// Delete space
	DeleteSpace(SpaceSystem, Space.Id);
}
#endif

=======
>>>>>>> 81826ed3
#if RUN_ALL_UNIT_TESTS || RUN_MULTIPLAYER_TESTS || RUN_MULTIPLAYER_EXTERNAL_LINK_COMPONENT_TEST
CSP_PUBLIC_TEST(CSPEngine, MultiplayerTests, ExternalLinkComponentTest)
{
	SetRandSeed();

	auto& SystemsManager = csp::systems::SystemsManager::Get();
	auto* UserSystem	 = SystemsManager.GetUserSystem();
	auto* SpaceSystem	 = SystemsManager.GetSpaceSystem();

	const char* TestSpaceName		 = "OLY-UNITTEST-SPACE-REWIND";
	const char* TestSpaceDescription = "OLY-UNITTEST-SPACEDESC-REWIND";

	const char* TestSpaceName2		  = "OLY-UNITTEST-SPACE-REWIND-2";
	const char* TestSpaceDescription2 = "OLY-UNITTEST-SPACEDESC-REWIND";

	char UniqueSpaceName[256];
	SPRINTF(UniqueSpaceName, "%s-%s", TestSpaceName, GetUniqueHexString().c_str());

	// Log in
	auto UserId = LogIn(UserSystem);

	// Create space
	csp::systems::Space Space;
	CreateSpace(SpaceSystem, UniqueSpaceName, TestSpaceDescription, csp::systems::SpaceAttributes::Private, nullptr, nullptr, nullptr, Space);

	{
		auto* Connection   = CreateMultiplayerConnection(Space.Id);
		auto* EntitySystem = Connection->GetSpaceEntitySystem();

		EntitySystem->SetEntityCreatedCallback(
			[](SpaceEntity* Entity)
			{
			});

		Connect(Connection);

		String ObjectName			   = "Object 1";
		SpaceTransform ObjectTransform = {Vector3::Zero(), Vector4::Zero(), Vector3::One()};
		auto [CreatedObject]		   = AWAIT(EntitySystem, CreateObject, ObjectName, ObjectTransform);

		// Create custom component
		auto* ExternalLinkComponent = (ExternalLinkSpaceComponent*) CreatedObject->AddComponent(ComponentType::ExternalLink);

		const String ExternalLinkName = "MyExternalLink";
		ExternalLinkComponent->SetName(ExternalLinkName);

		EXPECT_EQ(ExternalLinkComponent->GetName(), ExternalLinkName);

		const String ExternalLinkUrl = "https://oko.live";
		ExternalLinkComponent->SetLinkUrl(ExternalLinkUrl);

		EXPECT_EQ(ExternalLinkComponent->GetLinkUrl(), ExternalLinkUrl);

		const Vector3 Position(123.0f, 456.0f, 789.0f);
		ExternalLinkComponent->SetPosition(Position);

		EXPECT_EQ(ExternalLinkComponent->GetPosition(), Position);

		const Vector4 Rotation(1.0f, 2.0f, 3.0f, 4.0f);
		ExternalLinkComponent->SetRotation(Rotation);

		EXPECT_EQ(ExternalLinkComponent->GetRotation(), Rotation);

		const Vector3 Scale(123.0f, 456.0f, 789.0f);
		ExternalLinkComponent->SetScale(Scale);

		EXPECT_EQ(ExternalLinkComponent->GetScale(), Scale);

		const String DisplayText = "A great link";
		ExternalLinkComponent->SetDisplayText(DisplayText);

		EXPECT_EQ(ExternalLinkComponent->GetDisplayText(), DisplayText);

		bool IsEnabled = false;
		ExternalLinkComponent->SetIsEnabled(IsEnabled);

		EXPECT_EQ(ExternalLinkComponent->GetIsEnabled(), IsEnabled);

		bool IsVisible = false;
		ExternalLinkComponent->SetIsVisible(IsVisible);

		EXPECT_EQ(ExternalLinkComponent->GetIsVisible(), IsVisible);

		bool IsARVisible = false;
		ExternalLinkComponent->SetIsARVisible(IsARVisible);

		EXPECT_EQ(ExternalLinkComponent->GetIsARVisible(), IsARVisible);
	}

	// Delete space
	DeleteSpace(SpaceSystem, Space.Id);
}
#endif

#if RUN_ALL_UNIT_TESTS || RUN_MULTIPLAYER_TESTS || RUN_MULTIPLAYER_ACTIONHANDLER_TEST
CSP_PUBLIC_TEST(CSPEngine, MultiplayerTests, ActionHandlerTest)
{
	SetRandSeed();

	auto& SystemsManager = csp::systems::SystemsManager::Get();
	auto* UserSystem	 = SystemsManager.GetUserSystem();
	auto* SpaceSystem	 = SystemsManager.GetSpaceSystem();
	auto* AssetSystem	 = SystemsManager.GetAssetSystem();

	const char* TestSpaceName			= "OLY-UNITTEST-SPACE-REWIND";
	const char* TestSpaceDescription	= "OLY-UNITTEST-SPACEDESC-REWIND";
	const char* TestAssetCollectionName = "OLY-UNITTEST-ASSETCOLLECTION-REWIND";
	const char* TestAssetName			= "OLY-UNITTEST-ASSET-REWIND";

	char UniqueSpaceName[256];
	SPRINTF(UniqueSpaceName, "%s-%s", TestSpaceName, GetUniqueHexString().c_str());

	// Log in
	auto UserId = LogIn(UserSystem);

	// Create space
	csp::systems::Space Space;
	CreateSpace(SpaceSystem, UniqueSpaceName, TestSpaceDescription, csp::systems::SpaceAttributes::Private, nullptr, nullptr, nullptr, Space);

	auto* Connection   = CreateMultiplayerConnection(Space.Id);
	auto* EntitySystem = Connection->GetSpaceEntitySystem();

	EntitySystem->SetEntityCreatedCallback(
		[](SpaceEntity* Entity)
		{
		});

	Connect(Connection);

	bool AssetDetailBlobChangedCallbackCalled = false;
	String CallbackAssetId;

	const String ObjectName		   = "Object 1";
	SpaceTransform ObjectTransform = {Vector3::Zero(), Vector4::Zero(), Vector3::One()};

	auto [Object] = AWAIT(EntitySystem, CreateObject, ObjectName, ObjectTransform);

	const String ModelAssetId = "NotARealId";

	auto* LightSpaceComponentInstance = (LightSpaceComponent*) Object->AddComponent(ComponentType::Light);

	// Process component creation
	Object->QueueUpdate();
	EntitySystem->ProcessPendingEntityOperations();

	// Check component was created
	auto& Components = *Object->GetComponents();
	ASSERT_EQ(Components.Size(), 1);

	bool ActionCalled = false;
	LightSpaceComponentInstance->RegisterActionHandler("TestAction",
													   [&ActionCalled](ComponentBase*, const String, const String)
													   {
														   ActionCalled = true;
													   });

	LightSpaceComponentInstance->InvokeAction("TestAction", "TestParam");

	ASSERT_TRUE(ActionCalled);

	// Delete space
	DeleteSpace(SpaceSystem, Space.Id);
}
#endif

#if RUN_ALL_UNIT_TESTS || RUN_MULTIPLAYER_TESTS || RUN_MULTIPLAYER_LIGHT_TEST
CSP_PUBLIC_TEST(CSPEngine, MultiplayerTests, LightComponentTest)
{
	SetRandSeed();

	auto& SystemsManager = csp::systems::SystemsManager::Get();
	auto* UserSystem	 = SystemsManager.GetUserSystem();
	auto* SpaceSystem	 = SystemsManager.GetSpaceSystem();
	auto* AssetSystem	 = SystemsManager.GetAssetSystem();

	const char* TestSpaceName			= "OLY-UNITTEST-SPACE-REWIND";
	const char* TestSpaceDescription	= "OLY-UNITTEST-SPACEDESC-REWIND";
	const char* TestAssetCollectionName = "OLY-UNITTEST-ASSETCOLLECTION-REWIND";
	const char* TestAssetName			= "OLY-UNITTEST-ASSET-REWIND";

	char UniqueSpaceName[256];
	SPRINTF(UniqueSpaceName, "%s-%s", TestSpaceName, GetUniqueHexString().c_str());

	// Log in
	auto UserId = LogIn(UserSystem);

	// Create space
	csp::systems::Space Space;
	CreateSpace(SpaceSystem, UniqueSpaceName, TestSpaceDescription, csp::systems::SpaceAttributes::Private, nullptr, nullptr, nullptr, Space);

	auto* Connection   = CreateMultiplayerConnection(Space.Id);
	auto* EntitySystem = Connection->GetSpaceEntitySystem();

	EntitySystem->SetEntityCreatedCallback(
		[](SpaceEntity* Entity)
		{
		});

	Connect(Connection);

	bool AssetDetailBlobChangedCallbackCalled = false;
	String CallbackAssetId;

	const String ObjectName		   = "Object 1";
	SpaceTransform ObjectTransform = {Vector3::Zero(), Vector4::Zero(), Vector3::One()};

	auto [Object] = AWAIT(EntitySystem, CreateObject, ObjectName, ObjectTransform);

	const String ModelAssetId = "NotARealId";

	auto* LightSpaceComponentInstance = (LightSpaceComponent*) Object->AddComponent(ComponentType::Light);

	// Process component creation
	Object->QueueUpdate();
	EntitySystem->ProcessPendingEntityOperations();

	// Check component was created
	auto& Components = *Object->GetComponents();

	ASSERT_EQ(Components.Size(), 1);

	char UniqueAssetCollectionName[256];
	SPRINTF(UniqueAssetCollectionName, "%s-%s", TestAssetCollectionName, GetUniqueHexString().c_str());

	char UniqueAssetName[256];
	SPRINTF(UniqueAssetName, "%s-%s", TestAssetName, GetUniqueHexString().c_str());

	// Create asset collection
	csp::systems::AssetCollection AssetCollection;
	CreateAssetCollection(AssetSystem, Space.Id, nullptr, UniqueAssetCollectionName, nullptr, nullptr, AssetCollection);

	// Create asset
	csp::systems::Asset Asset;
	CreateAsset(AssetSystem, AssetCollection, UniqueAssetName, nullptr, nullptr, Asset);
	Asset.FileName = "OKO.png";
	Asset.Name	   = "OKO";
	Asset.Type	   = csp::systems::EAssetType::IMAGE;

	auto UploadFilePath		 = std::filesystem::absolute("assets/OKO.png");
	FILE* UploadFile		 = fopen(UploadFilePath.string().c_str(), "rb");
	uintmax_t UploadFileSize = std::filesystem::file_size(UploadFilePath);
	auto* UploadFileData	 = new unsigned char[UploadFileSize];
	fread(UploadFileData, UploadFileSize, 1, UploadFile);
	fclose(UploadFile);

	csp::systems::BufferAssetDataSource BufferSource;
	BufferSource.Buffer		  = UploadFileData;
	BufferSource.BufferLength = UploadFileSize;

	BufferSource.SetMimeType("image/png");

	printf("Uploading asset data...\n");

	// Upload data
	UploadAssetData(AssetSystem, AssetCollection, Asset, BufferSource, Asset.Uri);

	delete[] UploadFileData;

	EXPECT_EQ(LightSpaceComponentInstance->GetLightCookieType(), LightCookieType::NoCookie);
	EXPECT_EQ(LightSpaceComponentInstance->GetLightType(), LightType::Point);
	EXPECT_EQ(LightSpaceComponentInstance->GetLightShadowType(), LightShadowType::None);
	EXPECT_EQ(LightSpaceComponentInstance->GetInnerConeAngle(), 0.0f);
	EXPECT_EQ(LightSpaceComponentInstance->GetOuterConeAngle(), 0.78539816339f);
	EXPECT_EQ(LightSpaceComponentInstance->GetRange(), 1000.0f);
	EXPECT_EQ(LightSpaceComponentInstance->GetIntensity(), 5000.0f);

	// test values
	const float InnerConeAngle = 10.0f;
	const float OuterConeAngle = 20.0f;
	const float Range		   = 120.0f;
	const float Intensity	   = 1000.0f;

	LightSpaceComponentInstance->SetLightCookieAssetCollectionId(Asset.AssetCollectionId);
	LightSpaceComponentInstance->SetLightCookieAssetId(Asset.Id);
	LightSpaceComponentInstance->SetLightCookieType(LightCookieType::ImageCookie);
	LightSpaceComponentInstance->SetLightType(LightType::Spot);
	LightSpaceComponentInstance->SetLightShadowType(LightShadowType::Static);
	LightSpaceComponentInstance->SetInnerConeAngle(InnerConeAngle);
	LightSpaceComponentInstance->SetOuterConeAngle(OuterConeAngle);
	LightSpaceComponentInstance->SetRange(Range);
	LightSpaceComponentInstance->SetIntensity(Intensity);

	auto LightSpaceComponentKey				= LightSpaceComponentInstance->GetId();
	auto* StoredLightSpaceComponentInstance = (LightSpaceComponent*) Object->GetComponent(LightSpaceComponentKey);

	EXPECT_EQ(StoredLightSpaceComponentInstance->GetLightCookieType(), LightCookieType::ImageCookie);
	EXPECT_EQ(StoredLightSpaceComponentInstance->GetLightCookieAssetCollectionId(), Asset.AssetCollectionId);
	EXPECT_EQ(StoredLightSpaceComponentInstance->GetLightCookieAssetId(), Asset.Id);
	EXPECT_EQ(StoredLightSpaceComponentInstance->GetLightType(), LightType::Spot);
	EXPECT_EQ(StoredLightSpaceComponentInstance->GetLightShadowType(), LightShadowType::Static);
	EXPECT_EQ(StoredLightSpaceComponentInstance->GetInnerConeAngle(), InnerConeAngle);
	EXPECT_EQ(StoredLightSpaceComponentInstance->GetOuterConeAngle(), OuterConeAngle);
	EXPECT_EQ(StoredLightSpaceComponentInstance->GetRange(), Range);
	EXPECT_EQ(StoredLightSpaceComponentInstance->GetIntensity(), Intensity);

	// Delete space
	DeleteSpace(SpaceSystem, Space.Id);
}
#endif

#if RUN_ALL_UNIT_TESTS || RUN_MULTIPLAYER_TESTS || RUN_MULTIPLAYER_IMAGE_TEST
CSP_PUBLIC_TEST(CSPEngine, MultiplayerTests, ImageComponentTest)
{
	SetRandSeed();

	auto& SystemsManager = csp::systems::SystemsManager::Get();
	auto* UserSystem	 = SystemsManager.GetUserSystem();
	auto* SpaceSystem	 = SystemsManager.GetSpaceSystem();
	auto* AssetSystem	 = SystemsManager.GetAssetSystem();

	const char* TestSpaceName			= "OLY-UNITTEST-SPACE-REWIND";
	const char* TestSpaceDescription	= "OLY-UNITTEST-SPACEDESC-REWIND";
	const char* TestAssetCollectionName = "OLY-UNITTEST-ASSETCOLLECTION-REWIND";
	const char* TestAssetName			= "OLY-UNITTEST-ASSET-REWIND";

	char UniqueSpaceName[256];
	SPRINTF(UniqueSpaceName, "%s-%s", TestSpaceName, GetUniqueHexString().c_str());

	// Log in
	auto UserId = LogIn(UserSystem);

	// Create space
	csp::systems::Space Space;
	CreateSpace(SpaceSystem, UniqueSpaceName, TestSpaceDescription, csp::systems::SpaceAttributes::Private, nullptr, nullptr, nullptr, Space);

	auto* Connection   = CreateMultiplayerConnection(Space.Id);
	auto* EntitySystem = Connection->GetSpaceEntitySystem();

	EntitySystem->SetEntityCreatedCallback(
		[](SpaceEntity* Entity)
		{
		});

	Connect(Connection);

	bool AssetDetailBlobChangedCallbackCalled = false;
	String CallbackAssetId;

	const String ObjectName		   = "Object 1";
	SpaceTransform ObjectTransform = {Vector3::Zero(), Vector4::Zero(), Vector3::One()};

	auto [Object] = AWAIT(EntitySystem, CreateObject, ObjectName, ObjectTransform);

	const String ModelAssetId = "NotARealId";

	auto* ImageSpaceComponentInstance = (ImageSpaceComponent*) Object->AddComponent(ComponentType::Image);

	// Process component creation
	Object->QueueUpdate();
	EntitySystem->ProcessPendingEntityOperations();

	// Check component was created
	auto& Components = *Object->GetComponents();

	ASSERT_EQ(Components.Size(), 1);

	char UniqueAssetCollectionName[256];
	SPRINTF(UniqueAssetCollectionName, "%s-%s", TestAssetCollectionName, GetUniqueHexString().c_str());

	char UniqueAssetName[256];
	SPRINTF(UniqueAssetName, "%s-%s", TestAssetName, GetUniqueHexString().c_str());

	// Create asset collection
	csp::systems::AssetCollection AssetCollection;
	CreateAssetCollection(AssetSystem, Space.Id, nullptr, UniqueAssetCollectionName, nullptr, nullptr, AssetCollection);

	// Create asset
	csp::systems::Asset Asset;
	CreateAsset(AssetSystem, AssetCollection, UniqueAssetName, nullptr, nullptr, Asset);
	Asset.FileName = "OKO.png";
	Asset.Name	   = "OKO";
	Asset.Type	   = csp::systems::EAssetType::IMAGE;

	auto UploadFilePath		 = std::filesystem::absolute("assets/OKO.png");
	FILE* UploadFile		 = fopen(UploadFilePath.string().c_str(), "rb");
	uintmax_t UploadFileSize = std::filesystem::file_size(UploadFilePath);
	auto* UploadFileData	 = new unsigned char[UploadFileSize];
	fread(UploadFileData, UploadFileSize, 1, UploadFile);
	fclose(UploadFile);

	csp::systems::BufferAssetDataSource BufferSource;
	BufferSource.Buffer		  = UploadFileData;
	BufferSource.BufferLength = UploadFileSize;

	BufferSource.SetMimeType("image/png");

	printf("Uploading asset data...\n");

	// Upload data
	UploadAssetData(AssetSystem, AssetCollection, Asset, BufferSource, Asset.Uri);

	delete[] UploadFileData;

	EXPECT_EQ(ImageSpaceComponentInstance->GetBillboardMode(), BillboardMode::Off);
	EXPECT_EQ(ImageSpaceComponentInstance->GetDisplayMode(), DisplayMode::DoubleSided);
	EXPECT_EQ(ImageSpaceComponentInstance->GetIsARVisible(), true);
	EXPECT_EQ(ImageSpaceComponentInstance->GetIsEmissive(), false);

	ImageSpaceComponentInstance->SetAssetCollectionId(Asset.AssetCollectionId);
	ImageSpaceComponentInstance->SetImageAssetId(Asset.Id);
	ImageSpaceComponentInstance->SetBillboardMode(BillboardMode::YawLockedBillboard);
	ImageSpaceComponentInstance->SetDisplayMode(DisplayMode::SingleSided);
	ImageSpaceComponentInstance->SetIsARVisible(false);
	ImageSpaceComponentInstance->SetIsEmissive(true);

	auto ImageSpaceComponentKey		= ImageSpaceComponentInstance->GetId();
	auto* StoredImageSpaceComponent = (ImageSpaceComponent*) Object->GetComponent(ImageSpaceComponentKey);

	EXPECT_EQ(StoredImageSpaceComponent->GetAssetCollectionId(), Asset.AssetCollectionId);
	EXPECT_EQ(StoredImageSpaceComponent->GetImageAssetId(), Asset.Id);
	EXPECT_EQ(StoredImageSpaceComponent->GetBillboardMode(), BillboardMode::YawLockedBillboard);
	EXPECT_EQ(StoredImageSpaceComponent->GetDisplayMode(), DisplayMode::SingleSided);
	EXPECT_EQ(StoredImageSpaceComponent->GetIsARVisible(), false);
	EXPECT_EQ(StoredImageSpaceComponent->GetIsEmissive(), true);

	// Delete space
	DeleteSpace(SpaceSystem, Space.Id);
}
#endif

#if RUN_ALL_UNIT_TESTS || RUN_MULTIPLAYER_TESTS || RUN_MULTIPLAYER_REFLECTION_TEST
CSP_PUBLIC_TEST(CSPEngine, MultiplayerTests, ReflectionComponentTest)
{
	SetRandSeed();

	auto& SystemsManager = csp::systems::SystemsManager::Get();
	auto* UserSystem	 = SystemsManager.GetUserSystem();
	auto* SpaceSystem	 = SystemsManager.GetSpaceSystem();
	auto* AssetSystem	 = SystemsManager.GetAssetSystem();

	const char* TestSpaceName			= "OLY-UNITTEST-SPACE-REWIND";
	const char* TestSpaceDescription	= "OLY-UNITTEST-SPACEDESC-REWIND";
	const char* TestAssetCollectionName = "OLY-UNITTEST-ASSETCOLLECTION-REWIND";
	const char* TestAssetName			= "OLY-UNITTEST-ASSET-REWIND";

	char UniqueSpaceName[256];
	SPRINTF(UniqueSpaceName, "%s-%s", TestSpaceName, GetUniqueHexString().c_str());

	// Log in
	auto UserId = LogIn(UserSystem);

	// Create space
	csp::systems::Space Space;
	CreateSpace(SpaceSystem, UniqueSpaceName, TestSpaceDescription, csp::systems::SpaceAttributes::Private, nullptr, nullptr, nullptr, Space);

	auto* Connection   = CreateMultiplayerConnection(Space.Id);
	auto* EntitySystem = Connection->GetSpaceEntitySystem();

	EntitySystem->SetEntityCreatedCallback(
		[](SpaceEntity* Entity)
		{
		});

	Connect(Connection);

	bool AssetDetailBlobChangedCallbackCalled = false;
	String CallbackAssetId;

	const String ObjectName		   = "Object 1";
	SpaceTransform ObjectTransform = {Vector3::Zero(), Vector4::Zero(), Vector3::One()};

	auto [Object] = AWAIT(EntitySystem, CreateObject, ObjectName, ObjectTransform);

	const String ModelAssetId = "NotARealId";

	auto* ReflectionSpaceComponentInstance = (ReflectionSpaceComponent*) Object->AddComponent(ComponentType::Reflection);

	// Process component creation
	Object->QueueUpdate();
	EntitySystem->ProcessPendingEntityOperations();

	// Check component was created
	auto& Components = *Object->GetComponents();

	ASSERT_EQ(Components.Size(), 1);

	char UniqueAssetCollectionName[256];
	SPRINTF(UniqueAssetCollectionName, "%s-%s", TestAssetCollectionName, GetUniqueHexString().c_str());

	char UniqueAssetName[256];
	SPRINTF(UniqueAssetName, "%s-%s", TestAssetName, GetUniqueHexString().c_str());

	// Create asset collection
	csp::systems::AssetCollection AssetCollection;
	CreateAssetCollection(AssetSystem, Space.Id, nullptr, UniqueAssetCollectionName, nullptr, nullptr, AssetCollection);

	// Create asset
	csp::systems::Asset Asset;
	CreateAsset(AssetSystem, AssetCollection, UniqueAssetName, nullptr, nullptr, Asset);
	Asset.FileName = "OKO.png";
	Asset.Name	   = "OKO";
	Asset.Type	   = csp::systems::EAssetType::IMAGE;

	auto UploadFilePath		 = std::filesystem::absolute("assets/OKO.png");
	FILE* UploadFile		 = fopen(UploadFilePath.string().c_str(), "rb");
	uintmax_t UploadFileSize = std::filesystem::file_size(UploadFilePath);
	auto* UploadFileData	 = new unsigned char[UploadFileSize];
	fread(UploadFileData, UploadFileSize, 1, UploadFile);
	fclose(UploadFile);

	csp::systems::BufferAssetDataSource BufferSource;
	BufferSource.Buffer		  = UploadFileData;
	BufferSource.BufferLength = UploadFileSize;

	BufferSource.SetMimeType("image/png");

	printf("Uploading asset data...\n");

	// Upload data
	UploadAssetData(AssetSystem, AssetCollection, Asset, BufferSource, Asset.Uri);

	delete[] UploadFileData;

	EXPECT_EQ(ReflectionSpaceComponentInstance->GetReflectionShape(), ReflectionShape::UnitBox);

	ReflectionSpaceComponentInstance->SetAssetCollectionId(Asset.AssetCollectionId);
	ReflectionSpaceComponentInstance->SetReflectionAssetId(Asset.Id);
	ReflectionSpaceComponentInstance->SetReflectionShape(ReflectionShape::UnitSphere);

	auto ReflectionSpaceComponentKey	 = ReflectionSpaceComponentInstance->GetId();
	auto* StoredReflectionSpaceComponent = (ReflectionSpaceComponent*) Object->GetComponent(ReflectionSpaceComponentKey);

	EXPECT_EQ(StoredReflectionSpaceComponent->GetAssetCollectionId(), Asset.AssetCollectionId);
	EXPECT_EQ(StoredReflectionSpaceComponent->GetReflectionAssetId(), Asset.Id);
	EXPECT_EQ(StoredReflectionSpaceComponent->GetReflectionShape(), ReflectionShape::UnitSphere);

	// Delete space
	DeleteSpace(SpaceSystem, Space.Id);
}
#endif

<<<<<<< HEAD
#if RUN_ALL_UNIT_TESTS || RUN_MULTIPLAYER_TESTS || RUN_MULTIPLAYER_IMAGE_SCRIPT_INTERFACE_TEST
CSP_PUBLIC_TEST(CSPEngine, MultiplayerTests, ImageScriptInterfaceTest)
{
	SetRandSeed();

	auto& SystemsManager = csp::systems::SystemsManager::Get();
	auto* UserSystem	 = SystemsManager.GetUserSystem();
	auto* SpaceSystem	 = SystemsManager.GetSpaceSystem();

	const char* TestSpaceName		 = "OLY-UNITTEST-SPACE-REWIND";
	const char* TestSpaceDescription = "OLY-UNITTEST-SPACEDESC-REWIND";

	char UniqueSpaceName[256];
	SPRINTF(UniqueSpaceName, "%s-%s", TestSpaceName, GetUniqueHexString().c_str());

	// Log in
	auto UserId = LogIn(UserSystem);

	// Create space
	csp::systems::Space Space;
	CreateSpace(SpaceSystem, UniqueSpaceName, TestSpaceDescription, csp::systems::SpaceAttributes::Private, nullptr, nullptr, nullptr, Space);

	auto* Connection   = CreateMultiplayerConnection(Space.Id);
	auto* EntitySystem = Connection->GetSpaceEntitySystem();

	EntitySystem->SetEntityCreatedCallback(
		[](SpaceEntity* Entity)
		{
		});

	Connect(Connection);

	// Create object to represent the image
	String ObjectName			   = "Object 1";
	SpaceTransform ObjectTransform = {Vector3::Zero(), Vector4::Zero(), Vector3::One()};
	auto [CreatedObject]		   = AWAIT(EntitySystem, CreateObject, ObjectName, ObjectTransform);

	// Create image component
	auto* ImageComponent = (ImageSpaceComponent*) CreatedObject->AddComponent(ComponentType::Image);
	// Create script component
	auto* ScriptComponent = (ScriptSpaceComponent*) CreatedObject->AddComponent(ComponentType::ScriptData);

	CreatedObject->QueueUpdate();
	EntitySystem->ProcessPendingEntityOperations();

	EXPECT_EQ(ImageComponent->GetIsVisible(), true);
	EXPECT_EQ(ImageComponent->GetIsEmissive(), false);
	EXPECT_EQ(ImageComponent->GetDisplayMode(), DisplayMode::DoubleSided);
	EXPECT_EQ(ImageComponent->GetBillboardMode(), BillboardMode::Off);

	// Setup script
	const std::string ImageScriptText = R"xx(
	
		var image = ThisEntity.getImageComponents()[0];
		
		image.isVisible = false;
		image.isEmissive = true;
		image.displayMode = 2;
		image.billboardMode = 1;
    )xx";

	ScriptComponent->SetScriptSource(ImageScriptText.c_str());
	CreatedObject->GetScript()->Invoke();

	EntitySystem->ProcessPendingEntityOperations();

	const bool ScriptHasErrors = CreatedObject->GetScript()->HasError();

	EXPECT_FALSE(ScriptHasErrors);

	EXPECT_EQ(ImageComponent->GetIsVisible(), false);
	EXPECT_EQ(ImageComponent->GetIsEmissive(), true);
	EXPECT_EQ(ImageComponent->GetDisplayMode(), DisplayMode::DoubleSidedReversed);
	EXPECT_EQ(ImageComponent->GetBillboardMode(), BillboardMode::Billboard);

	// Delete space
	DeleteSpace(SpaceSystem, Space.Id);
}
#endif

=======
>>>>>>> 81826ed3
// Derived type that allows us to access protected members of SpaceEntitySystem
struct InternalSpaceEntitySystem : public csp::multiplayer::SpaceEntitySystem
{
	void ClearEntities()
	{
		std::scoped_lock<std::recursive_mutex> EntitiesLocker(*EntitiesLock);

		Entities.Clear();
	}
};

#if RUN_ALL_UNIT_TESTS || RUN_MULTIPLAYER_TESTS || RUN_MULTIPLAYER_FOG_COMPONENT_TEST
CSP_PUBLIC_TEST(CSPEngine, MultiplayerTests, FogComponentTest)
{
	SetRandSeed();

	auto& SystemsManager = csp::systems::SystemsManager::Get();
	auto* UserSystem	 = SystemsManager.GetUserSystem();
	auto* SpaceSystem	 = SystemsManager.GetSpaceSystem();

	const char* TestSpaceName		 = "OLY-UNITTEST-SPACE-REWIND";
	const char* TestSpaceDescription = "OLY-UNITTEST-SPACEDESC-REWIND";

	char UniqueSpaceName[256];
	SPRINTF(UniqueSpaceName, "%s-%s", TestSpaceName, GetUniqueHexString().c_str());

	// Log in
	auto UserId = LogIn(UserSystem);

	// Create space
	csp::systems::Space Space;
	CreateSpace(SpaceSystem, UniqueSpaceName, TestSpaceDescription, csp::systems::SpaceAttributes::Private, nullptr, nullptr, nullptr, Space);

	auto* Connection   = CreateMultiplayerConnection(Space.Id);
	auto* EntitySystem = Connection->GetSpaceEntitySystem();

	EntitySystem->SetEntityCreatedCallback(
		[](SpaceEntity* Entity)
		{
		});

	Connect(Connection);

	// Create object to represent the fog
	String ObjectName			   = "Object 1";
	SpaceTransform ObjectTransform = {Vector3::Zero(), Vector4::Zero(), Vector3::One()};
	auto [CreatedObject]		   = AWAIT(EntitySystem, CreateObject, ObjectName, ObjectTransform);

	// Create fog component
	auto* FogComponent = static_cast<FogSpaceComponent*>(CreatedObject->AddComponent(ComponentType::Fog));

	// Ensure defaults are set
	EXPECT_EQ(FogComponent->GetFogMode(), FogMode::Linear);
	EXPECT_EQ(FogComponent->GetPosition(), Vector3::Zero());
	EXPECT_EQ(FogComponent->GetRotation(), Vector4(0, 0, 0, 1));
	EXPECT_EQ(FogComponent->GetScale(), Vector3::One());
	EXPECT_FLOAT_EQ(FogComponent->GetStartDistance(), 0.f);
	EXPECT_FLOAT_EQ(FogComponent->GetEndDistance(), 0.f);
	EXPECT_EQ(FogComponent->GetColor(), Vector3({0.8f, 0.9f, 1.0f}));
	EXPECT_FLOAT_EQ(FogComponent->GetDensity(), 0.2f);
	EXPECT_FLOAT_EQ(FogComponent->GetHeightFalloff(), 0.2f);
	EXPECT_FLOAT_EQ(FogComponent->GetMaxOpacity(), 1.f);
	EXPECT_FALSE(FogComponent->GetIsVolumetric());

	// Set new values
	FogComponent->SetFogMode(FogMode::Exponential);
	FogComponent->SetPosition(Vector3::One());
	FogComponent->SetRotation(Vector4(0, 0, 0, 1));
	FogComponent->SetScale(Vector3(2, 2, 2));
	FogComponent->SetStartDistance(1.1f);
	FogComponent->SetEndDistance(2.2f);
	FogComponent->SetColor(Vector3::One());
	FogComponent->SetDensity(3.3f);
	FogComponent->SetHeightFalloff(4.4f);
	FogComponent->SetMaxOpacity(5.5f);
	FogComponent->SetIsVolumetric(true);

	// Ensure values are set correctly
	EXPECT_EQ(FogComponent->GetFogMode(), FogMode::Exponential);
	EXPECT_EQ(FogComponent->GetPosition(), Vector3::One());
	EXPECT_EQ(FogComponent->GetRotation(), Vector4(0, 0, 0, 1));
	EXPECT_EQ(FogComponent->GetScale(), Vector3(2, 2, 2));
	EXPECT_FLOAT_EQ(FogComponent->GetStartDistance(), 1.1f);
	EXPECT_FLOAT_EQ(FogComponent->GetEndDistance(), 2.2f);
	EXPECT_EQ(FogComponent->GetColor(), Vector3::One());
	EXPECT_FLOAT_EQ(FogComponent->GetDensity(), 3.3f);
	EXPECT_FLOAT_EQ(FogComponent->GetHeightFalloff(), 4.4f);
	EXPECT_FLOAT_EQ(FogComponent->GetMaxOpacity(), 5.5f);
	EXPECT_TRUE(FogComponent->GetIsVolumetric());

	// Delete space
	DeleteSpace(SpaceSystem, Space.Id);
}
#endif

<<<<<<< HEAD
#if RUN_ALL_UNIT_TESTS || RUN_MULTIPLAYER_TESTS || RUN_MULTIPLAYER_FOG_SCRIPT_INTERFACE_TEST
CSP_PUBLIC_TEST(CSPEngine, MultiplayerTests, FogScriptInterfaceTest)
{
	SetRandSeed();

	auto& SystemsManager = csp::systems::SystemsManager::Get();
	auto* UserSystem	 = SystemsManager.GetUserSystem();
	auto* SpaceSystem	 = SystemsManager.GetSpaceSystem();

	const char* TestSpaceName		 = "OLY-UNITTEST-SPACE-REWIND";
	const char* TestSpaceDescription = "OLY-UNITTEST-SPACEDESC-REWIND";

	char UniqueSpaceName[256];
	SPRINTF(UniqueSpaceName, "%s-%s", TestSpaceName, GetUniqueHexString().c_str());

	// Log in
	auto UserId = LogIn(UserSystem);

	// Create space
	csp::systems::Space Space;
	CreateSpace(SpaceSystem, UniqueSpaceName, TestSpaceDescription, csp::systems::SpaceAttributes::Private, nullptr, nullptr, nullptr, Space);

	auto* Connection   = CreateMultiplayerConnection(Space.Id);
	auto* EntitySystem = Connection->GetSpaceEntitySystem();

	EntitySystem->SetEntityCreatedCallback(
		[](SpaceEntity* Entity)
		{
		});

	Connect(Connection);

	// Create object to represent the fog
	String ObjectName			   = "Object 1";
	SpaceTransform ObjectTransform = {Vector3::Zero(), Vector4::Zero(), Vector3::One()};
	auto [CreatedObject]		   = AWAIT(EntitySystem, CreateObject, ObjectName, ObjectTransform);

	// Create fog component
	auto* FogComponent = (FogSpaceComponent*) CreatedObject->AddComponent(ComponentType::Fog);

	CreatedObject->QueueUpdate();
	EntitySystem->ProcessPendingEntityOperations();

	// Setup script
	const std::string FogScriptText = R"xx(
		var fog = ThisEntity.getFogComponents()[0];
		fog.fogMode = 1;
		fog.position = [1, 1, 1];
		fog.rotation = [1, 1, 1, 2];
		fog.scale = [2, 2, 2];
		fog.startDistance = 1.1;
		fog.endDistance = 2.2;
		fog.color = [1, 1, 1];
		fog.density = 3.3;
		fog.heightFalloff = 4.4;
		fog.maxOpacity = 5.5;
		fog.isVolumetric = true;
    )xx";

	CreatedObject->GetScript()->SetScriptSource(FogScriptText.c_str());
	CreatedObject->GetScript()->Invoke();

	EntitySystem->ProcessPendingEntityOperations();

	EXPECT_EQ(FogComponent->GetFogMode(), FogMode::Exponential);
	EXPECT_EQ(FogComponent->GetPosition(), Vector3::One());
	EXPECT_EQ(FogComponent->GetRotation(), Vector4(1, 1, 1, 2));
	EXPECT_EQ(FogComponent->GetScale(), Vector3(2, 2, 2));
	EXPECT_FLOAT_EQ(FogComponent->GetStartDistance(), 1.1f);
	EXPECT_FLOAT_EQ(FogComponent->GetEndDistance(), 2.2f);
	EXPECT_EQ(FogComponent->GetColor(), Vector3::One());
	EXPECT_FLOAT_EQ(FogComponent->GetDensity(), 3.3f);
	EXPECT_FLOAT_EQ(FogComponent->GetHeightFalloff(), 4.4f);
	EXPECT_FLOAT_EQ(FogComponent->GetMaxOpacity(), 5.5f);
	EXPECT_TRUE(FogComponent->GetIsVolumetric());

	// Delete space
	DeleteSpace(SpaceSystem, Space.Id);
}
#endif


=======
>>>>>>> 81826ed3
// Disabled by default as it can be slow
#if RUN_MULTIPLAYER_MANYENTITIES_TEST
CSP_PUBLIC_TEST(CSPEngine, MultiplayerTests, ManyEntitiesTest)
{
	SetRandSeed();

	auto& SystemsManager = csp::systems::SystemsManager::Get();
	auto* UserSystem	 = SystemsManager.GetUserSystem();
	auto* SpaceSystem	 = SystemsManager.GetSpaceSystem();
	auto* AssetSystem	 = SystemsManager.GetAssetSystem();

	const char* TestSpaceName			= "OLY-UNITTEST-SPACE-REWIND";
	const char* TestSpaceDescription	= "OLY-UNITTEST-SPACEDESC-REWIND";
	const char* TestAssetCollectionName = "OLY-UNITTEST-ASSETCOLLECTION-REWIND";
	const char* TestAssetName			= "OLY-UNITTEST-ASSET-REWIND";

	char UniqueSpaceName[256];
	SPRINTF(UniqueSpaceName, "%s-%s", TestSpaceName, GetUniqueHexString().c_str());

	// Log in
	auto UserId = LogIn(UserSystem);

	// Create space
	csp::systems::Space Space;
	CreateSpace(SpaceSystem, UniqueSpaceName, TestSpaceDescription, csp::systems::SpaceAttributes::Private, nullptr, nullptr, nullptr, Space);

	auto [EnterResult] = AWAIT_PRE(SpaceSystem, EnterSpace, RequestPredicate, Space.Id, true);
	EXPECT_EQ(EnterResult.GetResultCode(), csp::services::EResultCode::Success);
	Connection	 = EnterResult.GetConnection();
	EntitySystem = Connection->GetSpaceEntitySystem();

	EntitySystem->SetEntityCreatedCallback(
		[](auto)
		{
		});

	// Create a bunch of entities
	constexpr size_t NUM_ENTITIES_TO_CREATE = 105;
	constexpr char ENTITY_NAME_PREFIX[]		= "Object_";

	SpaceTransform Transform = {Vector3::Zero(), Vector4::Zero(), Vector3::One()};

	for (size_t i = 0; i < NUM_ENTITIES_TO_CREATE; ++i)
	{
		String Name = ENTITY_NAME_PREFIX;
		Name.Append(std::to_string(i).c_str());

		auto [Object] = AWAIT(EntitySystem, CreateObject, Name, Transform);

		EXPECT_NE(Object, nullptr);
	}

	// Clear all entities locally
	auto InternalEntitySystem = static_cast<InternalSpaceEntitySystem*>(EntitySystem);
	InternalEntitySystem->ClearEntities();

	// Retrieve all entities and verify count
	auto GotAllEntities = false;

	EntitySystem->SetInitialEntitiesRetrievedCallback(
		[&](bool)
		{
			GotAllEntities = true;
		});

	EntitySystem->RetrieveAllEntities();

	while (!GotAllEntities)
	{
		std::this_thread::sleep_for(100ms);
	}

	EXPECT_EQ(EntitySystem->GetNumEntities(), NUM_ENTITIES_TO_CREATE);

	// Disconnect from the SignalR server
	AWAIT(SpaceSystem, ExitSpace, Connection);

	// Delete space
	DeleteSpace(SpaceSystem, Space.Id);

	// Log out
	LogOut(UserSystem);
}
#endif

#if RUN_MULTIPLAYER_BANNED_TEST
CSP_PUBLIC_TEST(CSPEngine, MultiplayerTests, BannedTest)
{
	SetRandSeed();

	auto& SystemsManager = csp::systems::SystemsManager::Get();
	auto* UserSystem	 = SystemsManager.GetUserSystem();
	auto* SpaceSystem	 = SystemsManager.GetSpaceSystem();
	auto* AssetSystem	 = SystemsManager.GetAssetSystem();
	auto* SettingsSystem = SystemsManager.GetSettingsSystem();

	const char* TestSpaceName			= "OLY-UNITTEST-SPACE-REWIND";
	const char* TestSpaceDescription	= "OLY-UNITTEST-SPACEDESC-REWIND";
	const char* TestAssetCollectionName = "OLY-UNITTEST-ASSETCOLLECTION-REWIND";
	const char* TestAssetName			= "OLY-UNITTEST-ASSET-REWIND";

	char UniqueSpaceName[256];
	SPRINTF(UniqueSpaceName, "%s-%s", TestSpaceName, GetUniqueHexString().c_str());

	// Log in
	auto UserId = LogIn(UserSystem);

	// Set username
	{
		auto [Result] = AWAIT_PRE(UserSystem, UpdateUserDisplayName, RequestPredicate, UserId, "Fdn Func Tests");

		EXPECT_EQ(Result.GetResultCode(), csp::services::EResultCode::Success);
	}

	// Prompt user for space ID
	std::cout << "Space ID: ";
	std::string SpaceId;
	std::cin >> SpaceId;

	auto* Connection   = new csp::multiplayer::MultiplayerConnection(SpaceId.c_str());
	auto* EntitySystem = Connection->GetSpaceEntitySystem();

	EntitySystem->SetEntityCreatedCallback(
		[](auto)
		{
		});

	bool Disconnected = false;

	Connection->SetDisconnectionCallback(
		[&Disconnected](auto Reason)
		{
			FOUNDATION_LOG_MSG(csp::systems::LogLevel::Log, "Disconnected from space. Reason:");
			FOUNDATION_LOG_MSG(csp::systems::LogLevel::Log, Reason);

			Disconnected = true;
		});

	auto [Ok] = AWAIT(SpaceSystem, EnterSpace, SpaceId.c_str();

	EXPECT_TRUE(Ok);

	// Connect to the SignalR server
	std::tie(Ok) = AWAIT(Connection, Connect);

	EXPECT_TRUE(Ok);

	std::tie(Ok) = AWAIT(Connection, InitialiseConnection);

	EXPECT_TRUE(Ok);

	// Create avatar
	const SpaceTransform& UserTransform = {Vector3::Zero(), Vector4::Identity(), Vector3::One()};
	auto [Avatar] = AWAIT(EntitySystem, CreateAvatar, "Other Michael", UserTransform, AvatarState::Idle, UserId, AvatarPlayMode::Default);

	EXPECT_NE(Avatar, nullptr);

	// Set extra avatar properties
	auto* AvatarComponent = (csp::multiplayer::AvatarSpaceComponent*) Avatar->GetComponent(0);
	AvatarComponent->SetAvatarMeshIndex(4);
	AvatarComponent->SetUserId(UserId);

	Avatar->QueueUpdate();

	// Tick and send movement updates until disconnected
	auto SleepTime = 0;

	while (!Disconnected)
	{
		std::this_thread::sleep_for(10ms);

		SleepTime += 10;

		if (SleepTime == 50) // Send a movement update roughly every 50ms
		{
			Avatar->SetPosition({(float) (rand() % 5) - 2.5f, 0, (float) (rand() % 5) - 2.5f});
			Avatar->QueueUpdate();
			SleepTime = 0;
		}

		csp::CSPFoundation::Tick();
	}

	// Disconnect from the SignalR server
	std::tie(Ok) = AWAIT(Connection, Disconnect);

	EXPECT_TRUE(Ok);

	SpaceSystem->ExitSpace();

	// Delete MultiplayerConnection
	delete Connection;

	// Log out
	LogOut(UserSystem);
}
#endif

#if RUN_ALL_UNIT_TESTS || RUN_MULTIPLAYER_TESTS || RUN_MULTIPLAYER_INVALID_TEST
CSP_PUBLIC_TEST(CSPEngine, MultiplayerTests, InvalidComponentFieldsTest)
{
	SetRandSeed();

	auto& SystemsManager = csp::systems::SystemsManager::Get();
	auto* UserSystem	 = SystemsManager.GetUserSystem();
	auto* SpaceSystem	 = SystemsManager.GetSpaceSystem();
	auto* AssetSystem	 = SystemsManager.GetAssetSystem();

	const char* TestSpaceName			= "OLY-UNITTEST-SPACE-REWIND";
	const char* TestSpaceDescription	= "OLY-UNITTEST-SPACEDESC-REWIND";
	const char* TestAssetCollectionName = "OLY-UNITTEST-ASSETCOLLECTION-REWIND";
	const char* TestAssetName			= "OLY-UNITTEST-ASSET-REWIND";

	char UniqueSpaceName[256];
	SPRINTF(UniqueSpaceName, "%s-%s", TestSpaceName, GetUniqueHexString().c_str());

	// Log in
	auto UserId = LogIn(UserSystem);

	// Create space
	csp::systems::Space Space;
	CreateSpace(SpaceSystem, UniqueSpaceName, TestSpaceDescription, csp::systems::SpaceAttributes::Private, nullptr, nullptr, nullptr, Space);

	auto* Connection   = CreateMultiplayerConnection(Space.Id);
	auto* EntitySystem = Connection->GetSpaceEntitySystem();

	EntitySystem->SetEntityCreatedCallback(
		[](SpaceEntity* Entity)
		{
		});

	Connect(Connection);

	bool AssetDetailBlobChangedCallbackCalled = false;
	String CallbackAssetId;

	const String ObjectName		   = "Object 1";
	SpaceTransform ObjectTransform = {Vector3::Zero(), Vector4::Zero(), Vector3::One()};

	auto [Object] = AWAIT(EntitySystem, CreateObject, ObjectName, ObjectTransform);

	const String ModelAssetId = "NotARealId";

	auto* LightSpaceComponentInstance = (LightSpaceComponent*) Object->AddComponent(ComponentType::Invalid);

	// Process component creation
	Object->QueueUpdate();
	EntitySystem->ProcessPendingEntityOperations();
}
#endif

<<<<<<< HEAD
#if RUN_ALL_UNIT_TESTS || RUN_SCRIPTSYSTEM_TESTS || RUN_MULTIPLAYER_MULTIPLE_SCRIPT_COMPONENT_TEST
CSP_PUBLIC_TEST(CSPEngine, MultiplayerTests, MultipleScriptComponentTest)
{
	SetRandSeed();

	auto& SystemsManager = csp::systems::SystemsManager::Get();
	auto* UserSystem	 = SystemsManager.GetUserSystem();
	auto* SpaceSystem	 = SystemsManager.GetSpaceSystem();

	const char* TestSpaceName		 = "OLY-UNITTEST-SPACE-REWIND";
	const char* TestSpaceDescription = "OLY-UNITTEST-SPACEDESC-REWIND";

	char UniqueSpaceName[256];
	SPRINTF(UniqueSpaceName, "%s-%s", TestSpaceName, GetUniqueHexString().c_str());

	// Log in
	auto UserId = LogIn(UserSystem);

	// Create space
	csp::systems::Space Space;
	CreateSpace(SpaceSystem, UniqueSpaceName, TestSpaceDescription, csp::systems::SpaceAttributes::Private, nullptr, nullptr, nullptr, Space);

	// Enter space
	auto* Connection   = CreateMultiplayerConnection(Space.Id);
	auto* EntitySystem = Connection->GetSpaceEntitySystem();

	EntitySystem->SetEntityCreatedCallback(
		[](SpaceEntity* Entity)
		{
		});

	Connect(Connection);

	// Create space object
	String ObjectName			   = "Object 1";
	SpaceTransform ObjectTransform = {Vector3::Zero(), Vector4::Zero(), Vector3::One()};
	auto [SpaceEntity]			   = AWAIT(EntitySystem, CreateObject, ObjectName, ObjectTransform);

	// Attempt to add 2 script components
	auto Comp1 = SpaceEntity->AddComponent(csp::multiplayer::ComponentType::ScriptData);
	auto Comp2 = SpaceEntity->AddComponent(csp::multiplayer::ComponentType::ScriptData);

	SpaceEntity->QueueUpdate();
	EntitySystem->ProcessPendingEntityOperations();

	// Only 1 script component should be on the object
	EXPECT_EQ(SpaceEntity->GetComponents()->Size(), 1);
}
#endif

#if RUN_ALL_UNIT_TESTS || RUN_SCRIPTSYSTEM_TESTS || RUN_MULTIPLAYER_FIND_COMPONENT_BY_ID_TEST
=======
#if RUN_ALL_UNIT_TESTS || RUN_MULTIPLAYER_TESTS || RUN_MULTIPLAYER_FIND_COMPONENT_BY_ID_TEST
>>>>>>> 81826ed3
CSP_PUBLIC_TEST(CSPEngine, MultiplayerTests, FindComponentByIdTest)
{
	SetRandSeed();

	auto& SystemsManager = csp::systems::SystemsManager::Get();
	auto* UserSystem	 = SystemsManager.GetUserSystem();
	auto* SpaceSystem	 = SystemsManager.GetSpaceSystem();

	const char* TestSpaceName		 = "OLY-UNITTEST-SPACE-REWIND";
	const char* TestSpaceDescription = "OLY-UNITTEST-SPACEDESC-REWIND";

	char UniqueSpaceName[256];
	SPRINTF(UniqueSpaceName, "%s-%s", TestSpaceName, GetUniqueHexString().c_str());

	// Log in
	auto UserId = LogIn(UserSystem);

	// Create space
	csp::systems::Space Space;
	CreateSpace(SpaceSystem, UniqueSpaceName, TestSpaceDescription, csp::systems::SpaceAttributes::Private, nullptr, nullptr, nullptr, Space);

	// Enter space
	auto* Connection   = CreateMultiplayerConnection(Space.Id);
	auto* EntitySystem = Connection->GetSpaceEntitySystem();

	EntitySystem->SetEntityCreatedCallback(
		[](SpaceEntity* Entity)
		{
		});

	Connect(Connection);

	// Create space object
	String ObjectName			   = "Object 1";
	SpaceTransform ObjectTransform = {Vector3::Zero(), Vector4::Zero(), Vector3::One()};
	auto [SpaceEntity]			   = AWAIT(EntitySystem, CreateObject, ObjectName, ObjectTransform);

	// Create second space object
	String ObjectName2	= "Object 2";
	auto [SpaceEntity2] = AWAIT(EntitySystem, CreateObject, ObjectName2, ObjectTransform);

	auto Component1 = SpaceEntity->AddComponent(ComponentType::AnimatedModel);
	auto Component2 = SpaceEntity2->AddComponent(ComponentType::AnimatedModel);

	SpaceEntity->QueueUpdate();
	SpaceEntity2->QueueUpdate();
	EntitySystem->ProcessPendingEntityOperations();

	auto FoundComponent = EntitySystem->FindComponentById(Component1->GetId());

	EXPECT_TRUE(FoundComponent != nullptr);
	EXPECT_EQ(Component1->GetId(), FoundComponent->GetId());

	FoundComponent = EntitySystem->FindComponentById(Component2->GetId());

	EXPECT_TRUE(FoundComponent != nullptr);
	EXPECT_EQ(Component2->GetId(), FoundComponent->GetId());
}
#endif<|MERGE_RESOLUTION|>--- conflicted
+++ resolved
@@ -1151,353 +1151,6 @@
 }
 #endif
 
-<<<<<<< HEAD
-#if RUN_ALL_UNIT_TESTS || RUN_MULTIPLAYER_TESTS || RUN_MULTIPLAYER_CREATE_SCRIPT_TEST
-CSP_PUBLIC_TEST(CSPEngine, MultiplayerTests, CreateScriptTest)
-{
-	SetRandSeed();
-
-	auto& SystemsManager = csp::systems::SystemsManager::Get();
-	auto* UserSystem	 = SystemsManager.GetUserSystem();
-	auto* SpaceSystem	 = SystemsManager.GetSpaceSystem();
-
-	const char* TestSpaceName		 = "OLY-UNITTEST-SPACE-REWIND";
-	const char* TestSpaceDescription = "OLY-UNITTEST-SPACEDESC-REWIND";
-
-	char UniqueSpaceName[256];
-	SPRINTF(UniqueSpaceName, "%s-%s", TestSpaceName, GetUniqueHexString().c_str());
-
-	// Log in
-	auto UserId = LogIn(UserSystem);
-
-	// Create space
-	csp::systems::Space Space;
-	CreateSpace(SpaceSystem, UniqueSpaceName, TestSpaceDescription, csp::systems::SpaceAttributes::Private, nullptr, nullptr, nullptr, Space);
-
-	auto* Connection   = CreateMultiplayerConnection(Space.Id);
-	auto* EntitySystem = Connection->GetSpaceEntitySystem();
-
-	EntitySystem->SetEntityCreatedCallback(
-		[](SpaceEntity* Entity)
-		{
-		});
-
-	Connect(Connection);
-
-	// we'll be using this in a few places below as part of the test, so we declare it upfront
-	const std::string ScriptText = R"xx(
-
-         var entities = TheEntitySystem.getEntities();
-		  var entityIndex = TheEntitySystem.getIndexOfEntity(ThisEntity.id);
-
-		  globalThis.onClick = (_evtName, params) => {
-		    const { id, cid } = JSON.parse(params);
-		    CSP.Log(`Clicked entityId: ${id} componentId: ${cid}`);
-		  }
-
-		  globalThis.onTick = () => {
-		    CSP.Log('Tick');
-		  }
-
-		  ThisEntity.subscribeToMessage("buttonPressed", "onClick");
-		  ThisEntity.subscribeToMessage("entityTick", "onTick");
-
-			CSP.Log('Printing to the log from a script');
-		  
-    )xx";
-
-	// Let's create a simple script and see if we can invoke it OK
-	{
-		EntitySystem->SetEntityCreatedCallback(
-			[](SpaceEntity* Entity)
-			{
-			});
-
-		const String ObjectName				  = "Object 1";
-		SpaceTransform ObjectTransform		  = {Vector3::Zero(), Vector4::Zero(), Vector3::One()};
-		auto [Object]						  = AWAIT(EntitySystem, CreateObject, ObjectName, ObjectTransform);
-		ScriptSpaceComponent* ScriptComponent = static_cast<ScriptSpaceComponent*>(Object->AddComponent(ComponentType::ScriptData));
-
-		ScriptComponent->SetScriptSource(String(ScriptText.c_str()));
-		Object->GetScript()->Invoke();
-
-		const bool ScriptHasErrors = Object->GetScript()->HasError();
-		EXPECT_FALSE(ScriptHasErrors);
-
-		Object->QueueUpdate();
-
-		EntitySystem->ProcessPendingEntityOperations();
-	}
-
-	// Delete space
-	DeleteSpace(SpaceSystem, Space.Id);
-}
-#endif
-
-#if RUN_ALL_UNIT_TESTS || RUN_MULTIPLAYER_TESTS || RUN_MULTIPLAYER_RUN_SCRIPT_TEST
-CSP_PUBLIC_TEST(CSPEngine, MultiplayerTests, RunScriptTest)
-{
-	SetRandSeed();
-
-	auto& SystemsManager = csp::systems::SystemsManager::Get();
-	auto* UserSystem	 = SystemsManager.GetUserSystem();
-	auto* SpaceSystem	 = SystemsManager.GetSpaceSystem();
-
-	const char* TestSpaceName		 = "OLY-UNITTEST-SPACE-REWIND";
-	const char* TestSpaceDescription = "OLY-UNITTEST-SPACEDESC-REWIND";
-
-	char UniqueSpaceName[256];
-	SPRINTF(UniqueSpaceName, "%s-%s", TestSpaceName, GetUniqueHexString().c_str());
-
-	// Log in
-	auto UserId = LogIn(UserSystem);
-
-	// Create space
-	csp::systems::Space Space;
-	CreateSpace(SpaceSystem, UniqueSpaceName, TestSpaceDescription, csp::systems::SpaceAttributes::Private, nullptr, nullptr, nullptr, Space);
-
-	std::atomic_bool ScriptSystemReady = false;
-
-	auto EntityCreatedCallback = [](SpaceEntity* Entity)
-	{
-		LogDebug("EntityCreatedCallback called");
-	};
-
-	auto EntitiesReadyCallback = [](bool Ok)
-	{
-		EXPECT_EQ(Ok, true);
-
-		LogDebug("EntitiesReadyCallback called");
-	};
-
-	auto ScriptSystemReadyCallback = [&ScriptSystemReady](bool Ok)
-	{
-		EXPECT_EQ(Ok, true);
-
-		LogDebug("ScriptSystemReadyCallback called");
-		ScriptSystemReady = true;
-	};
-
-	auto* Connection   = CreateMultiplayerConnection(Space.Id);
-	auto* EntitySystem = Connection->GetSpaceEntitySystem();
-
-	EntitySystem->SetEntityCreatedCallback(EntityCreatedCallback);
-	EntitySystem->SetInitialEntitiesRetrievedCallback(EntitiesReadyCallback);
-	EntitySystem->SetScriptSystemReadyCallback(ScriptSystemReadyCallback);
-
-	Connect(Connection);
-
-	OnConnect(EntitySystem);
-
-	// We'll be using this in a few places below as part of the test, so we declare it upfront
-	const std::string ScriptText = R"xx(
-
-        var entities = TheEntitySystem.getEntities();
-		var entityIndex = TheEntitySystem.getIndexOfEntity(ThisEntity.id);
-		
-		globalThis.onTick = () => {
-            OKO.Log('onTick Called');
-			var model = entities[entityIndex].getAnimatedModelComponents()[0];
-			model.position = [10, 10, 10];
-		}
-
-		ThisEntity.subscribeToMessage("entityTick", "onTick");
-		  
-    )xx";
-
-	auto ScriptSystemIsReady = [&ScriptSystemReady]()
-	{
-		LogDebug("Waiting for ScriptSystemReady");
-
-		return (ScriptSystemReady == true);
-	};
-
-	EXPECT_EQ(ResponseWaiter::WaitFor(ScriptSystemIsReady, std::chrono::seconds(5)), true);
-
-	// Create an AnimatedModelComponent and have the script update it's position
-	{
-		EntitySystem->SetEntityCreatedCallback(
-			[](SpaceEntity* Entity)
-			{
-			});
-
-		const String ObjectName		   = "Object 1";
-		SpaceTransform ObjectTransform = {Vector3::Zero(), Vector4::Zero(), Vector3::One()};
-		auto [Object]				   = AWAIT(EntitySystem, CreateObject, ObjectName, ObjectTransform);
-
-		AnimatedModelSpaceComponent* AnimatedModelComponent
-			= static_cast<AnimatedModelSpaceComponent*>(Object->AddComponent(ComponentType::AnimatedModel));
-		ScriptSpaceComponent* ScriptComponent = static_cast<ScriptSpaceComponent*>(Object->AddComponent(ComponentType::ScriptData));
-
-		Object->QueueUpdate();
-		EntitySystem->ProcessPendingEntityOperations();
-
-		ScriptComponent->SetScriptSource(String(ScriptText.c_str()));
-		Object->GetScript()->Invoke();
-
-		csp::CSPFoundation::Tick();
-
-		const bool ScriptHasErrors = Object->GetScript()->HasError();
-		EXPECT_FALSE(ScriptHasErrors);
-
-		EXPECT_EQ(AnimatedModelComponent->GetPosition().X, 10.f);
-		EXPECT_EQ(AnimatedModelComponent->GetPosition().Y, 10.f);
-		EXPECT_EQ(AnimatedModelComponent->GetPosition().Z, 10.f);
-	}
-
-	// Delete space
-	DeleteSpace(SpaceSystem, Space.Id);
-}
-
-#endif
-
-// Removing until we have a proper fix for https://magnopus.atlassian.net/browse/OB-329
-/*
-#if RUN_ALL_UNIT_TESTS || RUN_MULTIPLAYER_TESTS || RUN_MULTIPLAYER_MODIFY_EXISTING_SCRIPT_TEST
-CSP_PUBLIC_TEST(CSPEngine, MultiplayerTests, ModifyExistingScriptTest)
-{
-	SetRandSeed();
-
-	auto& SystemsManager = csp::systems::SystemsManager::Get();
-	auto* UserSystem	 = SystemsManager.GetUserSystem();
-	auto* SpaceSystem	 = SystemsManager.GetSpaceSystem();
-
-	const char* TestSpaceName		 = "OLY-UNITTEST-SPACE-REWIND";
-	const char* TestSpaceDescription = "OLY-UNITTEST-SPACEDESC-REWIND";
-
-	char UniqueSpaceName[256];
-	SPRINTF(UniqueSpaceName, "%s-%s", TestSpaceName, GetUniqueHexString().c_str());
-
-	String UserId;
-
-	// Log in
-	LogIn(UserSystem, UserId);
-
-	// Create space
-	csp::systems::Space Space;
-	CreateSpace(SpaceSystem, UniqueSpaceName, TestSpaceDescription, csp::systems::SpaceAttributes::Private, nullptr, nullptr, nullptr, Space);
-
-	auto* Connection   = new csp::multiplayer::MultiplayerConnection(Space.Id);
-	auto* EntitySystem = Connection->GetSpaceEntitySystem();
-
-	// Connect to the SignalR server
-	auto [Ok] = Awaitable(&MultiplayerConnection::Connect, Connection).Await();
-	if(!Ok) { return; }
-
-	std::tie(Ok) = Awaitable(&MultiplayerConnection::InitialiseConnection, Connection).Await();
-	if(!Ok) { return; }
-
-	// we'll be using this in a few places below as part of the test, so we declare it upfront
-	const std::string ScriptText = R"xx(
-
-		 var entities = TheEntitySystem.getEntities();
-		  var entityIndex = TheEntitySystem.getIndexOfEntity(ThisEntity.id);
-
-		  globalThis.onClick = (_evtName, params) => {
-			const { id, cid } = JSON.parse(params);
-			CSP.Log(`Clicked entityId: ${id} componentId: ${cid}`);
-		  }
-
-		  globalThis.onTick = () => {
-			CSP.Log('Tick');
-		  }
-
-		  ThisEntity.subscribeToMessage("buttonPressed", "onClick");
-		  ThisEntity.subscribeToMessage("entityTick", "onTick");
-
-			CSP.Log('Printing to the log from a script');
-
-	)xx";
-
-	// For our first phase of this script test, we simply an object with a script component, and assign it
-	// a valid script, tell CHS about it and then bail out of the connection
-	{
-		const String ObjectName = "Object 1";
-		SpaceTransform ObjectTransform		= {Vector3::Zero(), Vector4::Zero(), Vector3::One()};
-		auto [Object] = Awaitable(&SpaceEntitySystem::CreateObject, EntitySystem, ObjectName, ObjectTransform).Await();
-		ScriptSpaceComponent* ScriptComponent	 = static_cast<ScriptSpaceComponent*>(Object->AddComponent(ComponentType::ScriptData));
-
-		ScriptComponent->SetScriptSource(String(ScriptText.c_str()));
-		Object->QueueUpdate();
-
-		EntitySystem->ProcessPendingEntityOperations();
-	}
-
-	// Disconnect from the SignalR server
-	std::tie(Ok) = Awaitable(&MultiplayerConnection::Disconnect, Connection).Await();
-	if(!Ok) { return; }
-
-	// Delete MultiplayerConnection
-	delete Connection;
-
-	//------------------------------------------------------------
-	// For our second phase of the test, we attempt to take an entity that already exists (we created it in phase 1), modify the script source and
-	// re-invoke the script
-
-	// Re-form the connection for the second phase of this test
-	Connection   = new csp::multiplayer::MultiplayerConnection(Space.Id);
-	EntitySystem = Connection->GetSpaceEntitySystem();
-
-	bool EntityHasBeenRecreated = false;
-	// we're gonna wanna wait till the entity is created before we can do our test
-	EntitySystem->SetEntityCreatedCallback(
-	[&EntityHasBeenRecreated](csp::multiplayer::SpaceEntity* Object)
-	{
-		EntityHasBeenRecreated = true;
-	});
-
-	// Connect to the SignalR server
-	auto [Ok2] = Awaitable(&MultiplayerConnection::Connect, Connection).Await();
-	if(!Ok2) { return; }
-
-	std::tie(Ok2) = Awaitable(&MultiplayerConnection::InitialiseConnection, Connection).Await();
-	if(!Ok2) { return; }
-
-	// spin till we recreate the entity from phase 1 locally, having received it back from CHS
-	while(EntityHasBeenRecreated == false) {}
-
-	// interesting part of phase 2 begins!
-	{
-		csp::multiplayer::SpaceEntity* Object = EntitySystem->GetEntityByIndex(0);
-		// grab the script component we created in phase 1 (we should make this kind of thing easier)
-		const Array<ComponentBase*>& Components = *Object->GetComponents()->Values();
-		ScriptSpaceComponent* ScriptComponent = nullptr;
-		for(size_t i = 0; Components.Size(); i++)
-		{
-			if(Components[i]->GetComponentType() == csp::multiplayer::ComponentType::ScriptData)
-			{
-				ScriptComponent = dynamic_cast<ScriptSpaceComponent*>(Components[i]);
-				break;
-			}
-		}
-
-		// phew! now we have that we can attempt to modify script source again and re-invoke - this is the part that we really want to test
-		// can we successfully modify a pre-existing script, and re-invoke it without script errors?
-		ScriptComponent->SetScriptSource(String(ScriptText.c_str()));
-		Object->GetScript()->Invoke();
-
-		const bool ScriptHasErrors = Object->GetScript()->HasError();
-		EXPECT_FALSE(ScriptHasErrors);
-	}
-
-	// Disconnect from the SignalR server
-	std::tie(Ok2) = Awaitable(&MultiplayerConnection::Disconnect, Connection).Await();
-	if(!Ok2) { return; }
-
-	// Delete MultiplayerConnection
-	delete Connection;
-
-	// Delete space
-	DeleteSpace(SpaceSystem, Space.Id);
-
-	// Log out
-	LogOut(UserSystem);
-}
-#endif
-*/
-=======
->>>>>>> 81826ed3
-
 #if RUN_ALL_UNIT_TESTS || RUN_MULTIPLAYER_TESTS || RUN_MULTIPLAYER_NETWORKEVENT_EMPTY_TEST
 CSP_PUBLIC_TEST(CSPEngine, MultiplayerTests, NetworkEventEmptyTest)
 {
@@ -1677,203 +1330,8 @@
 }
 #endif
 
-<<<<<<< HEAD
-#if RUN_ALL_UNIT_TESTS || RUN_MULTIPLAYER_TESTS || RUN_MULTIPLAYER_AVATAR_SCRIPT_TEST
-CSP_PUBLIC_TEST(CSPEngine, MultiplayerTests, AvatarScriptTest)
-=======
-#if RUN_MULTIPLAYER_INTERACTIVEMOVEMENT_TEST
-	#include <conio.h>
-
-csp::multiplayer::MultiplayerConnection* Connection;
-
-void OnEntityUpdate(Entity* Object, EntityUpdateType UpdateType)
-{
-	if (UpdateType == EntityUpdateType::Delete)
-	{
-		std::cerr << "Got ObjectDelete: " << Object->GetId() << std::endl;
-
-		return;
-	}
-
-	const auto& Trans = Object->GetTransform();
-	auto Pos		  = Trans.Position;
-	auto RepVals	  = Object->GetReplicatedValues();
-
-	std::cerr << "Got ObjectUpdate: " << Object->GetId() << "(" << Pos.X << ", " << Pos.Y << ", " << Pos.Z << ") [";
-
-	for (int i = 0; i < RepVals.Size(); ++i)
-	{
-		switch (RepVals[i].GetReplicatedValueType())
-		{
-			case csp::multiplayer::ReplicatedValueType::Boolean:
-				std::cerr << RepVals[i].GetBool() << ", ";
-				break;
-			case csp::multiplayer::ReplicatedValueType::Integer:
-				std::cerr << RepVals[i].GetInt() << ", ";
-				break;
-			case csp::multiplayer::ReplicatedValueType::Float:
-				std::cerr << RepVals[i].GetFloat() << ", ";
-				break;
-			case csp::multiplayer::ReplicatedValueType::String:
-				std::cerr << RepVals[i].GetString() << ", ";
-				break;
-		}
-	}
-
-	std::cerr << "]" << std::endl;
-}
-
-CSP_PUBLIC_TEST(CSPEngine, MultiplayerTests, InteractiveMovementTest)
-{
-	auto& SystemsManager = csp::systems::SystemsManager::Get();
-	auto* UserSystem	 = SystemsManager.GetUserSystem();
-
-	std::cout << "Email: ";
-	std::string Email;
-	std::cin >> Email;
-	std::cout << "Password: ";
-	std::string Password;
-	std::cin >> Password;
-
-	auto [LoginState] = Awaitable(&csp::systems::UserSystem::Login, UserSystem, CSP_TEXT(""), CSP_TEXT(Email.c_str()), CSP_TEXT(Password.c_str()))
-							.Await(
-								[](const auto& s)
-								{
-									return s.GetResultCode() != csp::services::EResultCode::InProgress;
-								});
-
-	std::cout << "Space Id: ";
-	std::string SpaceId;
-	std::cin >> SpaceId;
-
-	Connection = new MultiplayerConnection(SpaceId.c_str());
-
-	Connection->RegisterEntityCreatedCallback(
-		[](Entity* Object)
-		{
-			OnEntityUpdate(Object, EntityUpdateType::Update);
-			Object->SetRemoteUpdateCallback(OnEntityUpdate);
-		});
-
-	auto [Ok] = AWAIT(Connection, Connect);
-
-	EXPECT_TRUE(Ok);
-
-	if (!Ok)
-	{
-		return;
-	}
-
-	time_t _time;
-	srand((unsigned int) time(&_time));
-	uint64_t PrefabId	= rand() % 1000;
-	uint64_t ParentId	= 0;
-	bool InIsPersistent = false;
-	EntityTransform ObjectTransform;
-	ObjectTransform.Position = {0, 0, 0};
-	ObjectTransform.Rotation = {0, 0, 0, 0};
-	ObjectTransform.Scale	 = {1, 1, 1};
-	csp::common::Array<ReplicatedValue> ReplicatedValues;
-
-	auto [Object] = Awaitable(&MultiplayerConnection::CreateEntity,
-							  Connection,
-							  PrefabId,
-							  ParentId,
-							  InIsPersistent,
-							  ObjectTransform,
-							  csp::multiplayer::EntityType::Custom,
-							  1ULL,
-							  ReplicatedValues)
-						.Await();
-
-	EXPECT_TRUE(Object != nullptr);
-
-	if (Object == nullptr)
-	{
-		return;
-	}
-
-	std::cerr << "Object created: " << Object->GetId() << std::endl;
-	Object->SetIsLocal(true);
-
-	std::tie(Ok) = Awaitable(&MultiplayerConnection::SendEntity, Connection, Object).Await();
-
-	EXPECT_TRUE(Ok);
-
-	if (!Ok)
-	{
-		return;
-	}
-
-	std::cerr << "Object sent: " << Object->GetId() << std::endl;
-
-	for (;;)
-	{
-		auto c = _getch();
-
-		if (c == 0x1B) // Escape
-		{
-			break;
-		}
-
-		if (c == 0 || c == 0xE0) // Function/Arrow
-		{
-			c = _getch();
-
-			switch (c)
-			{
-				case 0x48: // Up Arrow
-				{
-					EntityTransform Transform(Object->GetTransform());
-					++Transform.Position.Z;
-					Object->SetTransform(Transform);
-				}
-				break;
-				case 0x4B: // Left Arrow
-				{
-					EntityTransform Transform(Object->GetTransform());
-					--Transform.Position.X;
-					Object->SetTransform(Transform);
-				}
-				break;
-				case 0x4D: // Right Arrow
-				{
-					EntityTransform Transform(Object->GetTransform());
-					++Transform.Position.X;
-					Object->SetTransform(Transform);
-				}
-				break;
-				case 0x50: // Down Arrow
-				{
-					EntityTransform Transform(Object->GetTransform());
-					--Transform.Position.Z;
-					Object->SetTransform(Transform);
-				}
-				break;
-			}
-
-			Awaitable(&MultiplayerConnection::UpdateEntity, Connection, Object).Await();
-		}
-	}
-
-	std::tie(Ok) = AWAIT(Connection, Disconnect);
-
-	EXPECT_TRUE(Ok);
-
-	if (!Ok)
-	{
-		return;
-	}
-
-	std::cerr << "Disconnected" << std::endl;
-
-	LogOut(*UserSystem);
-}
-#endif
-
 #if RUN_MULTIPLAYER_CONNECTION_INTERRUPT_TEST
 CSP_PUBLIC_TEST(CSPEngine, MultiplayerTests, ConnectionInterruptTest)
->>>>>>> 81826ed3
 {
 	InitialiseFoundationWithUserAgentInfo(EndpointBaseURI);
 
@@ -1891,14 +1349,9 @@
 	char UniqueSpaceName[256];
 	SPRINTF(UniqueSpaceName, "%s-%s", TestSpaceName, GetUniqueHexString().c_str());
 
-<<<<<<< HEAD
-=======
 	char UniqueAssetCollectionName[256];
 	SPRINTF(UniqueAssetCollectionName, "%s-%s", TestAssetCollectionName, GetUniqueHexString().c_str());
 
-	csp::common::String UserId;
-
->>>>>>> 81826ed3
 	// Log in
 	auto UserId = LogIn(UserSystem);
 
@@ -1906,24 +1359,32 @@
 	csp::systems::Space Space;
 	CreateSpace(SpaceSystem, UniqueSpaceName, TestSpaceDescription, csp::systems::SpaceAttributes::Private, nullptr, nullptr, nullptr, Space);
 
-<<<<<<< HEAD
-	auto* Connection   = CreateMultiplayerConnection(Space.Id);
-	auto* EntitySystem = Connection->GetSpaceEntitySystem();
-=======
 	auto* Connection = new csp::multiplayer::MultiplayerConnection(Space.Id);
 
 	bool Interrupted  = false;
 	bool Disconnected = false;
->>>>>>> 81826ed3
 
 	Connection->SetNetworkInterruptionCallback(
-		[&Interrupted](csp::common::String Message)
+		[&Interrupted](String Message)
 		{
 			Interrupted = true;
 		});
 
-<<<<<<< HEAD
-	Connect(Connection);
+	Connection->SetDisconnectionCallback(
+		[&Disconnected](String Message)
+		{
+			Disconnected = true;
+		});
+
+	auto [Ok] = Awaitable(&MultiplayerConnection::Connect, Connection).Await();
+
+	EXPECT_TRUE(Ok);
+
+	std::tie(Ok) = Awaitable(&MultiplayerConnection::InitialiseConnection, Connection).Await();
+
+	EXPECT_TRUE(Ok);
+
+	EntitySystem = Connection->GetSpaceEntitySystem();
 
 	String UserName					  = "Player 1";
 	SpaceTransform UserTransform	  = {Vector3 {1.452322f, 2.34f, 3.45f}, Vector4 {4.1f, 5.1f, 6.1f, 7.1f}, Vector3 {1, 1, 1}};
@@ -1931,194 +1392,6 @@
 	String UserAvatarId				  = "MyCoolAvatar";
 	AvatarPlayMode UserAvatarPlayMode = AvatarPlayMode::Default;
 
-	auto [Avatar] = AWAIT(EntitySystem, CreateAvatar, UserName, UserTransform, UserAvatarState, UserAvatarId, UserAvatarPlayMode);
-
-	EXPECT_EQ(Avatar->GetEntityType(), SpaceEntityType::Avatar);
-	EXPECT_EQ(Avatar->GetName(), UserName);
-	// TODO: Verify these values
-	/*EXPECT_EQ(Avatar->GetPosition(), UserTransform.Position);
-	EXPECT_EQ(Avatar->GetRotation(), UserTransform.Rotation);*/
-
-	std::string AvatarScriptText = R"xx(
-
-        import * as CSP from "CSP";
-
-        CSP.Log("Entering AvatarScriptTest Script");
-
-        var avatars = TheEntitySystem.getAvatars();
-
-        for (let i=0; i<avatars.length; ++i)
-        {
-            CSP.Log(JSON.stringify(avatars[i].name));
-            CSP.Log(JSON.stringify(avatars[i].id));
-            CSP.Log(JSON.stringify(avatars[i].position));
-            CSP.Log(JSON.stringify(avatars[i].rotation));
-            CSP.Log(JSON.stringify(avatars[i].scale));
-        }
-
-        avatars[0].position = [3, 2, 5];
-        CSP.Log(JSON.stringify(avatars[0].position));
-
-    )xx";
-
-	Avatar->GetScript()->SetScriptSource(AvatarScriptText.c_str());
-	Avatar->GetScript()->Invoke();
-
-	EntitySystem->ProcessPendingEntityOperations();
-
-	auto& Components = *Avatar->GetComponents();
-
-	EXPECT_EQ(Components.Size(), 2);
-
-	auto* Component = Components[0];
-
-	EXPECT_EQ(Component->GetComponentType(), ComponentType::AvatarData);
-
-	auto* ScriptComponent = Components[1];
-
-	EXPECT_EQ(ScriptComponent->GetComponentType(), ComponentType::ScriptData);
-
-	// Delete space
-	DeleteSpace(SpaceSystem, Space.Id);
-}
-#endif
-
-#if RUN_ALL_UNIT_TESTS || RUN_MULTIPLAYER_TESTS || RUN_MULTIPLAYER_SCRIPT_LOG_TEST
-CSP_PUBLIC_TEST(CSPEngine, MultiplayerTests, ScriptLogTest)
-{
-	SetRandSeed();
-
-	auto& SystemsManager = csp::systems::SystemsManager::Get();
-	auto* UserSystem	 = SystemsManager.GetUserSystem();
-	auto* SpaceSystem	 = SystemsManager.GetSpaceSystem();
-
-	const char* TestSpaceName		 = "OLY-UNITTEST-SPACE-REWIND";
-	const char* TestSpaceDescription = "OLY-UNITTEST-SPACEDESC-REWIND";
-
-	char UniqueSpaceName[256];
-	SPRINTF(UniqueSpaceName, "%s-%s", TestSpaceName, GetUniqueHexString().c_str());
-
-	// Log in
-	auto UserId = LogIn(UserSystem);
-
-	// Create space
-	csp::systems::Space Space;
-	CreateSpace(SpaceSystem, UniqueSpaceName, TestSpaceDescription, csp::systems::SpaceAttributes::Private, nullptr, nullptr, nullptr, Space);
-
-	auto* Connection   = CreateMultiplayerConnection(Space.Id);
-	auto* EntitySystem = Connection->GetSpaceEntitySystem();
-
-	EntitySystem->SetEntityCreatedCallback(
-		[](SpaceEntity* Entity)
-		{
-		});
-
-	Connect(Connection);
-
-	String UserName					  = "Player 1";
-	SpaceTransform UserTransform	  = {Vector3 {1.452322f, 2.34f, 3.45f}, Vector4 {4.1f, 5.1f, 6.1f, 7.1f}, Vector3 {1, 1, 1}};
-	AvatarState UserAvatarState		  = AvatarState::Idle;
-	String UserAvatarId				  = "MyCoolAvatar";
-	AvatarPlayMode UserAvatarPlayMode = AvatarPlayMode::Default;
-
-	auto [Avatar] = AWAIT(EntitySystem, CreateAvatar, UserName, UserTransform, UserAvatarState, UserAvatarId, UserAvatarPlayMode);
-
-	EXPECT_EQ(Avatar->GetEntityType(), SpaceEntityType::Avatar);
-	EXPECT_EQ(Avatar->GetName(), UserName);
-
-	std::string AvatarScriptText = R"xx(
-
-        import * as CSP from "CSP";
-
-        CSP.Log("Testing CSP.Log");
-
-    )xx";
-
-	Avatar->GetScript()->SetScriptSource(AvatarScriptText.c_str());
-	Avatar->GetScript()->Invoke();
-
-	std::string AvatarOKOScriptText = R"xx(
-
-        import * as OKO from "OKO";
-
-        OKO.Log("Testing OKO.Log");
-
-    )xx";
-
-	Avatar->GetScript()->SetScriptSource(AvatarScriptText.c_str());
-	Avatar->GetScript()->Invoke();
-
-	// Delete space
-	DeleteSpace(SpaceSystem, Space.Id);
-}
-#endif
-
-#if RUN_MULTIPLAYER_CONNECTION_INTERRUPT_TEST
-CSP_PUBLIC_TEST(CSPEngine, MultiplayerTests, ConnectionInterruptTest)
-{
-	InitialiseFoundationWithUserAgentInfo(EndpointBaseURI);
-
-	SetRandSeed();
-
-	auto& SystemsManager = csp::systems::SystemsManager::Get();
-	auto* UserSystem	 = SystemsManager.GetUserSystem();
-	auto* SpaceSystem	 = SystemsManager.GetSpaceSystem();
-	auto* AssetSystem	 = SystemsManager.GetAssetSystem();
-
-	const char* TestSpaceName			= "OLY-UNITTEST-SPACE-REWIND";
-	const char* TestSpaceDescription	= "OLY-UNITTEST-SPACEDESC-REWIND";
-	const char* TestAssetCollectionName = "OLY-UNITTEST-ASSETCOLLECTION-REWIND";
-
-	char UniqueSpaceName[256];
-	SPRINTF(UniqueSpaceName, "%s-%s", TestSpaceName, GetUniqueHexString().c_str());
-
-	char UniqueAssetCollectionName[256];
-	SPRINTF(UniqueAssetCollectionName, "%s-%s", TestAssetCollectionName, GetUniqueHexString().c_str());
-
-	// Log in
-	auto UserId = LogIn(UserSystem);
-
-	// Create space
-	csp::systems::Space Space;
-	CreateSpace(SpaceSystem, UniqueSpaceName, TestSpaceDescription, csp::systems::SpaceAttributes::Private, nullptr, nullptr, nullptr, Space);
-
-	auto* Connection = new csp::multiplayer::MultiplayerConnection(Space.Id);
-
-	bool Interrupted  = false;
-	bool Disconnected = false;
-
-	Connection->SetNetworkInterruptionCallback(
-		[&Interrupted](String Message)
-		{
-			Interrupted = true;
-		});
-
-	Connection->SetDisconnectionCallback(
-		[&Disconnected](String Message)
-=======
-	Connection->SetDisconnectionCallback(
-		[&Disconnected](csp::common::String Message)
->>>>>>> 81826ed3
-		{
-			Disconnected = true;
-		});
-
-	auto [Ok] = Awaitable(&MultiplayerConnection::Connect, Connection).Await();
-
-	EXPECT_TRUE(Ok);
-
-	std::tie(Ok) = Awaitable(&MultiplayerConnection::InitialiseConnection, Connection).Await();
-
-	EXPECT_TRUE(Ok);
-
-	EntitySystem = Connection->GetSpaceEntitySystem();
-
-	String UserName					  = "Player 1";
-	SpaceTransform UserTransform	  = {Vector3 {1.452322f, 2.34f, 3.45f}, Vector4 {4.1f, 5.1f, 6.1f, 7.1f}, Vector3 {1, 1, 1}};
-	AvatarState UserAvatarState		  = AvatarState::Idle;
-	String UserAvatarId				  = "MyCoolAvatar";
-	AvatarPlayMode UserAvatarPlayMode = AvatarPlayMode::Default;
-
 	EntitySystem->SetEntityCreatedCallback(
 		[](SpaceEntity* Entity)
 		{
@@ -2266,92 +1539,6 @@
 }
 #endif
 
-<<<<<<< HEAD
-#if RUN_ALL_UNIT_TESTS || RUN_MULTIPLAYER_TESTS || RUN_MULTIPLAYER_PORTAL_SCRIPT_INTERFACE_TEST
-CSP_PUBLIC_TEST(CSPEngine, MultiplayerTests, PortalScriptInterfaceTest)
-{
-	SetRandSeed();
-
-	auto& SystemsManager = csp::systems::SystemsManager::Get();
-	auto* UserSystem	 = SystemsManager.GetUserSystem();
-	auto* SpaceSystem	 = SystemsManager.GetSpaceSystem();
-
-	const char* TestSpaceName		 = "OLY-UNITTEST-SPACE-REWIND";
-	const char* TestSpaceDescription = "OLY-UNITTEST-SPACEDESC-REWIND";
-
-	char UniqueSpaceName[256];
-	SPRINTF(UniqueSpaceName, "%s-%s", TestSpaceName, GetUniqueHexString().c_str());
-
-	// Log in
-	auto UserId = LogIn(UserSystem);
-
-	// Create space
-	csp::systems::Space Space;
-	CreateSpace(SpaceSystem, UniqueSpaceName, TestSpaceDescription, csp::systems::SpaceAttributes::Private, nullptr, nullptr, nullptr, Space);
-
-	auto* Connection   = CreateMultiplayerConnection(Space.Id);
-	auto* EntitySystem = Connection->GetSpaceEntitySystem();
-
-	EntitySystem->SetEntityCreatedCallback(
-		[](SpaceEntity* Entity)
-		{
-		});
-
-	Connect(Connection);
-
-	// Create object to represent the portal
-	String ObjectName			   = "Object 1";
-	SpaceTransform ObjectTransform = {Vector3::Zero(), Vector4::Zero(), Vector3::One()};
-	auto [CreatedObject]		   = AWAIT(EntitySystem, CreateObject, ObjectName, ObjectTransform);
-
-	// Create portal component
-	auto* PortalComponent = (PortalSpaceComponent*) CreatedObject->AddComponent(ComponentType::Portal);
-
-	auto InitialPosition = Vector3 {1.1f, 2.2f, 3.3f};
-	PortalComponent->SetSpaceId("initialTestSpaceId");
-	PortalComponent->SetIsEnabled(false);
-	PortalComponent->SetPosition(InitialPosition);
-	PortalComponent->SetRadius(123.123f);
-
-	CreatedObject->QueueUpdate();
-	EntitySystem->ProcessPendingEntityOperations();
-
-	EXPECT_EQ(PortalComponent->GetSpaceId(), "initialTestSpaceId");
-	EXPECT_EQ(PortalComponent->GetIsEnabled(), false);
-	EXPECT_FLOAT_EQ(PortalComponent->GetPosition().X, InitialPosition.X);
-	EXPECT_FLOAT_EQ(PortalComponent->GetPosition().Y, InitialPosition.Y);
-	EXPECT_FLOAT_EQ(PortalComponent->GetPosition().Z, InitialPosition.Z);
-	EXPECT_EQ(PortalComponent->GetRadius(), 123.123f);
-
-	// Setup script
-	std::string PortalScriptText = R"xx(
-		var portal = ThisEntity.getPortalComponents()[0];
-		portal.spaceId = "secondTestSpaceId";
-		portal.isEnabled = true;
-		portal.position = [4.4, 5.5, 6.6];
-		portal.radius = 456.456;
-    )xx";
-
-	CreatedObject->GetScript()->SetScriptSource(PortalScriptText.c_str());
-	CreatedObject->GetScript()->Invoke();
-
-	EntitySystem->ProcessPendingEntityOperations();
-
-	EXPECT_EQ(PortalComponent->GetSpaceId(), "secondTestSpaceId");
-	EXPECT_EQ(PortalComponent->GetIsEnabled(), true);
-	EXPECT_FLOAT_EQ(PortalComponent->GetPosition().X, 4.4f);
-	EXPECT_FLOAT_EQ(PortalComponent->GetPosition().Y, 5.5f);
-	EXPECT_FLOAT_EQ(PortalComponent->GetPosition().Z, 6.6f);
-	EXPECT_FLOAT_EQ(PortalComponent->GetRadius(), 456.456f);
-
-	// Delete space
-	DeleteSpace(SpaceSystem, Space.Id);
-}
-
-#endif
-
-=======
->>>>>>> 81826ed3
 #if RUN_ALL_UNIT_TESTS || RUN_MULTIPLAYER_TESTS || RUN_MULTIPLAYER_PORTAL_THUMBNAIL_TEST
 CSP_PUBLIC_TEST(CSPEngine, MultiplayerTests, PortalThumbnailTest)
 {
@@ -2591,510 +1778,6 @@
 	SPRINTF(UniqueSpaceName2, "%s-%s", TestSpaceName2, GetUniqueHexString().c_str());
 
 	// Log in
-<<<<<<< HEAD
-	auto UserId = LogIn(UserSystem);
-=======
-	csp::common::String UserId;
-	LogIn(UserSystem, UserId);
-	const auto UserDisplayName = GetFullProfileByUserId(UserSystem, UserId).DisplayName;
->>>>>>> 81826ed3
-
-	// Create space
-	csp::systems::Space Space;
-	CreateSpace(SpaceSystem, UniqueSpaceName, TestSpaceDescription, csp::systems::SpaceAttributes::Private, nullptr, nullptr, nullptr, Space);
-
-<<<<<<< HEAD
-	auto* Connection   = CreateMultiplayerConnection(Space.Id);
-	auto* EntitySystem = Connection->GetSpaceEntitySystem();
-
-	EntitySystem->SetEntityCreatedCallback(
-		[](SpaceEntity* Entity)
-		{
-		});
-
-	Connect(Connection);
-
-	// Setup Asset callback
-	bool AssetDetailBlobChangedCallbackCalled = false;
-	String CallbackAssetId;
-=======
-	const csp::common::String UserName		= "Player 1";
-	const SpaceTransform UserTransform		= {csp::common::Vector3::Zero(), csp::common::Vector4::Zero(), csp::common::Vector3::One()};
-	const AvatarState UserAvatarState		= AvatarState::Idle;
-	const csp::common::String UserAvatarId	= "MyCoolAvatar";
-	const AvatarPlayMode UserAvatarPlayMode = AvatarPlayMode::Default;
->>>>>>> 81826ed3
-
-	{
-
-		auto [EnterResult] = AWAIT_PRE(SpaceSystem, EnterSpace, RequestPredicate, Space.Id, true);
-		EXPECT_EQ(EnterResult.GetResultCode(), csp::services::EResultCode::Success);
-		Connection	 = EnterResult.GetConnection();
-		EntitySystem = Connection->GetSpaceEntitySystem();
-
-		// Ensure we're in the first space
-		EXPECT_EQ(SpaceSystem->GetCurrentSpace().Id, Space.Id);
-
-<<<<<<< HEAD
-	Connection->SetAssetDetailBlobChangedCallback(AssetDetailBlobChangedCallback);
-
-	// Create asset collection
-	csp::systems::AssetCollection AssetCollection;
-	CreateAssetCollection(AssetSystem, Space.Id, nullptr, UniqueAssetCollectionName, nullptr, nullptr, AssetCollection);
-
-	// Create asset
-	csp::systems::Asset Asset;
-	CreateAsset(AssetSystem, AssetCollection, UniqueAssetName, nullptr, nullptr, Asset);
-
-	// Upload data
-	auto FilePath = std::filesystem::absolute("assets/test.json");
-	csp::systems::FileAssetDataSource Source;
-	Source.FilePath = FilePath.u8string().c_str();
-
-	Source.SetMimeType("application/json");
-
-	String Uri;
-	UploadAssetData(AssetSystem, AssetCollection, Asset, Source, Uri);
-
-	// Wait for message
-	auto Start		 = std::chrono::steady_clock::now();
-	auto Current	 = std::chrono::steady_clock::now();
-	int64_t TestTime = 0;
-
-	while (!AssetDetailBlobChangedCallbackCalled && TestTime < 20)
-	{
-		std::this_thread::sleep_for(50ms);
-
-		Current	 = std::chrono::steady_clock::now();
-		TestTime = std::chrono::duration_cast<std::chrono::seconds>(Current - Start).count();
-	}
-
-	EXPECT_TRUE(AssetDetailBlobChangedCallbackCalled);
-	EXPECT_EQ(CallbackAssetId, Asset.Id);
-
-	// Delete space
-	DeleteSpace(SpaceSystem, Space.Id);
-}
-#endif
-
-#if RUN_ALL_UNIT_TESTS || RUN_MULTIPLAYER_TESTS || RUN_MULTIPLAYER_ASSET_PROCESS_GRACEFUL_FAILURE_TEST
-CSP_PUBLIC_TEST(CSPEngine, MultiplayerTests, AssetProcessGracefulFailureCallbackTest)
-{
-	SetRandSeed();
-
-	auto& SystemsManager = csp::systems::SystemsManager::Get();
-	auto* UserSystem	 = SystemsManager.GetUserSystem();
-	auto* SpaceSystem	 = SystemsManager.GetSpaceSystem();
-	auto* AssetSystem	 = SystemsManager.GetAssetSystem();
-
-	const char* TestSpaceName		 = "OLY-UNITTEST-SPACE-REWIND";
-	const char* TestSpaceDescription = "OLY-UNITTEST-SPACEDESC-REWIND";
-
-	char UniqueSpaceName[256];
-	SPRINTF(UniqueSpaceName, "%s-%s", TestSpaceName, GetUniqueHexString().c_str());
-
-	// Log in
-	auto UserId = LogIn(UserSystem);
-
-	// Create space
-	csp::systems::Space Space;
-	CreateSpace(SpaceSystem, UniqueSpaceName, TestSpaceDescription, csp::systems::SpaceAttributes::Private, nullptr, nullptr, nullptr, Space);
-
-	auto* Connection   = CreateMultiplayerConnection(Space.Id);
-	auto* EntitySystem = Connection->GetSpaceEntitySystem();
-
-	EntitySystem->SetEntityCreatedCallback(
-		[](SpaceEntity* Entity)
-		{
-		});
-
-	Connect(Connection);
-
-	// Setup Asset callback
-	bool AssetDetailBlobChangedCallbackCalled = false;
-
-	auto AssetDetailBlobChangedCallback = [&AssetDetailBlobChangedCallbackCalled](const csp::multiplayer::AssetDetailBlobParams& Params)
-	{
-		if (AssetDetailBlobChangedCallbackCalled)
-		{
-			return;
-		}
-
-		EXPECT_EQ(Params.ChangeType, EAssetChangeType::Invalid);
-		EXPECT_EQ(Params.AssetType, csp::systems::EAssetType::IMAGE);
-
-		AssetDetailBlobChangedCallbackCalled = true;
-	};
-
-	Connection->SetAssetDetailBlobChangedCallback(AssetDetailBlobChangedCallback);
-
-	ReplicatedValue Param1 = static_cast<int64_t>(EAssetChangeType::Invalid);
-	ReplicatedValue Param2 = "";
-	ReplicatedValue Param3 = "";
-	ReplicatedValue Param4 = "";
-	ReplicatedValue Param5 = "";
-
-	Connection->SendNetworkEventToClient("AssetDetailBlobChanged",
-										 {Param1, Param2, Param3, Param4, Param5},
-										 Connection->GetClientId(),
-										 [](bool ok)
-										 {
-											 EXPECT_TRUE(ok);
-										 });
-
-	// Wait for message
-	auto Start		 = std::chrono::steady_clock::now();
-	auto Current	 = std::chrono::steady_clock::now();
-	int64_t TestTime = 0;
-
-	while (!AssetDetailBlobChangedCallbackCalled && TestTime < 20)
-	{
-		std::this_thread::sleep_for(50ms);
-
-		Current	 = std::chrono::steady_clock::now();
-		TestTime = std::chrono::duration_cast<std::chrono::seconds>(Current - Start).count();
-	}
-
-	EXPECT_TRUE(AssetDetailBlobChangedCallbackCalled);
-
-	// Delete space
-	DeleteSpace(SpaceSystem, Space.Id);
-}
-#endif
-
-#if RUN_ALL_UNIT_TESTS || RUN_MULTIPLAYER_TESTS || RUN_MULTIPLAYER_DELETE_SCRIPT_TEST
-CSP_PUBLIC_TEST(CSPEngine, MultiplayerTests, DeleteScriptTest)
-{
-	SetRandSeed();
-
-	auto& SystemsManager = csp::systems::SystemsManager::Get();
-	auto* UserSystem	 = SystemsManager.GetUserSystem();
-	auto* SpaceSystem	 = SystemsManager.GetSpaceSystem();
-
-	const char* TestSpaceName		 = "OLY-UNITTEST-SPACE-REWIND";
-	const char* TestSpaceDescription = "OLY-UNITTEST-SPACEDESC-REWIND";
-
-	char UniqueSpaceName[256];
-	SPRINTF(UniqueSpaceName, "%s-%s", TestSpaceName, GetUniqueHexString().c_str());
-
-	// Log in
-	auto UserId = LogIn(UserSystem);
-
-	// Create space
-	csp::systems::Space Space;
-	CreateSpace(SpaceSystem, UniqueSpaceName, TestSpaceDescription, csp::systems::SpaceAttributes::Private, nullptr, nullptr, nullptr, Space);
-
-	auto* Connection   = CreateMultiplayerConnection(Space.Id);
-	auto* EntitySystem = Connection->GetSpaceEntitySystem();
-
-	EntitySystem->SetEntityCreatedCallback(
-		[](SpaceEntity* Entity)
-		{
-		});
-
-	Connect(Connection);
-
-	const std::string ScriptText = R"xx(
-		
-        var entities = TheEntitySystem.getEntities();
-		var entityIndex = TheEntitySystem.getIndexOfEntity(ThisEntity.id);
-
-		globalThis.onTick = () => {
-			var entity = entities[entityIndex];
-			entity.position = [10, 10, 10];
-		}
- 
-		ThisEntity.subscribeToMessage("entityTick", "onTick");
-		  
-    )xx";
-
-	// Create object
-	const String ObjectName		   = "Object 1";
-	SpaceTransform ObjectTransform = {Vector3::Zero(), Vector4::Zero(), Vector3::One()};
-
-	auto [CreatedObject] = AWAIT(EntitySystem, CreateObject, ObjectName, ObjectTransform);
-
-	// Create script
-	auto* ScriptComponent = static_cast<ScriptSpaceComponent*>(CreatedObject->AddComponent(ComponentType::ScriptData));
-	ScriptComponent->SetScriptSource(String(ScriptText.c_str()));
-	CreatedObject->GetScript()->Invoke();
-
-	CreatedObject->QueueUpdate();
-	EntitySystem->ProcessPendingEntityOperations();
-
-	// Ensure position is set to 0
-	EXPECT_EQ(CreatedObject->GetPosition(), Vector3::Zero());
-
-	// Delete script component
-	CreatedObject->RemoveComponent(ScriptComponent->GetId());
-
-	CreatedObject->QueueUpdate();
-	EntitySystem->ProcessPendingEntityOperations();
-
-	// Tick to attempt to call scripts tick event
-	csp::CSPFoundation::Tick();
-
-	CreatedObject->QueueUpdate();
-	EntitySystem->ProcessPendingEntityOperations();
-
-	// Ensure position is still set to 0
-	EXPECT_EQ(CreatedObject->GetPosition(), Vector3::Zero());
-
-	// Delete space
-	DeleteSpace(SpaceSystem, Space.Id);
-}
-#endif
-
-#if RUN_ALL_UNIT_TESTS || RUN_MULTIPLAYER_TESTS || RUN_MULTIPLAYER_DELETE_AND_CHANGE_COMPONENT_TEST
-CSP_PUBLIC_TEST(CSPEngine, MultiplayerTests, DeleteAndChangeComponentTest)
-{
-	// Test for: OB-864
-	// Second script deletion test adds a second component to the object with the script
-	SetRandSeed();
-
-	auto& SystemsManager = csp::systems::SystemsManager::Get();
-	auto* UserSystem	 = SystemsManager.GetUserSystem();
-	auto* SpaceSystem	 = SystemsManager.GetSpaceSystem();
-
-	const char* TestSpaceName		 = "OLY-UNITTEST-SPACE-REWIND";
-	const char* TestSpaceDescription = "OLY-UNITTEST-SPACEDESC-REWIND";
-
-	char UniqueSpaceName[256];
-	SPRINTF(UniqueSpaceName, "%s-%s", TestSpaceName, GetUniqueHexString().c_str());
-
-	// Log in
-	auto UserId = LogIn(UserSystem);
-
-	// Create space
-	csp::systems::Space Space;
-	CreateSpace(SpaceSystem, UniqueSpaceName, TestSpaceDescription, csp::systems::SpaceAttributes::Private, nullptr, nullptr, nullptr, Space);
-
-	auto* Connection   = CreateMultiplayerConnection(Space.Id);
-	auto* EntitySystem = Connection->GetSpaceEntitySystem();
-
-	EntitySystem->SetEntityCreatedCallback(
-		[](SpaceEntity* Entity)
-		{
-		});
-
-	Connect(Connection);
-
-	const std::string ScriptText = R"xx(
-		
-        var entities = TheEntitySystem.getEntities();
-		var entityIndex = TheEntitySystem.getIndexOfEntity(ThisEntity.id);
-
-		globalThis.onTick = () => {
-			var entity = entities[entityIndex];
-			entity.position = [10, 10, 10];
-		}
- 
-		ThisEntity.subscribeToMessage("entityTick", "onTick");
-		  
-    )xx";
-
-	// Create object
-	const String ObjectName		   = "Object 1";
-	SpaceTransform ObjectTransform = {Vector3::Zero(), Vector4::Zero(), Vector3::One()};
-
-	auto [CreatedObject] = AWAIT(EntitySystem, CreateObject, ObjectName, ObjectTransform);
-
-	// Create animated model component
-	auto* AnimatedComponent = static_cast<AnimatedModelSpaceComponent*>(CreatedObject->AddComponent(ComponentType::AnimatedModel));
-
-	// Create script
-	auto* ScriptComponent = static_cast<ScriptSpaceComponent*>(CreatedObject->AddComponent(ComponentType::ScriptData));
-	ScriptComponent->SetScriptSource(String(ScriptText.c_str()));
-	CreatedObject->GetScript()->Invoke();
-
-	CreatedObject->QueueUpdate();
-	EntitySystem->ProcessPendingEntityOperations();
-
-	// Make a component update
-	AnimatedComponent->SetPosition(Vector3::One());
-
-	// Delete script component
-	CreatedObject->RemoveComponent(ScriptComponent->GetId());
-
-	CreatedObject->QueueUpdate();
-	EntitySystem->ProcessPendingEntityOperations();
-
-	// Ensure entity update doesn't crash
-	csp::CSPFoundation::Tick();
-
-	CreatedObject->QueueUpdate();
-	EntitySystem->ProcessPendingEntityOperations();
-
-	// Delete space
-	DeleteSpace(SpaceSystem, Space.Id);
-}
-#endif
-
-#if RUN_ALL_UNIT_TESTS || RUN_MULTIPLAYER_TESTS || RUN_MULTIPLAYER_ADD_SECOND_SCRIPT_TEST
-CSP_PUBLIC_TEST(CSPEngine, MultiplayerTests, AddSecondScriptTest)
-{
-	// Test for OB-1407
-	SetRandSeed();
-
-	auto& SystemsManager = csp::systems::SystemsManager::Get();
-	auto* UserSystem	 = SystemsManager.GetUserSystem();
-	auto* SpaceSystem	 = SystemsManager.GetSpaceSystem();
-
-	const char* TestSpaceName		 = "OLY-UNITTEST-SPACE-REWIND";
-	const char* TestSpaceDescription = "OLY-UNITTEST-SPACEDESC-REWIND";
-
-	char UniqueSpaceName[256];
-	SPRINTF(UniqueSpaceName, "%s-%s", TestSpaceName, GetUniqueHexString().c_str());
-
-	// Log in
-	auto UserId = LogIn(UserSystem);
-
-	// Create space
-	csp::systems::Space Space;
-	CreateSpace(SpaceSystem, UniqueSpaceName, TestSpaceDescription, csp::systems::SpaceAttributes::Private, nullptr, nullptr, nullptr, Space);
-
-	std::atomic_bool ScriptSystemReady = false;
-
-	auto EntityCreatedCallback = [](SpaceEntity* Entity)
-	{
-		LogDebug("EntityCreatedCallback called");
-	};
-
-	auto EntitiesReadyCallback = [](bool Ok)
-	{
-		EXPECT_EQ(Ok, true);
-
-		LogDebug("EntitiesReadyCallback called");
-	};
-
-	auto ScriptSystemReadyCallback = [&ScriptSystemReady](bool Ok)
-	{
-		EXPECT_EQ(Ok, true);
-
-		LogDebug("ScriptSystemReadyCallback called");
-		ScriptSystemReady = true;
-	};
-
-	auto* Connection   = CreateMultiplayerConnection(Space.Id);
-	auto* EntitySystem = Connection->GetSpaceEntitySystem();
-
-	EntitySystem->SetEntityCreatedCallback(EntityCreatedCallback);
-	EntitySystem->SetInitialEntitiesRetrievedCallback(EntitiesReadyCallback);
-	EntitySystem->SetScriptSystemReadyCallback(ScriptSystemReadyCallback);
-
-	Connect(Connection);
-	OnConnect(EntitySystem);
-
-	const std::string ScriptText = R"xx(
-		
-        var entities = TheEntitySystem.getEntities();
-		var entityIndex = TheEntitySystem.getIndexOfEntity(ThisEntity.id);
-
-		globalThis.onTick = () => {
-			var entity = entities[entityIndex];
-			entity.position = [1, 1, 1];
-		}
- 
-		ThisEntity.subscribeToMessage("entityTick", "onTick");
-		  
-    )xx";
-
-	auto ScriptSystemIsReady = [&ScriptSystemReady]()
-	{
-		LogDebug("Waiting for ScriptSystemReady");
-
-		return ScriptSystemReady.load();
-	};
-
-	EXPECT_EQ(ResponseWaiter::WaitFor(ScriptSystemIsReady, std::chrono::seconds(5)), true);
-
-	// Create object
-	const String ObjectName		   = "Object 1";
-	SpaceTransform ObjectTransform = {Vector3::Zero(), Vector4::Zero(), Vector3::One()};
-
-	auto [CreatedObject] = AWAIT(EntitySystem, CreateObject, ObjectName, ObjectTransform);
-
-	bool PatchPending = true;
-	CreatedObject->SetPatchSentCallback(
-		[&PatchPending](bool ok)
-		{
-			PatchPending = false;
-		});
-
-	// Create script
-	auto* ScriptComponent = static_cast<ScriptSpaceComponent*>(CreatedObject->AddComponent(ComponentType::ScriptData));
-	ScriptComponent->SetScriptSource(String(ScriptText.c_str()));
-	CreatedObject->GetScript()->Invoke();
-
-	CreatedObject->QueueUpdate();
-
-	while (PatchPending)
-	{
-		EntitySystem->ProcessPendingEntityOperations();
-		std::this_thread::sleep_for(10ms);
-	}
-
-	PatchPending = true;
-
-	// Delete script component
-	CreatedObject->RemoveComponent(ScriptComponent->GetId());
-
-	CreatedObject->QueueUpdate();
-
-	while (PatchPending)
-	{
-		EntitySystem->ProcessPendingEntityOperations();
-		std::this_thread::sleep_for(10ms);
-	}
-
-	PatchPending = true;
-
-	// Ensure position is set to 0
-	EXPECT_EQ(CreatedObject->GetPosition(), Vector3::Zero());
-
-	// Re-add script component
-	ScriptComponent = static_cast<ScriptSpaceComponent*>(CreatedObject->AddComponent(ComponentType::ScriptData));
-	ScriptComponent->SetScriptSource(String(ScriptText.c_str()));
-	CreatedObject->GetScript()->Invoke();
-
-	CreatedObject->QueueUpdate();
-
-	while (PatchPending)
-	{
-		EntitySystem->ProcessPendingEntityOperations();
-		csp::CSPFoundation::Tick();
-		std::this_thread::sleep_for(10ms);
-	}
-
-	EXPECT_EQ(CreatedObject->GetPosition(), Vector3::One());
-
-	// Delete space
-	DeleteSpace(SpaceSystem, Space.Id);
-}
-#endif
-
-#if RUN_ALL_UNIT_TESTS || RUN_MULTIPLAYER_TESTS || RUN_MULTIPLAYER_CONVERSATION_COMPONENT_TEST
-CSP_PUBLIC_TEST(CSPEngine, MultiplayerTests, ConversationComponentTest)
-{
-	SetRandSeed();
-
-	auto& SystemsManager = csp::systems::SystemsManager::Get();
-	auto* UserSystem	 = SystemsManager.GetUserSystem();
-	auto* SpaceSystem	 = SystemsManager.GetSpaceSystem();
-
-	const char* TestSpaceName		 = "OLY-UNITTEST-SPACE-REWIND";
-	const char* TestSpaceDescription = "OLY-UNITTEST-SPACEDESC-REWIND";
-
-	const char* TestSpaceName2		  = "OLY-UNITTEST-SPACE-REWIND-2";
-	const char* TestSpaceDescription2 = "OLY-UNITTEST-SPACEDESC-REWIND";
-
-	char UniqueSpaceName[256];
-	SPRINTF(UniqueSpaceName, "%s-%s", TestSpaceName, GetUniqueHexString().c_str());
-
-	char UniqueSpaceName2[256];
-	SPRINTF(UniqueSpaceName2, "%s-%s", TestSpaceName2, GetUniqueHexString().c_str());
-
-	// Log in
 	auto UserId				   = LogIn(UserSystem);
 	const auto UserDisplayName = GetFullProfileByUserId(UserSystem, UserId).DisplayName;
 
@@ -3116,8 +1799,6 @@
 		// Ensure we're in the first space
 		EXPECT_EQ(SpaceSystem->GetCurrentSpace().Id, Space.Id);
 
-=======
->>>>>>> 81826ed3
 		// Create Avatar
 		EntitySystem->SetEntityCreatedCallback(
 			[](SpaceEntity* Entity)
@@ -3406,7 +2087,6 @@
 			EXPECT_EQ(Result.GetConversationInfo().CameraPosition.Position.X, DefaultTransform.Position.X);
 			EXPECT_EQ(Result.GetConversationInfo().CameraPosition.Position.Y, DefaultTransform.Position.Y);
 			EXPECT_EQ(Result.GetConversationInfo().CameraPosition.Position.Z, DefaultTransform.Position.Z);
-<<<<<<< HEAD
 
 			EXPECT_EQ(Result.GetConversationInfo().CameraPosition.Rotation.W, DefaultTransform.Rotation.W);
 			EXPECT_EQ(Result.GetConversationInfo().CameraPosition.Rotation.X, DefaultTransform.Rotation.X);
@@ -3467,129 +2147,6 @@
 		}
 	}
 
-	// Delete space
-	DeleteSpace(SpaceSystem, Space.Id);
-}
-#endif
-
-#if RUN_ALL_UNIT_TESTS || RUN_MULTIPLAYER_TESTS || RUN_MULTIPLAYER_CONVERSATION_COMPONENT_SCRIPT_TEST
-CSP_PUBLIC_TEST(CSPEngine, MultiplayerTests, ConversationComponentScriptTest)
-{
-	SetRandSeed();
-
-	auto& SystemsManager = csp::systems::SystemsManager::Get();
-	auto* UserSystem	 = SystemsManager.GetUserSystem();
-	auto* SpaceSystem	 = SystemsManager.GetSpaceSystem();
-
-	const char* TestSpaceName		 = "OLY-UNITTEST-SPACE-REWIND";
-	const char* TestSpaceDescription = "OLY-UNITTEST-SPACEDESC-REWIND";
-
-	char UniqueSpaceName[256];
-	SPRINTF(UniqueSpaceName, "%s-%s", TestSpaceName, GetUniqueHexString().c_str());
-
-	// Log in
-	auto UserId = LogIn(UserSystem);
-
-	// Create space
-	csp::systems::Space Space;
-	CreateSpace(SpaceSystem, UniqueSpaceName, TestSpaceDescription, csp::systems::SpaceAttributes::Private, nullptr, nullptr, nullptr, Space);
-
-	{
-		auto* Connection   = CreateMultiplayerConnection(Space.Id);
-		auto* EntitySystem = Connection->GetSpaceEntitySystem();
-
-		EntitySystem->SetEntityCreatedCallback(
-			[](SpaceEntity* Entity)
-			{
-			});
-
-		Connect(Connection);
-
-		// Create object to represent the conversation
-		String ObjectName			   = "Object 1";
-		SpaceTransform ObjectTransform = {Vector3::Zero(), Vector4::Zero(), Vector3::One()};
-		auto [CreatedObject]		   = AWAIT(EntitySystem, CreateObject, ObjectName, ObjectTransform);
-
-		// Create conversation component
-		auto* ConversationComponent = (ConversationSpaceComponent*) CreatedObject->AddComponent(ComponentType::Conversation);
-
-		SpaceTransform DefaultTransform = SpaceTransform();
-=======
->>>>>>> 81826ed3
-
-			EXPECT_EQ(Result.GetConversationInfo().CameraPosition.Rotation.W, DefaultTransform.Rotation.W);
-			EXPECT_EQ(Result.GetConversationInfo().CameraPosition.Rotation.X, DefaultTransform.Rotation.X);
-			EXPECT_EQ(Result.GetConversationInfo().CameraPosition.Rotation.Y, DefaultTransform.Rotation.Y);
-			EXPECT_EQ(Result.GetConversationInfo().CameraPosition.Rotation.Z, DefaultTransform.Rotation.Z);
-
-			EXPECT_EQ(Result.GetConversationInfo().CameraPosition.Scale.X, DefaultTransform.Scale.X);
-			EXPECT_EQ(Result.GetConversationInfo().CameraPosition.Scale.Y, DefaultTransform.Scale.Y);
-			EXPECT_EQ(Result.GetConversationInfo().CameraPosition.Scale.Z, DefaultTransform.Scale.Z);
-		}
-
-		{
-			auto [Result] = AWAIT(ConversationComponent2, GetConversationInfo);
-			EXPECT_EQ(Result.GetResultCode(), csp::services::EResultCode::Failed);
-		}
-
-		{
-			auto Result = ConversationComponent2->MoveConversationFromComponent(*ConversationComponent1);
-			EXPECT_TRUE(Result);
-		}
-
-		{
-			auto [Result] = AWAIT(ConversationComponent1, GetConversationInfo);
-			EXPECT_EQ(Result.GetResultCode(), csp::services::EResultCode::Failed);
-		}
-
-		{
-			auto [Result] = AWAIT(ConversationComponent2, GetConversationInfo);
-			EXPECT_EQ(Result.GetResultCode(), csp::services::EResultCode::Success);
-			EXPECT_EQ(Result.GetConversationInfo().UserID, UserId);
-			EXPECT_EQ(Result.GetConversationInfo().UserDisplayName, UserDisplayName);
-			EXPECT_EQ(Result.GetConversationInfo().Message, "TestMessage");
-			EXPECT_FALSE(Result.GetConversationInfo().Edited);
-			EXPECT_FALSE(Result.GetConversationInfo().Resolved);
-
-			EXPECT_EQ(Result.GetConversationInfo().CameraPosition.Position.X, DefaultTransform.Position.X);
-			EXPECT_EQ(Result.GetConversationInfo().CameraPosition.Position.Y, DefaultTransform.Position.Y);
-			EXPECT_EQ(Result.GetConversationInfo().CameraPosition.Position.Z, DefaultTransform.Position.Z);
-
-			EXPECT_EQ(Result.GetConversationInfo().CameraPosition.Rotation.W, DefaultTransform.Rotation.W);
-			EXPECT_EQ(Result.GetConversationInfo().CameraPosition.Rotation.X, DefaultTransform.Rotation.X);
-			EXPECT_EQ(Result.GetConversationInfo().CameraPosition.Rotation.Y, DefaultTransform.Rotation.Y);
-			EXPECT_EQ(Result.GetConversationInfo().CameraPosition.Rotation.Z, DefaultTransform.Rotation.Z);
-
-<<<<<<< HEAD
-		Vector3 NewPosition(1, 2, 3);
-
-		EXPECT_EQ(ConversationComponent->GetPosition().X, NewPosition.X);
-		EXPECT_EQ(ConversationComponent->GetPosition().Y, NewPosition.Y);
-		EXPECT_EQ(ConversationComponent->GetPosition().Z, NewPosition.Z);
-
-		Vector4 NewRotation(4, 5, 6, 7);
-
-		EXPECT_EQ(ConversationComponent->GetRotation().W, NewRotation.W);
-		EXPECT_EQ(ConversationComponent->GetRotation().X, NewRotation.X);
-		EXPECT_EQ(ConversationComponent->GetRotation().Y, NewRotation.Y);
-		EXPECT_EQ(ConversationComponent->GetRotation().Z, NewRotation.Z);
-	};
-
-=======
-			EXPECT_EQ(Result.GetConversationInfo().CameraPosition.Scale.X, DefaultTransform.Scale.X);
-			EXPECT_EQ(Result.GetConversationInfo().CameraPosition.Scale.Y, DefaultTransform.Scale.Y);
-			EXPECT_EQ(Result.GetConversationInfo().CameraPosition.Scale.Z, DefaultTransform.Scale.Z);
-		}
-
-		{
-			auto [Result] = AWAIT(ConversationComponent2, DeleteConversation);
-			EXPECT_EQ(Result.GetResultCode(), csp::services::EResultCode::Success);
-		}
-
-		AWAIT(SpaceSystem, ExitSpaceAndDisconnect, Connection);
-	}
-
->>>>>>> 81826ed3
 	// Delete space
 	DeleteSpace(SpaceSystem, Space.Id);
 }
@@ -3886,135 +2443,6 @@
 }
 #endif
 
-<<<<<<< HEAD
-#if RUN_ALL_UNIT_TESTS || RUN_MULTIPLAYER_TESTS || RUN_MULTIPLAYER_AUDIO_SCRIPT_INTERFACE_TEST
-CSP_PUBLIC_TEST(CSPEngine, MultiplayerTests, AudioScriptInterfaceTest)
-{
-	SetRandSeed();
-
-	auto& SystemsManager = csp::systems::SystemsManager::Get();
-	auto* UserSystem	 = SystemsManager.GetUserSystem();
-	auto* SpaceSystem	 = SystemsManager.GetSpaceSystem();
-
-	const char* TestSpaceName		 = "OLY-UNITTEST-SPACE-REWIND";
-	const char* TestSpaceDescription = "OLY-UNITTEST-SPACEDESC-REWIND";
-
-	char UniqueSpaceName[256];
-	SPRINTF(UniqueSpaceName, "%s-%s", TestSpaceName, GetUniqueHexString().c_str());
-
-	// Log in
-	auto UserId = LogIn(UserSystem);
-
-	// Create space
-	csp::systems::Space Space;
-	CreateSpace(SpaceSystem, UniqueSpaceName, TestSpaceDescription, csp::systems::SpaceAttributes::Private, nullptr, nullptr, nullptr, Space);
-
-	auto* Connection   = CreateMultiplayerConnection(Space.Id);
-	auto* EntitySystem = Connection->GetSpaceEntitySystem();
-
-	EntitySystem->SetEntityCreatedCallback(
-		[](SpaceEntity* Entity)
-		{
-		});
-
-	Connect(Connection);
-
-	// Create object to represent the audio
-	String ObjectName			   = "Object 1";
-	SpaceTransform ObjectTransform = {Vector3::Zero(), Vector4::Zero(), Vector3::One()};
-	auto [CreatedObject]		   = AWAIT(EntitySystem, CreateObject, ObjectName, ObjectTransform);
-
-	// Create audio component
-	auto* AudioComponent = (AudioSpaceComponent*) CreatedObject->AddComponent(ComponentType::Audio);
-
-	CreatedObject->QueueUpdate();
-	EntitySystem->ProcessPendingEntityOperations();
-
-	// Setup script
-	std::string AudioScriptText = R"xx(
-	
-		const assetId			= "TEST_ASSET_ID";
-		const assetCollectionId = "TEST_COLLECTION_ID";
-
-		var audio = ThisEntity.getAudioComponents()[0];
-		audio.position = [1,1,1];
-		audio.playbackState = 2;
-		audio.audioType = 1;
-		audio.audioAssetId = assetId;
-		audio.assetCollectionId = assetCollectionId;
-		audio.attenuationRadius = 100;
-		audio.isLoopPlayback = true;
-		audio.timeSincePlay = 1;
-		audio.volume = 0.75;
-    )xx";
-
-	CreatedObject->GetScript()->SetScriptSource(AudioScriptText.c_str());
-	CreatedObject->GetScript()->Invoke();
-
-	EntitySystem->ProcessPendingEntityOperations();
-
-	// Ensure values are set correctly
-	String AssetId			 = "TEST_ASSET_ID";
-	String AssetCollectionId = "TEST_COLLECTION_ID";
-
-	EXPECT_EQ(AudioComponent->GetPosition(), Vector3::One());
-	EXPECT_EQ(AudioComponent->GetPlaybackState(), AudioPlaybackState::Play);
-	EXPECT_EQ(AudioComponent->GetAudioType(), AudioType::Spatial);
-	EXPECT_EQ(AudioComponent->GetAudioAssetId(), AssetId);
-	EXPECT_EQ(AudioComponent->GetAssetCollectionId(), AssetCollectionId);
-	EXPECT_EQ(AudioComponent->GetAttenuationRadius(), 100.f);
-	EXPECT_EQ(AudioComponent->GetIsLoopPlayback(), true);
-	EXPECT_EQ(AudioComponent->GetTimeSincePlay(), 1.f);
-	EXPECT_EQ(AudioComponent->GetVolume(), 0.75f);
-
-	// Test invalid volume values
-	AudioScriptText = R"xx(
-		var audio = ThisEntity.getAudioComponents()[0];
-		audio.volume = 1.75;
-    )xx";
-	CreatedObject->GetScript()->Invoke();
-	EntitySystem->ProcessPendingEntityOperations();
-
-	EXPECT_EQ(AudioComponent->GetVolume(), 0.75f);
-
-	AudioScriptText = R"xx(M
-		var audio = ThisEntity.getAudioComponents()[0];
-		audio.volume = -2.75;
-    )xx";
-	CreatedObject->GetScript()->SetScriptSource(AudioScriptText.c_str());
-	CreatedObject->GetScript()->Invoke();
-	EntitySystem->ProcessPendingEntityOperations();
-
-	EXPECT_EQ(AudioComponent->GetVolume(), 0.75f);
-
-	// Test boundary volume values
-	AudioScriptText = R"xx(
-		var audio = ThisEntity.getAudioComponents()[0];
-		audio.volume = 1.0;
-    )xx";
-	CreatedObject->GetScript()->SetScriptSource(AudioScriptText.c_str());
-	CreatedObject->GetScript()->Invoke();
-	EntitySystem->ProcessPendingEntityOperations();
-
-	EXPECT_EQ(AudioComponent->GetVolume(), 1.f);
-
-	AudioScriptText = R"xx(
-		var audio = ThisEntity.getAudioComponents()[0];
-		audio.volume = 0.0;
-    )xx";
-	CreatedObject->GetScript()->SetScriptSource(AudioScriptText.c_str());
-	CreatedObject->GetScript()->Invoke();
-	EntitySystem->ProcessPendingEntityOperations();
-
-	EXPECT_EQ(AudioComponent->GetVolume(), 0.f);
-
-	// Delete space
-	DeleteSpace(SpaceSystem, Space.Id);
-}
-#endif
-
-=======
->>>>>>> 81826ed3
 #if RUN_ALL_UNIT_TESTS || RUN_MULTIPLAYER_TESTS || RUN_MULTIPLAYER_USE_SPLINE_TEST
 CSP_PUBLIC_TEST(CSPEngine, MultiplayerTests, UseSplineTest)
 {
@@ -4106,150 +2534,6 @@
 }
 #endif
 
-<<<<<<< HEAD
-#if RUN_ALL_UNIT_TESTS || RUN_MULTIPLAYER_TESTS || RUN_MULTIPLAYER_SPLINE_SCRIPT_INTERFACE_TEST
-CSP_PUBLIC_TEST(CSPEngine, MultiplayerTests, SplineScriptInterfaceTest)
-{
-	SetRandSeed();
-
-	auto& SystemsManager = csp::systems::SystemsManager::Get();
-	auto* UserSystem	 = SystemsManager.GetUserSystem();
-	auto* SpaceSystem	 = SystemsManager.GetSpaceSystem();
-
-	const char* TestSpaceName		 = "OLY-UNITTEST-SPACE-REWIND";
-	const char* TestSpaceDescription = "OLY-UNITTEST-SPACEDESC-REWIND";
-
-	char UniqueSpaceName[256];
-	SPRINTF(UniqueSpaceName, "%s-%s", TestSpaceName, GetUniqueHexString().c_str());
-
-	// Log in
-	auto UserId = LogIn(UserSystem);
-
-	// Create space
-	csp::systems::Space Space;
-	CreateSpace(SpaceSystem, UniqueSpaceName, TestSpaceDescription, csp::systems::SpaceAttributes::Private, nullptr, nullptr, nullptr, Space);
-
-	auto* Connection   = CreateMultiplayerConnection(Space.Id);
-	auto* EntitySystem = Connection->GetSpaceEntitySystem();
-
-	EntitySystem->SetEntityCreatedCallback(
-		[](SpaceEntity* Entity)
-		{
-		});
-
-	Connect(Connection);
-
-	// Create object to represent the spline
-	String ObjectName			   = "Object 1";
-	SpaceTransform ObjectTransform = {Vector3::Zero(), Vector4::Zero(), Vector3::One()};
-	auto [CreatedObject]		   = AWAIT(EntitySystem, CreateObject, ObjectName, ObjectTransform);
-
-	// Create spline component
-	auto* SplineComponent	= (SplineSpaceComponent*) CreatedObject->AddComponent(ComponentType::Spline);
-	List<Vector3> WayPoints = {{0, 0, 0}, {0, 1000, 0}, {0, 2000, 0}, {0, 3000, 0}, {0, 4000, 0}, {0, 5000, 0}};
-
-	CreatedObject->QueueUpdate();
-	EntitySystem->ProcessPendingEntityOperations();
-
-	// Setup script
-	const std::string SplineScriptText = R"xx(
-	
-		var spline = ThisEntity.getSplineComponents()[0];
-		
-		var waypoints = [[0, 0, 0], [0, 1000, 0], [0, 2000, 0], [0, 3000, 0], [0, 4000, 0], [0, 5000, 0]];
-		spline.setWaypoints(waypoints);
-		var positionResult = spline.getLocationAlongSpline(1);
-		
-    )xx";
-
-	CreatedObject->GetScript()->SetScriptSource(SplineScriptText.c_str());
-	CreatedObject->GetScript()->Invoke();
-
-	EntitySystem->ProcessPendingEntityOperations();
-
-	EXPECT_EQ(SplineComponent->GetWaypoints().Size(), WayPoints.Size());
-
-	// expect final waypoint to be the same
-	EXPECT_EQ(SplineComponent->GetWaypoints()[0], WayPoints[0]);
-
-	// Delete space
-	DeleteSpace(SpaceSystem, Space.Id);
-}
-#endif
-
-#if RUN_ALL_UNIT_TESTS || RUN_MULTIPLAYER_TESTS || RUN_MULTIPLAYER_SCRIPT_DELTA_TIME_TEST
-CSP_PUBLIC_TEST(CSPEngine, MultiplayerTests, ScriptDeltaTimeTest)
-{
-	SetRandSeed();
-
-	auto& SystemsManager = csp::systems::SystemsManager::Get();
-	auto* UserSystem	 = SystemsManager.GetUserSystem();
-	auto* SpaceSystem	 = SystemsManager.GetSpaceSystem();
-
-	const char* TestSpaceName		 = "OLY-UNITTEST-SPACE-REWIND";
-	const char* TestSpaceDescription = "OLY-UNITTEST-SPACEDESC-REWIND";
-
-	char UniqueSpaceName[256];
-	SPRINTF(UniqueSpaceName, "%s-%s", TestSpaceName, GetUniqueHexString().c_str());
-
-	// Log in
-	auto UserId = LogIn(UserSystem);
-
-	// Create space
-	csp::systems::Space Space;
-	CreateSpace(SpaceSystem, UniqueSpaceName, TestSpaceDescription, csp::systems::SpaceAttributes::Private, nullptr, nullptr, nullptr, Space);
-
-	auto* Connection   = CreateMultiplayerConnection(Space.Id);
-	auto* EntitySystem = Connection->GetSpaceEntitySystem();
-
-	EntitySystem->SetEntityCreatedCallback(
-		[](SpaceEntity* Entity)
-		{
-		});
-
-	Connect(Connection);
-
-	const std::string ScriptText = R"xx(
-
-        var entities = TheEntitySystem.getEntities();
-		var entityIndex = TheEntitySystem.getIndexOfEntity(ThisEntity.id);
-		
-		globalThis.onTick = (_evtName, params) => {
-			 const { deltaTimeMS } = JSON.parse(params);
-			 CSP.Log(_evtName);
-			 CSP.Log(deltaTimeMS);
-		}
-
-		ThisEntity.subscribeToMessage("entityTick", "onTick");
-		  
-    )xx";
-
-	{
-		const String ObjectName		   = "Object 1";
-		SpaceTransform ObjectTransform = {Vector3::Zero(), Vector4::Zero(), Vector3::One()};
-		auto [Object]				   = AWAIT(EntitySystem, CreateObject, ObjectName, ObjectTransform);
-
-		ScriptSpaceComponent* ScriptComponent = static_cast<ScriptSpaceComponent*>(Object->AddComponent(ComponentType::ScriptData));
-
-		Object->QueueUpdate();
-		EntitySystem->ProcessPendingEntityOperations();
-
-		ScriptComponent->SetScriptSource(String(ScriptText.c_str()));
-		Object->GetScript()->Invoke();
-
-		csp::CSPFoundation::Tick();
-
-		const bool ScriptHasErrors = Object->GetScript()->HasError();
-		EXPECT_FALSE(ScriptHasErrors);
-	}
-
-	// Delete space
-	DeleteSpace(SpaceSystem, Space.Id);
-}
-#endif
-
-=======
->>>>>>> 81826ed3
 #if RUN_ALL_UNIT_TESTS || RUN_MULTIPLAYER_TESTS || RUN_MULTIPLAYER_LIGHT_TEST
 CSP_PUBLIC_TEST(CSPEngine, MultiplayerTests, LightComponentFieldsTest)
 {
@@ -4592,118 +2876,6 @@
 }
 #endif
 
-<<<<<<< HEAD
-#if RUN_ALL_UNIT_TESTS || RUN_MULTIPLAYER_TESTS || RUN_MULTIPLAYER_CUSTOM_COMPONENT_SCRIPT_INTERFACE_SUBSCRIPTION_TEST
-CSP_PUBLIC_TEST(CSPEngine, MultiplayerTests, CustomComponentScriptInterfaceSubscriptionTest)
-{
-	SetRandSeed();
-
-	auto& SystemsManager = csp::systems::SystemsManager::Get();
-	auto* UserSystem	 = SystemsManager.GetUserSystem();
-	auto* SpaceSystem	 = SystemsManager.GetSpaceSystem();
-
-	const char* TestSpaceName		 = "OLY-UNITTEST-SPACE-REWIND";
-	const char* TestSpaceDescription = "OLY-UNITTEST-SPACEDESC-REWIND";
-
-	char UniqueSpaceName[256];
-	SPRINTF(UniqueSpaceName, "%s-%s", TestSpaceName, GetUniqueHexString().c_str());
-
-	// Log in
-	auto UserId = LogIn(UserSystem);
-
-	// Create space
-	csp::systems::Space Space;
-	CreateSpace(SpaceSystem, UniqueSpaceName, TestSpaceDescription, csp::systems::SpaceAttributes::Private, nullptr, nullptr, nullptr, Space);
-
-	std::atomic_bool ScriptSystemReady = false;
-
-	auto EntityCreatedCallback = [](SpaceEntity* Entity)
-	{
-		LogDebug("EntityCreatedCallback called");
-	};
-
-	auto EntitiesReadyCallback = [](bool Ok)
-	{
-		EXPECT_EQ(Ok, true);
-
-		LogDebug("EntitiesReadyCallback called");
-	};
-
-	auto ScriptSystemReadyCallback = [&ScriptSystemReady](bool Ok)
-	{
-		EXPECT_EQ(Ok, true);
-
-		LogDebug("ScriptSystemReadyCallback called");
-		ScriptSystemReady = true;
-	};
-
-	auto* Connection   = CreateMultiplayerConnection(Space.Id);
-	auto* EntitySystem = Connection->GetSpaceEntitySystem();
-
-	EntitySystem->SetEntityCreatedCallback(EntityCreatedCallback);
-	EntitySystem->SetInitialEntitiesRetrievedCallback(EntitiesReadyCallback);
-	EntitySystem->SetScriptSystemReadyCallback(ScriptSystemReadyCallback);
-
-	Connect(Connection);
-	OnConnect(EntitySystem);
-
-	// Create object to represent the audio
-	String ObjectName			   = "Object 1";
-	SpaceTransform ObjectTransform = {Vector3::Zero(), Vector4::Zero(), Vector3::One()};
-	auto [CreatedObject]		   = AWAIT(EntitySystem, CreateObject, ObjectName, ObjectTransform);
-
-	// Create audio component
-	auto* CustomComponent = (CustomSpaceComponent*) CreatedObject->AddComponent(ComponentType::Custom);
-
-	CustomComponent->SetCustomProperty("Number", ReplicatedValue(int64_t(0)));
-	CustomComponent->SetCustomProperty("NumberChanged", ReplicatedValue(false));
-
-	CreatedObject->QueueUpdate();
-	EntitySystem->ProcessPendingEntityOperations();
-
-	// Setup script
-	std::string ScriptText = R"xx(
-		var custom = ThisEntity.getCustomComponents()[0];
-		custom.setCustomProperty("testFloat", 1.234);
-		custom.setCustomProperty("testInt", 1234);
-		globalThis.onValueChanged = () => {
-		  custom.setCustomProperty("NumberChanged", true);
-		}  
-		// subscribe to entity events 
-		ThisEntity.subscribeToPropertyChange(custom.id, custom.getCustomPropertySubscriptionKey("Number"), "valueChanged");
-		ThisEntity.subscribeToMessage("valueChanged", "onValueChanged");
-		)xx";
-
-	auto ScriptSystemIsReady = [&ScriptSystemReady]()
-	{
-		LogDebug("Waiting for ScriptSystemReady");
-		return (ScriptSystemReady == true);
-	};
-
-	EXPECT_EQ(ResponseWaiter::WaitFor(ScriptSystemIsReady, std::chrono::seconds(5)), true);
-
-	CreatedObject->GetScript()->SetScriptSource(ScriptText.c_str());
-	CreatedObject->GetScript()->Invoke();
-
-	EntitySystem->ProcessPendingEntityOperations();
-
-	EXPECT_EQ(CustomComponent->GetCustomProperty("testFloat").GetFloat(), 1.234f);
-	EXPECT_EQ(CustomComponent->GetCustomProperty("testInt").GetInt(), 1234);
-	EXPECT_EQ(CustomComponent->GetCustomProperty("Number").GetInt(), 0);
-	EXPECT_FALSE(CustomComponent->GetCustomProperty("NumberChanged").GetBool());
-
-	CustomComponent->SetCustomProperty("Number", ReplicatedValue(int64_t(100)));
-
-	EXPECT_EQ(CustomComponent->GetCustomProperty("Number").GetInt(), 100);
-	EXPECT_TRUE(CustomComponent->GetCustomProperty("NumberChanged").GetBool());
-
-	// Delete space
-	DeleteSpace(SpaceSystem, Space.Id);
-}
-#endif
-
-=======
->>>>>>> 81826ed3
 #if RUN_ALL_UNIT_TESTS || RUN_MULTIPLAYER_TESTS || RUN_MULTIPLAYER_EXTERNAL_LINK_COMPONENT_TEST
 CSP_PUBLIC_TEST(CSPEngine, MultiplayerTests, ExternalLinkComponentTest)
 {
@@ -5235,89 +3407,6 @@
 }
 #endif
 
-<<<<<<< HEAD
-#if RUN_ALL_UNIT_TESTS || RUN_MULTIPLAYER_TESTS || RUN_MULTIPLAYER_IMAGE_SCRIPT_INTERFACE_TEST
-CSP_PUBLIC_TEST(CSPEngine, MultiplayerTests, ImageScriptInterfaceTest)
-{
-	SetRandSeed();
-
-	auto& SystemsManager = csp::systems::SystemsManager::Get();
-	auto* UserSystem	 = SystemsManager.GetUserSystem();
-	auto* SpaceSystem	 = SystemsManager.GetSpaceSystem();
-
-	const char* TestSpaceName		 = "OLY-UNITTEST-SPACE-REWIND";
-	const char* TestSpaceDescription = "OLY-UNITTEST-SPACEDESC-REWIND";
-
-	char UniqueSpaceName[256];
-	SPRINTF(UniqueSpaceName, "%s-%s", TestSpaceName, GetUniqueHexString().c_str());
-
-	// Log in
-	auto UserId = LogIn(UserSystem);
-
-	// Create space
-	csp::systems::Space Space;
-	CreateSpace(SpaceSystem, UniqueSpaceName, TestSpaceDescription, csp::systems::SpaceAttributes::Private, nullptr, nullptr, nullptr, Space);
-
-	auto* Connection   = CreateMultiplayerConnection(Space.Id);
-	auto* EntitySystem = Connection->GetSpaceEntitySystem();
-
-	EntitySystem->SetEntityCreatedCallback(
-		[](SpaceEntity* Entity)
-		{
-		});
-
-	Connect(Connection);
-
-	// Create object to represent the image
-	String ObjectName			   = "Object 1";
-	SpaceTransform ObjectTransform = {Vector3::Zero(), Vector4::Zero(), Vector3::One()};
-	auto [CreatedObject]		   = AWAIT(EntitySystem, CreateObject, ObjectName, ObjectTransform);
-
-	// Create image component
-	auto* ImageComponent = (ImageSpaceComponent*) CreatedObject->AddComponent(ComponentType::Image);
-	// Create script component
-	auto* ScriptComponent = (ScriptSpaceComponent*) CreatedObject->AddComponent(ComponentType::ScriptData);
-
-	CreatedObject->QueueUpdate();
-	EntitySystem->ProcessPendingEntityOperations();
-
-	EXPECT_EQ(ImageComponent->GetIsVisible(), true);
-	EXPECT_EQ(ImageComponent->GetIsEmissive(), false);
-	EXPECT_EQ(ImageComponent->GetDisplayMode(), DisplayMode::DoubleSided);
-	EXPECT_EQ(ImageComponent->GetBillboardMode(), BillboardMode::Off);
-
-	// Setup script
-	const std::string ImageScriptText = R"xx(
-	
-		var image = ThisEntity.getImageComponents()[0];
-		
-		image.isVisible = false;
-		image.isEmissive = true;
-		image.displayMode = 2;
-		image.billboardMode = 1;
-    )xx";
-
-	ScriptComponent->SetScriptSource(ImageScriptText.c_str());
-	CreatedObject->GetScript()->Invoke();
-
-	EntitySystem->ProcessPendingEntityOperations();
-
-	const bool ScriptHasErrors = CreatedObject->GetScript()->HasError();
-
-	EXPECT_FALSE(ScriptHasErrors);
-
-	EXPECT_EQ(ImageComponent->GetIsVisible(), false);
-	EXPECT_EQ(ImageComponent->GetIsEmissive(), true);
-	EXPECT_EQ(ImageComponent->GetDisplayMode(), DisplayMode::DoubleSidedReversed);
-	EXPECT_EQ(ImageComponent->GetBillboardMode(), BillboardMode::Billboard);
-
-	// Delete space
-	DeleteSpace(SpaceSystem, Space.Id);
-}
-#endif
-
-=======
->>>>>>> 81826ed3
 // Derived type that allows us to access protected members of SpaceEntitySystem
 struct InternalSpaceEntitySystem : public csp::multiplayer::SpaceEntitySystem
 {
@@ -5413,91 +3502,6 @@
 }
 #endif
 
-<<<<<<< HEAD
-#if RUN_ALL_UNIT_TESTS || RUN_MULTIPLAYER_TESTS || RUN_MULTIPLAYER_FOG_SCRIPT_INTERFACE_TEST
-CSP_PUBLIC_TEST(CSPEngine, MultiplayerTests, FogScriptInterfaceTest)
-{
-	SetRandSeed();
-
-	auto& SystemsManager = csp::systems::SystemsManager::Get();
-	auto* UserSystem	 = SystemsManager.GetUserSystem();
-	auto* SpaceSystem	 = SystemsManager.GetSpaceSystem();
-
-	const char* TestSpaceName		 = "OLY-UNITTEST-SPACE-REWIND";
-	const char* TestSpaceDescription = "OLY-UNITTEST-SPACEDESC-REWIND";
-
-	char UniqueSpaceName[256];
-	SPRINTF(UniqueSpaceName, "%s-%s", TestSpaceName, GetUniqueHexString().c_str());
-
-	// Log in
-	auto UserId = LogIn(UserSystem);
-
-	// Create space
-	csp::systems::Space Space;
-	CreateSpace(SpaceSystem, UniqueSpaceName, TestSpaceDescription, csp::systems::SpaceAttributes::Private, nullptr, nullptr, nullptr, Space);
-
-	auto* Connection   = CreateMultiplayerConnection(Space.Id);
-	auto* EntitySystem = Connection->GetSpaceEntitySystem();
-
-	EntitySystem->SetEntityCreatedCallback(
-		[](SpaceEntity* Entity)
-		{
-		});
-
-	Connect(Connection);
-
-	// Create object to represent the fog
-	String ObjectName			   = "Object 1";
-	SpaceTransform ObjectTransform = {Vector3::Zero(), Vector4::Zero(), Vector3::One()};
-	auto [CreatedObject]		   = AWAIT(EntitySystem, CreateObject, ObjectName, ObjectTransform);
-
-	// Create fog component
-	auto* FogComponent = (FogSpaceComponent*) CreatedObject->AddComponent(ComponentType::Fog);
-
-	CreatedObject->QueueUpdate();
-	EntitySystem->ProcessPendingEntityOperations();
-
-	// Setup script
-	const std::string FogScriptText = R"xx(
-		var fog = ThisEntity.getFogComponents()[0];
-		fog.fogMode = 1;
-		fog.position = [1, 1, 1];
-		fog.rotation = [1, 1, 1, 2];
-		fog.scale = [2, 2, 2];
-		fog.startDistance = 1.1;
-		fog.endDistance = 2.2;
-		fog.color = [1, 1, 1];
-		fog.density = 3.3;
-		fog.heightFalloff = 4.4;
-		fog.maxOpacity = 5.5;
-		fog.isVolumetric = true;
-    )xx";
-
-	CreatedObject->GetScript()->SetScriptSource(FogScriptText.c_str());
-	CreatedObject->GetScript()->Invoke();
-
-	EntitySystem->ProcessPendingEntityOperations();
-
-	EXPECT_EQ(FogComponent->GetFogMode(), FogMode::Exponential);
-	EXPECT_EQ(FogComponent->GetPosition(), Vector3::One());
-	EXPECT_EQ(FogComponent->GetRotation(), Vector4(1, 1, 1, 2));
-	EXPECT_EQ(FogComponent->GetScale(), Vector3(2, 2, 2));
-	EXPECT_FLOAT_EQ(FogComponent->GetStartDistance(), 1.1f);
-	EXPECT_FLOAT_EQ(FogComponent->GetEndDistance(), 2.2f);
-	EXPECT_EQ(FogComponent->GetColor(), Vector3::One());
-	EXPECT_FLOAT_EQ(FogComponent->GetDensity(), 3.3f);
-	EXPECT_FLOAT_EQ(FogComponent->GetHeightFalloff(), 4.4f);
-	EXPECT_FLOAT_EQ(FogComponent->GetMaxOpacity(), 5.5f);
-	EXPECT_TRUE(FogComponent->GetIsVolumetric());
-
-	// Delete space
-	DeleteSpace(SpaceSystem, Space.Id);
-}
-#endif
-
-
-=======
->>>>>>> 81826ed3
 // Disabled by default as it can be slow
 #if RUN_MULTIPLAYER_MANYENTITIES_TEST
 CSP_PUBLIC_TEST(CSPEngine, MultiplayerTests, ManyEntitiesTest)
@@ -5749,9 +3753,8 @@
 }
 #endif
 
-<<<<<<< HEAD
-#if RUN_ALL_UNIT_TESTS || RUN_SCRIPTSYSTEM_TESTS || RUN_MULTIPLAYER_MULTIPLE_SCRIPT_COMPONENT_TEST
-CSP_PUBLIC_TEST(CSPEngine, MultiplayerTests, MultipleScriptComponentTest)
+#if RUN_ALL_UNIT_TESTS || RUN_MULTIPLAYER_TESTS || RUN_MULTIPLAYER_FIND_COMPONENT_BY_ID_TEST
+CSP_PUBLIC_TEST(CSPEngine, MultiplayerTests, FindComponentByIdTest)
 {
 	SetRandSeed();
 
@@ -5788,59 +3791,6 @@
 	SpaceTransform ObjectTransform = {Vector3::Zero(), Vector4::Zero(), Vector3::One()};
 	auto [SpaceEntity]			   = AWAIT(EntitySystem, CreateObject, ObjectName, ObjectTransform);
 
-	// Attempt to add 2 script components
-	auto Comp1 = SpaceEntity->AddComponent(csp::multiplayer::ComponentType::ScriptData);
-	auto Comp2 = SpaceEntity->AddComponent(csp::multiplayer::ComponentType::ScriptData);
-
-	SpaceEntity->QueueUpdate();
-	EntitySystem->ProcessPendingEntityOperations();
-
-	// Only 1 script component should be on the object
-	EXPECT_EQ(SpaceEntity->GetComponents()->Size(), 1);
-}
-#endif
-
-#if RUN_ALL_UNIT_TESTS || RUN_SCRIPTSYSTEM_TESTS || RUN_MULTIPLAYER_FIND_COMPONENT_BY_ID_TEST
-=======
-#if RUN_ALL_UNIT_TESTS || RUN_MULTIPLAYER_TESTS || RUN_MULTIPLAYER_FIND_COMPONENT_BY_ID_TEST
->>>>>>> 81826ed3
-CSP_PUBLIC_TEST(CSPEngine, MultiplayerTests, FindComponentByIdTest)
-{
-	SetRandSeed();
-
-	auto& SystemsManager = csp::systems::SystemsManager::Get();
-	auto* UserSystem	 = SystemsManager.GetUserSystem();
-	auto* SpaceSystem	 = SystemsManager.GetSpaceSystem();
-
-	const char* TestSpaceName		 = "OLY-UNITTEST-SPACE-REWIND";
-	const char* TestSpaceDescription = "OLY-UNITTEST-SPACEDESC-REWIND";
-
-	char UniqueSpaceName[256];
-	SPRINTF(UniqueSpaceName, "%s-%s", TestSpaceName, GetUniqueHexString().c_str());
-
-	// Log in
-	auto UserId = LogIn(UserSystem);
-
-	// Create space
-	csp::systems::Space Space;
-	CreateSpace(SpaceSystem, UniqueSpaceName, TestSpaceDescription, csp::systems::SpaceAttributes::Private, nullptr, nullptr, nullptr, Space);
-
-	// Enter space
-	auto* Connection   = CreateMultiplayerConnection(Space.Id);
-	auto* EntitySystem = Connection->GetSpaceEntitySystem();
-
-	EntitySystem->SetEntityCreatedCallback(
-		[](SpaceEntity* Entity)
-		{
-		});
-
-	Connect(Connection);
-
-	// Create space object
-	String ObjectName			   = "Object 1";
-	SpaceTransform ObjectTransform = {Vector3::Zero(), Vector4::Zero(), Vector3::One()};
-	auto [SpaceEntity]			   = AWAIT(EntitySystem, CreateObject, ObjectName, ObjectTransform);
-
 	// Create second space object
 	String ObjectName2	= "Object 2";
 	auto [SpaceEntity2] = AWAIT(EntitySystem, CreateObject, ObjectName2, ObjectTransform);
