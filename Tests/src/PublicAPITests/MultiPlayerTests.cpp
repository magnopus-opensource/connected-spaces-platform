/*
 * Copyright 2023 Magnopus LLC

 * Licensed under the Apache License, Version 2.0 (the "License");
 * you may not use this file except in compliance with the License.
 * You may obtain a copy of the License at
 *
 *     http://www.apache.org/licenses/LICENSE-2.0
 *
 * Unless required by applicable law or agreed to in writing, software
 * distributed under the License is distributed on an "AS IS" BASIS,
 * WITHOUT WARRANTIES OR CONDITIONS OF ANY KIND, either express or implied.
 * See the License for the specific language governing permissions and
 * limitations under the License.
 */
#include "Awaitable.h"
#include "CSP/CSPFoundation.h"
#include "CSP/Common/CSPAsyncScheduler.h"
#include "CSP/Common/ContinuationUtils.h"
#include "CSP/Common/Optional.h"
#include "CSP/Common/ReplicatedValue.h"
#include "CSP/Multiplayer/Components/StaticModelSpaceComponent.h"
#include "CSP/Multiplayer/MultiPlayerConnection.h"
#include "CSP/Multiplayer/OfflineRealtimeEngine.h"
#include "CSP/Multiplayer/OnlineRealtimeEngine.h"
#include "CSP/Multiplayer/SpaceEntity.h"
#include "CSP/Systems/Script/ScriptSystem.h"
#include "CSP/Systems/Spaces/Space.h"
#include "CSP/Systems/SystemsManager.h"
#include "CSP/Systems/Users/UserSystem.h"
#include "Multiplayer/SignalR/SignalRConnection.h"
#include "Multiplayer/SpaceEntityKeys.h"
#include "MultiplayerTestRunnerProcess.h"
#include "SpaceSystemTestHelpers.h"
#include "TestHelpers.h"
#include "UserSystemTestHelpers.h"

#include "signalrclient/signalr_value.h"
#include "gtest/gtest.h"
#include <array>
#include <chrono>
#include <filesystem>
#include <thread>

#include "Mocks/SignalRConnectionMock.h"

using namespace csp::multiplayer;
using namespace std::chrono_literals;

namespace
{

void InitialiseTestingConnection();
void OnUserCreated(SpaceEntity* InUser, OnlineRealtimeEngine* RealtimeEngine);

std::atomic_bool IsTestComplete;
std::atomic_bool IsDisconnected;
std::atomic_bool IsReadyForUpdate;
SpaceEntity* TestSpaceEntity;

int WaitForTestTimeoutCountMs;
const int WaitForTestTimeoutLimit = 20000;
const int NumberOfEntityUpdateTicks = 5;
int ReceivedEntityUpdatesCount;

bool EventSent = false;
bool EventReceived = false;

csp::common::ReplicatedValue ObjectFloatProperty;
csp::common::ReplicatedValue ObjectBoolProperty;
csp::common::ReplicatedValue ObjectIntProperty;
csp::common::ReplicatedValue ObjectStringProperty;

bool RequestPredicate(const csp::systems::ResultBase& Result) { return Result.GetResultCode() != csp::systems::EResultCode::InProgress; }

void InitialiseTestingConnection()
{
    IsTestComplete = false;
    IsDisconnected = false;
    IsReadyForUpdate = false;
    TestSpaceEntity = nullptr;

    WaitForTestTimeoutCountMs = 0;
    ReceivedEntityUpdatesCount = 0;

    EventSent = false;
    EventReceived = false;

    ObjectFloatProperty = csp::common::ReplicatedValue(2.3f);
    ObjectBoolProperty = csp::common::ReplicatedValue(true);
    ObjectIntProperty = csp::common::ReplicatedValue(static_cast<int64_t>(42));
    ObjectStringProperty = "My replicated string";
}

void SetRandomProperties(SpaceEntity* User, OnlineRealtimeEngine* RealtimeEngine)
{
    if (User == nullptr)
    {
        return;
    }

    IsReadyForUpdate = false;

    char NameBuffer[10];
    SPRINTF(NameBuffer, "MyName%i", rand() % 100);
    User->SetName(NameBuffer);

    csp::common::Vector3 Position = { static_cast<float>(rand() % 100), static_cast<float>(rand() % 100), static_cast<float>(rand() % 100) };
    User->SetPosition(Position);

    csp::common::Vector4 Rotation
        = { static_cast<float>(rand() % 100), static_cast<float>(rand() % 100), static_cast<float>(rand() % 100), static_cast<float>(rand() % 100) };
    User->SetRotation(Rotation);

    AvatarSpaceComponent* AvatarComponent = static_cast<AvatarSpaceComponent*>(User->GetComponent(0));
    AvatarComponent->SetState(static_cast<AvatarState>(rand() % 6));

    RealtimeEngine->QueueEntityUpdate(User);
}

void OnConnect(OnlineRealtimeEngine* RealtimeEngine)
{
    csp::common::String UserName = "Player 1";
    SpaceTransform UserTransform
        = { csp::common::Vector3 { 1.452322f, 2.34f, 3.45f }, csp::common::Vector4 { 4.1f, 5.1f, 6.1f, 7.1f }, csp::common::Vector3 { 1, 1, 1 } };
    bool IsVisible = true;
    csp::common::String UserAvatarId = "MyCoolAvatar";

    AvatarState UserState = AvatarState::Idle;
    AvatarPlayMode UserAvatarPlayMode = AvatarPlayMode::Default;

    const auto LoginState = csp::systems::SystemsManager::Get().GetUserSystem()->GetLoginState();

    RealtimeEngine->CreateAvatar(UserName, LoginState.UserId, UserTransform, IsVisible, UserState, UserAvatarId, UserAvatarPlayMode,
        [RealtimeEngine](SpaceEntity* NewAvatar)
        {
            EXPECT_NE(NewAvatar, nullptr);

            std::cerr << "CreateAvatar Local Callback" << std::endl;

            EXPECT_EQ(NewAvatar->GetEntityType(), SpaceEntityType::Avatar);

            if (NewAvatar->GetEntityType() == SpaceEntityType::Avatar)
            {
                OnUserCreated(NewAvatar, RealtimeEngine);
            }
        });
}

void OnUserCreated(SpaceEntity* InUser, OnlineRealtimeEngine* RealtimeEngine)
{
    EXPECT_EQ(InUser->GetComponents()->Size(), 1);

    auto* AvatarComponent = InUser->GetComponent(0);

    EXPECT_EQ(AvatarComponent->GetComponentType(), ComponentType::AvatarData);

    TestSpaceEntity = InUser;
    TestSpaceEntity->SetUpdateCallback(
        [InUser](SpaceEntity* UpdatedUser, SpaceEntityUpdateFlags InUpdateFlags, csp::common::Array<ComponentUpdateInfo> InComponentUpdateInfoArray)
        {
            if (InUpdateFlags & SpaceEntityUpdateFlags::UPDATE_FLAGS_NAME)
            {
                std::cerr << "Name Updated: " << UpdatedUser->GetName() << std::endl;
            }

            if (InUpdateFlags & SpaceEntityUpdateFlags::UPDATE_FLAGS_POSITION)
            {
                std::cerr << "Position Updated: X:" << UpdatedUser->GetPosition().X << " Y:" << UpdatedUser->GetPosition().Y
                          << " Z:" << UpdatedUser->GetPosition().Z << std::endl;
            }

            if (InUpdateFlags & SpaceEntityUpdateFlags::UPDATE_FLAGS_ROTATION)
            {
                std::cerr << "Rotation Updated: X:" << UpdatedUser->GetRotation().X << " Y:" << UpdatedUser->GetRotation().Y
                          << " Z:" << UpdatedUser->GetRotation().Z << " W:" << UpdatedUser->GetRotation().W << std::endl;
            }

            if (InUpdateFlags & SpaceEntityUpdateFlags::UPDATE_FLAGS_COMPONENTS)
            {
                for (size_t i = 0; i < InComponentUpdateInfoArray.Size(); ++i)
                {
                    uint16_t ComponentID = InComponentUpdateInfoArray[i].ComponentId;

                    if (ComponentID < csp::multiplayer::COMPONENT_KEYS_START_VIEWS)
                    {
                        std::cerr << "Component Updated: ID: " << ComponentID << std::endl;

                        const csp::common::Map<uint32_t, csp::common::ReplicatedValue>& Properties
                            = *UpdatedUser->GetComponent(ComponentID)->GetProperties();
                        const csp::common::Array<uint32_t>* PropertyKeys = Properties.Keys();

                        for (size_t j = 0; j < PropertyKeys->Size(); ++j)
                        {
                            if (j >= 3) // We only randomise the first 3 properties, so we don't really need to print any more
                            {
                                break;
                            }

                            uint32_t PropertyID = PropertyKeys->operator[](j);
                            std::cerr << "\tProperty ID: " << PropertyID;

                            const csp::common::ReplicatedValue& Property = Properties[PropertyID];

                            switch (Property.GetReplicatedValueType())
                            {
                            case csp::common::ReplicatedValueType::Integer:
                                std::cerr << "\tValue: " << Property.GetInt() << std::endl;
                                break;
                            case csp::common::ReplicatedValueType::String:
                                std::cerr << "\tValue: " << Property.GetString() << std::endl;
                                break;
                            case csp::common::ReplicatedValueType::Float:
                                std::cerr << "\tValue: " << Property.GetFloat() << std::endl;
                                break;
                            case csp::common::ReplicatedValueType::Boolean:
                                std::cerr << "\tValue: " << Property.GetBool() << std::endl;
                                break;
                            case csp::common::ReplicatedValueType::Vector3:
                                std::cerr << "\tValue: {" << Property.GetVector3().X << ", " << Property.GetVector3().Y << ", "
                                          << Property.GetVector3().Z << "}" << std::endl;
                                break;
                            case csp::common::ReplicatedValueType::Vector4:
                                std::cerr << "\tValue: {" << Property.GetVector4().X << ", " << Property.GetVector4().Y << ", "
                                          << Property.GetVector4().Z << ", " << Property.GetVector4().W << "}" << std::endl;
                                break;
                            default:
                                break;
                            }
                        }

                        delete (PropertyKeys);
                    }
                }
            }

            if (InUser == TestSpaceEntity)
            {
                ReceivedEntityUpdatesCount++;
                IsReadyForUpdate = true;
            }
        });

    TestSpaceEntity->SetDestroyCallback(
        [](bool Ok)
        {
            if (Ok)
            {
                std::cerr << "Destroy Callback Complete!" << std::endl;
            }
        });

    std::cerr << "OnUserCreated" << std::endl;

    SetRandomProperties(InUser, RealtimeEngine);
}

} // namespace
CSP_PUBLIC_TEST(CSPEngine, MultiplayerTests, ManualConnectionTest)
{
    SetRandSeed();

    auto& SystemsManager = csp::systems::SystemsManager::Get();
    auto* UserSystem = SystemsManager.GetUserSystem();
    auto* SpaceSystem = SystemsManager.GetSpaceSystem();
    auto* Connection = SystemsManager.GetMultiplayerConnection();

    const char* TestAssetCollectionName = "CSP-UNITTEST-ASSETCOLLECTION-MAG";

    char UniqueAssetCollectionName[256];
    SPRINTF(UniqueAssetCollectionName, "%s-%s", TestAssetCollectionName, GetUniqueString().c_str());

    bool CallbackCalled = false;

    Connection->SetConnectionCallback([&CallbackCalled](const csp::common::String& /*Message*/) { CallbackCalled = true; });

    csp::common::String UserId;

    // Log in
    LogInAsNewTestUser(UserSystem, UserId);

    WaitForCallback(CallbackCalled);
    EXPECT_TRUE(CallbackCalled);

    // Create space
    csp::systems::Space Space;
    CreateDefaultTestSpace(SpaceSystem, Space);

    std::unique_ptr<csp::multiplayer::OnlineRealtimeEngine> RealtimeEngine { SystemsManager.MakeOnlineRealtimeEngine() };
    RealtimeEngine->SetEntityFetchCompleteCallback([](uint32_t) {});

    auto [EnterSpaceResult] = AWAIT_PRE(SpaceSystem, EnterSpace, RequestPredicate, Space.Id, RealtimeEngine.get());

    csp::common::String ObjectName = "Object 1";
    SpaceTransform ObjectTransform
        = { csp::common::Vector3 { 1.452322f, 2.34f, 3.45f }, csp::common::Vector4 { 4.1f, 5.1f, 6.1f, 7.1f }, csp::common::Vector3 { 1, 1, 1 } };

    RealtimeEngine->SetRemoteEntityCreatedCallback([](SpaceEntity* /*Entity*/) {});

    auto [CreatedObject] = AWAIT(RealtimeEngine.get(), CreateEntity, ObjectName, ObjectTransform, csp::common::Optional<uint64_t> {});

    EXPECT_EQ(CreatedObject->GetName(), ObjectName);
    EXPECT_EQ(CreatedObject->GetPosition(), ObjectTransform.Position);
    EXPECT_EQ(CreatedObject->GetRotation(), ObjectTransform.Rotation);
    EXPECT_EQ(CreatedObject->GetScale(), ObjectTransform.Scale);

    auto [ExitSpaceResult] = AWAIT_PRE(SpaceSystem, ExitSpace, RequestPredicate);

    // Delete space
    DeleteSpace(SpaceSystem, Space.Id);

    // Log out
    LogOut(UserSystem);
}

CSP_PUBLIC_TEST(CSPEngine, MultiplayerTests, SignalRConnectionTest)
{
    SetRandSeed();

    auto& SystemsManager = csp::systems::SystemsManager::Get();
    auto* UserSystem = SystemsManager.GetUserSystem();
    auto* SpaceSystem = SystemsManager.GetSpaceSystem();
    auto* Connection = SystemsManager.GetMultiplayerConnection();

    const char* TestAssetCollectionName = "CSP-UNITTEST-ASSETCOLLECTION-MAG";

    char UniqueAssetCollectionName[256];
    SPRINTF(UniqueAssetCollectionName, "%s-%s", TestAssetCollectionName, GetUniqueString().c_str());

    csp::common::String UserId;

    // Log in
    LogInAsNewTestUser(UserSystem, UserId);

    // Create space
    csp::systems::Space Space;
    CreateDefaultTestSpace(SpaceSystem, Space);

    InitialiseTestingConnection();

    auto Headers = Connection->Connection->HTTPHeaders();
    ASSERT_NE(Headers.find("X-DeviceUDID"), Headers.end());

    std::unique_ptr<csp::multiplayer::OnlineRealtimeEngine> RealtimeEngine { SystemsManager.MakeOnlineRealtimeEngine() };
    RealtimeEngine->SetEntityFetchCompleteCallback([](uint32_t) {});

    // Enter space
    auto [EnterResult] = AWAIT_PRE(SpaceSystem, EnterSpace, RequestPredicate, Space.Id, RealtimeEngine.get());

    EXPECT_EQ(EnterResult.GetResultCode(), csp::systems::EResultCode::Success);

    RealtimeEngine->SetRemoteEntityCreatedCallback([](csp::multiplayer::SpaceEntity* /*Entity*/) {});

    auto [ExitSpaceResult] = AWAIT_PRE(SpaceSystem, ExitSpace, RequestPredicate);

    // Delete space
    DeleteSpace(SpaceSystem, Space.Id);

    // Log out
    LogOut(UserSystem);
}

CSP_PUBLIC_TEST(CSPEngine, MultiplayerTests, SignalRKeepAliveTest)
{
    SetRandSeed();

    auto& SystemsManager = csp::systems::SystemsManager::Get();
    auto* UserSystem = SystemsManager.GetUserSystem();
    auto* SpaceSystem = SystemsManager.GetSpaceSystem();

    const char* TestAssetCollectionName = "CSP-UNITTEST-ASSETCOLLECTION-MAG";

    char UniqueAssetCollectionName[256];
    SPRINTF(UniqueAssetCollectionName, "%s-%s", TestAssetCollectionName, GetUniqueString().c_str());

    csp::common::String UserId;

    // Log in
    LogInAsNewTestUser(UserSystem, UserId);

    // Create space
    csp::systems::Space Space;
    CreateDefaultTestSpace(SpaceSystem, Space);

    InitialiseTestingConnection();

    std::unique_ptr<csp::multiplayer::OnlineRealtimeEngine> RealtimeEngine { SystemsManager.MakeOnlineRealtimeEngine() };
    RealtimeEngine->SetEntityFetchCompleteCallback([](uint32_t) {});

    auto [EnterResult] = AWAIT_PRE(SpaceSystem, EnterSpace, RequestPredicate, Space.Id, RealtimeEngine.get());
    EXPECT_EQ(EnterResult.GetResultCode(), csp::systems::EResultCode::Success);

    RealtimeEngine->SetRemoteEntityCreatedCallback([](csp::multiplayer::SpaceEntity* /*Entity*/) {});

    WaitForTestTimeoutCountMs = 0;
    int KeepAliveInterval = 200;

    while (WaitForTestTimeoutCountMs < KeepAliveInterval)
    {
        std::this_thread::sleep_for(20ms);
        WaitForTestTimeoutCountMs += 20;
    }

    auto [ExitSpaceResult] = AWAIT_PRE(SpaceSystem, ExitSpace, RequestPredicate);

    // Delete space
    DeleteSpace(SpaceSystem, Space.Id);

    // Log out
    LogOut(UserSystem);
}

CSP_PUBLIC_TEST(CSPEngine, MultiplayerTests, EntityReplicationTest)
{
    SetRandSeed();

    auto& SystemsManager = csp::systems::SystemsManager::Get();
    auto* UserSystem = SystemsManager.GetUserSystem();
    auto* SpaceSystem = SystemsManager.GetSpaceSystem();

    const char* TestAssetCollectionName = "CSP-UNITTEST-ASSETCOLLECTION-MAG";

    char UniqueAssetCollectionName[256];
    SPRINTF(UniqueAssetCollectionName, "%s-%s", TestAssetCollectionName, GetUniqueString().c_str());

    csp::common::String UserId;

    // Log in
    LogInAsNewTestUser(UserSystem, UserId);

    // Create space
    csp::systems::Space Space;
    CreateDefaultTestSpace(SpaceSystem, Space);

    InitialiseTestingConnection();

    std::unique_ptr<csp::multiplayer::OnlineRealtimeEngine> RealtimeEngine { SystemsManager.MakeOnlineRealtimeEngine() };
    RealtimeEngine->SetEntityFetchCompleteCallback([](uint32_t) {});

    // Enter space
    auto [EnterResult] = AWAIT_PRE(SpaceSystem, EnterSpace, RequestPredicate, Space.Id, RealtimeEngine.get());

    EXPECT_EQ(EnterResult.GetResultCode(), csp::systems::EResultCode::Success);

    RealtimeEngine->SetRemoteEntityCreatedCallback([](csp::multiplayer::SpaceEntity* /*Entity*/) {});

    OnConnect(RealtimeEngine.get());

    WaitForTestTimeoutCountMs = 0;

    while (!IsTestComplete && WaitForTestTimeoutCountMs < WaitForTestTimeoutLimit)
    {
        RealtimeEngine->ProcessPendingEntityOperations();

        std::this_thread::sleep_for(50ms);
        WaitForTestTimeoutCountMs += 50;

        if (ReceivedEntityUpdatesCount < NumberOfEntityUpdateTicks)
        {
            if (IsReadyForUpdate)
            {
                SetRandomProperties(TestSpaceEntity, RealtimeEngine.get());
            }
        }
        else if (ReceivedEntityUpdatesCount == NumberOfEntityUpdateTicks && IsReadyForUpdate) // Send a final update that doesn't change the data
        {
            IsReadyForUpdate = false;
            RealtimeEngine->QueueEntityUpdate(TestSpaceEntity);
        }
        else
        {
            IsTestComplete = true;
        }
    }

    EXPECT_TRUE(IsTestComplete);

    auto [ExitSpaceResult] = AWAIT_PRE(SpaceSystem, ExitSpace, RequestPredicate);

    // Delete space
    DeleteSpace(SpaceSystem, Space.Id);

    // Log out
    LogOut(UserSystem);
}

CSP_PUBLIC_TEST(CSPEngine, MultiplayerTests, SelfReplicationTest)
{
    SetRandSeed();

    auto& SystemsManager = csp::systems::SystemsManager::Get();
    auto* UserSystem = SystemsManager.GetUserSystem();
    auto* SpaceSystem = SystemsManager.GetSpaceSystem();
    auto* Connection = SystemsManager.GetMultiplayerConnection();

    const char* TestAssetCollectionName = "CSP-UNITTEST-ASSETCOLLECTION-MAG";

    char UniqueAssetCollectionName[256];
    SPRINTF(UniqueAssetCollectionName, "%s-%s", TestAssetCollectionName, GetUniqueString().c_str());

    csp::common::String UserId;

    // Log in
    LogInAsNewTestUser(UserSystem, UserId);

    // Create space
    csp::systems::Space Space;
    CreateDefaultTestSpace(SpaceSystem, Space);

    std::unique_ptr<csp::multiplayer::OnlineRealtimeEngine> RealtimeEngine { SystemsManager.MakeOnlineRealtimeEngine() };
    RealtimeEngine->SetEntityFetchCompleteCallback([](uint32_t) {});

    // Enter space
    auto [EnterResult] = AWAIT_PRE(SpaceSystem, EnterSpace, RequestPredicate, Space.Id, RealtimeEngine.get());

    EXPECT_EQ(EnterResult.GetResultCode(), csp::systems::EResultCode::Success);

    auto [FlagSetResult] = AWAIT(Connection, SetAllowSelfMessagingFlag, true);

    if (FlagSetResult == ErrorCode::None)
    {
        csp::common::String ObjectName = "Object 1";
        SpaceTransform ObjectTransform
            = { csp::common::Vector3 { 1.452322f, 2.34f, 3.45f }, csp::common::Vector4 { 4.1f, 5.1f, 6.1f, 7.1f }, csp::common::Vector3 { 1, 1, 1 } };

        RealtimeEngine->SetRemoteEntityCreatedCallback([](SpaceEntity* /*Entity*/) {});

        auto [CreatedObject] = AWAIT(RealtimeEngine.get(), CreateEntity, ObjectName, ObjectTransform, csp::common::Optional<uint64_t> {});

        EXPECT_EQ(CreatedObject->GetName(), ObjectName);
        EXPECT_EQ(CreatedObject->GetPosition(), ObjectTransform.Position);
        EXPECT_EQ(CreatedObject->GetRotation(), ObjectTransform.Rotation);
        EXPECT_EQ(CreatedObject->GetScale(), ObjectTransform.Scale);

        auto ModelComponent = dynamic_cast<StaticModelSpaceComponent*>(CreatedObject->AddComponent(ComponentType::StaticModel));
        ModelComponent->SetExternalResourceAssetId("SomethingElse");
        ModelComponent->SetExternalResourceAssetCollectionId("Something");

        bool EntityUpdated = false;

        CreatedObject->SetUpdateCallback(
            [&EntityUpdated](SpaceEntity* Entity, SpaceEntityUpdateFlags Flags, csp::common::Array<ComponentUpdateInfo>& /*UpdateInfo*/)
            {
                if (Entity->GetName() == "Object 1")
                {
                    if (Flags & SpaceEntityUpdateFlags::UPDATE_FLAGS_SCALE)
                    {
                        std::cerr << "Scale Updated" << std::endl;
                        EntityUpdated = true;
                    }
                }
            });
        CreatedObject->SetScale(csp::common::Vector3 { 3.0f, 3.0f, 3.0f });
        CreatedObject->QueueUpdate();

        while (!EntityUpdated && WaitForTestTimeoutCountMs < WaitForTestTimeoutLimit)
        {
            RealtimeEngine->ProcessPendingEntityOperations();
            std::this_thread::sleep_for(50ms);
            WaitForTestTimeoutCountMs += 50;
        }

        EXPECT_LE(WaitForTestTimeoutCountMs, WaitForTestTimeoutLimit);

        EXPECT_EQ(CreatedObject->GetScale().X, 3.0f);
        EXPECT_EQ(CreatedObject->GetScale().Y, 3.0f);
        EXPECT_EQ(CreatedObject->GetScale().Z, 3.0f);
    }

    auto [FlagSetResult2] = AWAIT(Connection, SetAllowSelfMessagingFlag, false);

    auto [ExitSpaceResult] = AWAIT_PRE(SpaceSystem, ExitSpace, RequestPredicate);

    // Delete space
    DeleteSpace(SpaceSystem, Space.Id);

    // Log out
    LogOut(UserSystem);
}

// This test currently requires manual steps and will be reviewed as part of OF-1535.
CSP_PUBLIC_TEST(DISABLED_CSPEngine, MultiplayerTests, ConnectionInterruptTest)
{
    SetRandSeed();

    auto& SystemsManager = csp::systems::SystemsManager::Get();
    auto* UserSystem = SystemsManager.GetUserSystem();
    auto* SpaceSystem = SystemsManager.GetSpaceSystem();
    auto* Connection = SystemsManager.GetMultiplayerConnection();

    const char* TestAssetCollectionName = "CSP-UNITTEST-ASSETCOLLECTION-MAG";

    char UniqueAssetCollectionName[256];
    SPRINTF(UniqueAssetCollectionName, "%s-%s", TestAssetCollectionName, GetUniqueString().c_str());

    csp::common::String UserId;

    // Log in
    LogInAsNewTestUser(UserSystem, UserId);

    // Create space
    csp::systems::Space Space;
    CreateDefaultTestSpace(SpaceSystem, Space);

    bool Interrupted = false;
    bool Disconnected = false;

    Connection->SetNetworkInterruptionCallback([&Interrupted](csp::common::String /*Message*/) { Interrupted = true; });

    Connection->SetDisconnectionCallback([&Disconnected](csp::common::String /*Message*/) { Disconnected = true; });

    csp::common::String UserName = "Player 1";
    SpaceTransform UserTransform
        = { csp::common::Vector3 { 1.452322f, 2.34f, 3.45f }, csp::common::Vector4 { 4.1f, 5.1f, 6.1f, 7.1f }, csp::common::Vector3 { 1, 1, 1 } };
    bool IsVisible = true;
    AvatarState UserAvatarState = AvatarState::Idle;
    csp::common::String UserAvatarId = "MyCoolAvatar";
    AvatarPlayMode UserAvatarPlayMode = AvatarPlayMode::Default;

    std::unique_ptr<csp::multiplayer::OnlineRealtimeEngine> RealtimeEngine { SystemsManager.MakeOnlineRealtimeEngine() };

    RealtimeEngine->SetRemoteEntityCreatedCallback([](SpaceEntity* /*Entity*/) {});

    const auto LoginState = UserSystem->GetLoginState();

    auto [Avatar] = Awaitable(&OnlineRealtimeEngine::CreateAvatar, RealtimeEngine.get(), UserName, LoginState.UserId, UserTransform, IsVisible,
        UserAvatarState, UserAvatarId, UserAvatarPlayMode)
                        .Await();

    auto Start = std::chrono::steady_clock::now();
    auto Current = std::chrono::steady_clock::now();
    long long TestTime = 0;

    // Interrupt connection here
    while (!Interrupted && TestTime < 60)
    {
        std::this_thread::sleep_for(50ms);

        SetRandomProperties(TestSpaceEntity, RealtimeEngine.get());

        Current = std::chrono::steady_clock::now();
        TestTime = std::chrono::duration_cast<std::chrono::seconds>(Current - Start).count();

        csp::CSPFoundation::Tick();
    }

    EXPECT_TRUE(Interrupted);

    // Delete space
    Awaitable(&csp::systems::SpaceSystem::DeleteSpace, SpaceSystem, Space.Id).Await();

    // Log out
    Awaitable(&csp::systems::UserSystem::Logout, UserSystem).Await();
}

CSP_PUBLIC_TEST(CSPEngine, MultiplayerTests, CreateManyAvatarTest)
{
    /*
     * At time of writing (2025) this may seem a bit out of place.
     * There is no special need to test avatar creation in this multiprocess way.
     * It's only that creating avatars was used as the most basic example to
     * develop the multiplayer test runner, hence this test being here, just
     * as an exerciser.
     */
    SetRandSeed();

    auto& SystemsManager = csp::systems::SystemsManager::Get();
    auto* UserSystem = SystemsManager.GetUserSystem();
    auto* SpaceSystem = SystemsManager.GetSpaceSystem();

    const char* TestSpaceName = "CSP-UNITTEST-SPACE-MAG";
    const char* TestSpaceDescription = "CSP-UNITTEST-SPACEDESC-MAG";

    char UniqueSpaceName[256];
    SPRINTF(UniqueSpaceName, "%s-%s", TestSpaceName, GetUniqueString().c_str());

    csp::common::String UserId;

    auto ThisProcessTestUser = CreateTestUser();

    // Log in
    LogIn(UserSystem, UserId, ThisProcessTestUser.Email, GeneratedTestAccountPassword);

    // Create space
    csp::systems::Space Space;
    CreateSpace(
        SpaceSystem, UniqueSpaceName, TestSpaceDescription, csp::systems::SpaceAttributes::Unlisted, nullptr, nullptr, nullptr, nullptr, Space);

    std::unique_ptr<csp::multiplayer::OnlineRealtimeEngine> RealtimeEngine { SystemsManager.MakeOnlineRealtimeEngine() };
    RealtimeEngine->SetEntityFetchCompleteCallback([](uint32_t) {});

    // Enter space
    auto [EnterResult] = AWAIT_PRE(SpaceSystem, EnterSpace, RequestPredicate, Space.Id, RealtimeEngine.get());
    EXPECT_EQ(EnterResult.GetResultCode(), csp::systems::EResultCode::Success);

    auto TestUser1 = CreateTestUser();
    auto TestUser2 = CreateTestUser();

    MultiplayerTestRunnerProcess CreateAvatarRunner
        = MultiplayerTestRunnerProcess(MultiplayerTestRunner::TestIdentifiers::TestIdentifier::CREATE_AVATAR)
              .SetSpaceId(Space.Id.c_str())
              .SetLoginEmail(TestUser1.Email.c_str())
              .SetPassword(GeneratedTestAccountPassword)
              .SetTimeoutInSeconds(60)
              .SetEndpoint(EndpointBaseURI());

    MultiplayerTestRunnerProcess CreateAvatarRunner2
        = MultiplayerTestRunnerProcess(MultiplayerTestRunner::TestIdentifiers::TestIdentifier::CREATE_AVATAR)
              .SetSpaceId(Space.Id.c_str())
              .SetLoginEmail(TestUser2.Email.c_str())
              .SetPassword(GeneratedTestAccountPassword)
              .SetTimeoutInSeconds(60)
              .SetEndpoint(EndpointBaseURI());

    std::array<MultiplayerTestRunnerProcess, 2> Runners = { CreateAvatarRunner, CreateAvatarRunner2 };
    std::array<std::future<void>, 2> ReadyForAssertionsFutures = { Runners[0].ReadyForAssertionsFuture(), Runners[1].ReadyForAssertionsFuture() };

    // Start all the MultiplayerTestRunners
    for (auto& Runner : Runners)
    {
        Runner.StartProcess();
    }

    // Wait until the processes have reached the point where we're ready to assert
    for (auto& Future : ReadyForAssertionsFutures)
    {
        // Just being safe here, so we dont hang forever in case of catastrophe.
        auto Status = Future.wait_for(std::chrono::seconds(60));

        if (Status == std::future_status::timeout)
        {
            FAIL() << "CreateAvatar process timed out before it was ready for assertions.";
        }
    }

    // We must tick the entities or our local CSP instance wont know about the changes the other processes have made.
    RealtimeEngine->TickEntities();

    // Check there are 2 avatars in the space.
    // (The two external processes added one each, our process here in the test project just joined the room, didnt add an avatar)
    EXPECT_EQ(RealtimeEngine->GetNumAvatars(), 2);

    auto [ExitSpaceResult] = AWAIT_PRE(SpaceSystem, ExitSpace, RequestPredicate);

    // Delete space
    DeleteSpace(SpaceSystem, Space.Id);

    // Log out
    LogOut(UserSystem);
}

// Derived type that allows us to access protected members of OnlineRealtimeEngineWeak
class InternalOnlineRealtimeEngine : public csp::multiplayer::OnlineRealtimeEngine
{
    ~InternalOnlineRealtimeEngine();

public:
    void ClearEntities()
    {
        std::scoped_lock<std::recursive_mutex> EntitiesLocker(*EntitiesLock);

        Entities.Clear();
        Objects.Clear();
        Avatars.Clear();
    }
};

// Disabled by default as it can be slow
CSP_PUBLIC_TEST(CSPEngine, MultiplayerTests, ManyEntitiesTest)
{
    SetRandSeed();

    auto& SystemsManager = csp::systems::SystemsManager::Get();
    auto* UserSystem = SystemsManager.GetUserSystem();
    auto* SpaceSystem = SystemsManager.GetSpaceSystem();

    csp::common::String UserId;

    // Log in
    LogInAsNewTestUser(UserSystem, UserId);

    // Create space
    csp::systems::Space Space;
    CreateDefaultTestSpace(SpaceSystem, Space);

    std::unique_ptr<csp::multiplayer::OnlineRealtimeEngine> RealtimeEngine { SystemsManager.MakeOnlineRealtimeEngine() };
    RealtimeEngine->SetEntityFetchCompleteCallback([](uint32_t) {});

    auto [EnterResult] = AWAIT_PRE(SpaceSystem, EnterSpace, RequestPredicate, Space.Id, RealtimeEngine.get());
    EXPECT_EQ(EnterResult.GetResultCode(), csp::systems::EResultCode::Success);

    EXPECT_EQ(RealtimeEngine->GetNumEntities(), 0);
    EXPECT_EQ(RealtimeEngine->GetNumObjects(), 0);

    // Create a bunch of entities
    constexpr size_t NUM_ENTITIES_TO_CREATE = 15;
    constexpr char ENTITY_NAME_PREFIX[] = "Object_";

    SpaceTransform Transform = { csp::common::Vector3::Zero(), csp::common::Vector4::Zero(), csp::common::Vector3::One() };

    for (size_t i = 0; i < NUM_ENTITIES_TO_CREATE; ++i)
    {
        csp::common::String Name = ENTITY_NAME_PREFIX;
        Name.Append(std::to_string(i).c_str());

        auto [Object] = AWAIT(RealtimeEngine.get(), CreateEntity, Name, Transform, csp::common::Optional<uint64_t> {});

        EXPECT_NE(Object, nullptr);
    }

    EXPECT_EQ(RealtimeEngine->GetNumEntities(), NUM_ENTITIES_TO_CREATE);
    EXPECT_EQ(RealtimeEngine->GetNumObjects(), NUM_ENTITIES_TO_CREATE);

    RealtimeEngine->ProcessPendingEntityOperations();

    // Clear all entities locally
    auto InternalEntitySystem = static_cast<InternalOnlineRealtimeEngine*>(RealtimeEngine.get());
    InternalEntitySystem->ClearEntities();

    EXPECT_EQ(RealtimeEngine->GetNumEntities(), 0);
    EXPECT_EQ(RealtimeEngine->GetNumObjects(), 0);

    // Retrieve all entities and verify count
    auto GotAllEntities = false;

    RealtimeEngine->RetrieveAllEntities(
        [&](int NumEntitiesFetched)
        {
            GotAllEntities = true;
            std::cout << NumEntitiesFetched << std::endl;
        });

    while (!GotAllEntities)
    {
        std::this_thread::sleep_for(100ms);
    }

    RealtimeEngine->ProcessPendingEntityOperations();

    EXPECT_EQ(RealtimeEngine->GetNumEntities(), NUM_ENTITIES_TO_CREATE);
    // We created objects exclusively, so this should also be true.
    EXPECT_EQ(RealtimeEngine->GetNumEntities(), RealtimeEngine->GetNumObjects());

    const auto PreLeaveEntities = RealtimeEngine->GetNumEntities();
    const auto PreLeaveObjects = RealtimeEngine->GetNumObjects();
    const auto PreLeaveAvatars = RealtimeEngine->GetNumAvatars();

    auto [ExitResult] = AWAIT_PRE(SpaceSystem, ExitSpace, RequestPredicate);
    EXPECT_EQ(ExitResult.GetResultCode(), csp::systems::EResultCode::Success);

    // Validate that leaving a space has no impact on the entities contained in the realtimeEngine, clients may reuse it if they wish.
    EXPECT_EQ(RealtimeEngine->GetNumEntities(), PreLeaveEntities);
    EXPECT_EQ(RealtimeEngine->GetNumObjects(), PreLeaveObjects);
    EXPECT_EQ(RealtimeEngine->GetNumAvatars(), PreLeaveAvatars);

    // Delete space
    DeleteSpace(SpaceSystem, Space.Id);

    // Log out
    LogOut(UserSystem);
}

void RunParentEntityReplicationTest(bool Local)
{
    SetRandSeed();

    auto& SystemsManager = csp::systems::SystemsManager::Get();
    auto* UserSystem = SystemsManager.GetUserSystem();
    auto* SpaceSystem = SystemsManager.GetSpaceSystem();
    auto* Connection = SystemsManager.GetMultiplayerConnection();

    // Log in
    csp::common::String UserId;
    LogInAsNewTestUser(UserSystem, UserId);

    // Create space
    csp::systems::Space Space;
    CreateDefaultTestSpace(SpaceSystem, Space);

    std::unique_ptr<csp::multiplayer::OnlineRealtimeEngine> RealtimeEngine { SystemsManager.MakeOnlineRealtimeEngine() };
    RealtimeEngine->SetEntityFetchCompleteCallback([](uint32_t) {});

    // Enter space
    auto [EnterResult] = AWAIT_PRE(SpaceSystem, EnterSpace, RequestPredicate, Space.Id, RealtimeEngine.get());
    EXPECT_EQ(EnterResult.GetResultCode(), csp::systems::EResultCode::Success);

    // If local is false, test DeserialiseFromPatch functionality
    auto [FlagSetResult] = AWAIT(Connection, SetAllowSelfMessagingFlag, !Local);

    // Create Entities
    csp::common::String ParentEntityName = "ParentEntity";
    csp::common::String ChildEntityName1 = "ChildEntity1";
    csp::common::String ChildEntityName2 = "ChildEntity2";
    SpaceTransform ObjectTransform
        = { csp::common::Vector3 { 1.452322f, 2.34f, 3.45f }, csp::common::Vector4 { 4.1f, 5.1f, 6.1f, 7.1f }, csp::common::Vector3 { 1, 1, 1 } };

    RealtimeEngine->SetRemoteEntityCreatedCallback([](SpaceEntity* /*Entity*/) {});

    auto [CreatedParentEntity] = AWAIT(RealtimeEngine.get(), CreateEntity, ParentEntityName, ObjectTransform, csp::common::Optional<uint64_t> {});
    auto [CreatedChildEntity1] = AWAIT(RealtimeEngine.get(), CreateEntity, ChildEntityName1, ObjectTransform, csp::common::Optional<uint64_t> {});
    auto [CreatedChildEntity2] = AWAIT(RealtimeEngine.get(), CreateEntity, ChildEntityName2, ObjectTransform, csp::common::Optional<uint64_t> {});

    EXPECT_EQ(CreatedParentEntity->GetParentEntity(), nullptr);
    EXPECT_EQ(CreatedChildEntity1->GetParentEntity(), nullptr);
    EXPECT_EQ(CreatedChildEntity2->GetParentEntity(), nullptr);

    EXPECT_EQ(RealtimeEngine->GetRootHierarchyEntities()->Size(), 3);

    // Test setting the parent for the first child
    {
        bool ChildEntityUpdated = false;

        CreatedChildEntity1->SetUpdateCallback(
            [&ChildEntityUpdated, ChildEntityName1](
                SpaceEntity* Entity, SpaceEntityUpdateFlags Flags, csp::common::Array<ComponentUpdateInfo>& /*UpdateInfo*/)
            {
                if (Entity->GetName() == ChildEntityName1 && Flags & SpaceEntityUpdateFlags::UPDATE_FLAGS_PARENT)
                {
                    ChildEntityUpdated = true;
                }
            });

        CreatedChildEntity1->SetParentId(CreatedParentEntity->GetId());

        // Parents shouldn't be set until after replication
        EXPECT_EQ(CreatedParentEntity->GetParentEntity(), nullptr);
        EXPECT_EQ(CreatedChildEntity1->GetParentEntity(), nullptr);
        EXPECT_EQ(CreatedChildEntity2->GetParentEntity(), nullptr);

        EXPECT_EQ(RealtimeEngine->GetRootHierarchyEntities()->Size(), 3);

        CreatedChildEntity1->QueueUpdate();

        WaitForCallbackWithUpdate(ChildEntityUpdated, RealtimeEngine.get());

        EXPECT_TRUE(ChildEntityUpdated);

        // Check entity1 is parented correctly
        EXPECT_EQ(CreatedParentEntity->GetParentEntity(), nullptr);
        EXPECT_EQ(CreatedChildEntity1->GetParentEntity(), CreatedParentEntity);
        EXPECT_EQ(CreatedChildEntity2->GetParentEntity(), nullptr);

        EXPECT_EQ(CreatedParentEntity->GetChildEntities()->Size(), 1);
        EXPECT_EQ((*CreatedParentEntity->GetChildEntities())[0], CreatedChildEntity1);

        EXPECT_EQ(CreatedChildEntity1->GetChildEntities()->Size(), 0);
        EXPECT_EQ(CreatedChildEntity2->GetChildEntities()->Size(), 0);

        EXPECT_EQ(RealtimeEngine->GetRootHierarchyEntities()->Size(), 2);
    }

    // Test setting the parent for the second child
    {
        bool ChildEntityUpdated = false;

        CreatedChildEntity2->SetUpdateCallback(
            [&ChildEntityUpdated, ChildEntityName2](
                SpaceEntity* Entity, SpaceEntityUpdateFlags Flags, csp::common::Array<ComponentUpdateInfo>& /*UpdateInfo*/)
            {
                if (Entity->GetName() == ChildEntityName2 && Flags & SpaceEntityUpdateFlags::UPDATE_FLAGS_PARENT)
                {
                    ChildEntityUpdated = true;
                }
            });

        CreatedChildEntity2->SetParentId(CreatedParentEntity->GetId());

        CreatedChildEntity2->QueueUpdate();

        WaitForCallbackWithUpdate(ChildEntityUpdated, RealtimeEngine.get());

        EXPECT_TRUE(ChildEntityUpdated);

        // Check all entities are parented correctly
        EXPECT_EQ(CreatedParentEntity->GetParentEntity(), nullptr);
        EXPECT_EQ(CreatedChildEntity1->GetParentEntity(), CreatedParentEntity);
        EXPECT_EQ(CreatedChildEntity2->GetParentEntity(), CreatedParentEntity);

        EXPECT_EQ(CreatedParentEntity->GetChildEntities()->Size(), 2);
        EXPECT_EQ((*CreatedParentEntity->GetChildEntities())[0], CreatedChildEntity1);
        EXPECT_EQ((*CreatedParentEntity->GetChildEntities())[1], CreatedChildEntity2);

        EXPECT_EQ(CreatedChildEntity1->GetChildEntities()->Size(), 0);
        EXPECT_EQ(CreatedChildEntity2->GetChildEntities()->Size(), 0);

        EXPECT_EQ(RealtimeEngine->GetRootHierarchyEntities()->Size(), 1);
    }

    // Remove parent from first child
    {
        bool ChildEntityUpdated = false;

        CreatedChildEntity1->SetUpdateCallback(
            [&ChildEntityUpdated, ChildEntityName1](
                SpaceEntity* Entity, SpaceEntityUpdateFlags Flags, csp::common::Array<ComponentUpdateInfo>& /*UpdateInfo*/)
            {
                if (Entity->GetName() == ChildEntityName1 && Flags & SpaceEntityUpdateFlags::UPDATE_FLAGS_PARENT)
                {
                    ChildEntityUpdated = true;
                }
            });

        CreatedChildEntity1->RemoveParentEntity();

        CreatedChildEntity1->QueueUpdate();

        WaitForCallbackWithUpdate(ChildEntityUpdated, RealtimeEngine.get());
        EXPECT_TRUE(ChildEntityUpdated);

        // Check entity is  unparented correctly
        EXPECT_EQ(CreatedParentEntity->GetParentEntity(), nullptr);
        EXPECT_EQ(CreatedChildEntity1->GetParentEntity(), nullptr);
        EXPECT_EQ(CreatedChildEntity2->GetParentEntity(), CreatedParentEntity);

        EXPECT_EQ(CreatedParentEntity->GetChildEntities()->Size(), 1);
        EXPECT_EQ((*CreatedParentEntity->GetChildEntities())[0], CreatedChildEntity2);

        EXPECT_EQ(CreatedChildEntity1->GetChildEntities()->Size(), 0);
        EXPECT_EQ(CreatedChildEntity2->GetChildEntities()->Size(), 0);

        EXPECT_EQ(RealtimeEngine->GetRootHierarchyEntities()->Size(), 2);
    }

    // Remove parent from second child
    {
        bool ChildEntityUpdated = false;

        CreatedChildEntity2->SetUpdateCallback(
            [&ChildEntityUpdated, ChildEntityName2](
                SpaceEntity* Entity, SpaceEntityUpdateFlags Flags, csp::common::Array<ComponentUpdateInfo>& /*UpdateInfo*/)
            {
                if (Entity->GetName() == ChildEntityName2 && Flags & SpaceEntityUpdateFlags::UPDATE_FLAGS_PARENT)
                {
                    ChildEntityUpdated = true;
                }
            });

        CreatedChildEntity2->RemoveParentEntity();

        CreatedChildEntity2->QueueUpdate();

        WaitForCallbackWithUpdate(ChildEntityUpdated, RealtimeEngine.get());
        EXPECT_TRUE(ChildEntityUpdated);

        // Check entity is  unparented correctly
        EXPECT_EQ(CreatedParentEntity->GetParentEntity(), nullptr);
        EXPECT_EQ(CreatedChildEntity1->GetParentEntity(), nullptr);
        EXPECT_EQ(CreatedChildEntity2->GetParentEntity(), nullptr);

        EXPECT_EQ(CreatedParentEntity->GetChildEntities()->Size(), 0);

        EXPECT_EQ(CreatedChildEntity1->GetChildEntities()->Size(), 0);
        EXPECT_EQ(CreatedChildEntity2->GetChildEntities()->Size(), 0);

        EXPECT_EQ(RealtimeEngine->GetRootHierarchyEntities()->Size(), 3);
    }

    if (!Local)
    {
        auto [FlagSetResult2] = AWAIT(Connection, SetAllowSelfMessagingFlag, false);
    }

    auto [ExitSpaceResult] = AWAIT_PRE(SpaceSystem, ExitSpace, RequestPredicate);

    // Delete space
    DeleteSpace(SpaceSystem, Space.Id);

    // Log out
    LogOut(UserSystem);
}

CSP_PUBLIC_TEST(CSPEngine, MultiplayerTests, ParentEntityLocalReplicationTest)
{
    // Tests the SpaceEntity::SerializeFromPatch and SpaceEntity::ApplyLocalPatch functionality
    // for ParentId and ChildEntities
    RunParentEntityReplicationTest(true);
}

CSP_PUBLIC_TEST(CSPEngine, MultiplayerTests, ParentEntityReplicationTest)
{
    // Tests the SpaceEntity::SerializeFromPatch and SpaceEntity::DeserializeFromPatch functionality
    // for ParentId and ChildEntities
    RunParentEntityReplicationTest(false);
}

// This test is to be fixed as part of OF-1651.
CSP_PUBLIC_TEST(DISABLED_CSPEngine, MultiplayerTests, ParentEntityEnterSpaceReplicationTest)
{
    // Tests the OnlineRealtimeEngineWeak::OnAllEntitiesCreated
    // for ParentId and ChildEntities
    SetRandSeed();

    auto& SystemsManager = csp::systems::SystemsManager::Get();
    auto* UserSystem = SystemsManager.GetUserSystem();
    auto* SpaceSystem = SystemsManager.GetSpaceSystem();

    // Log in
    csp::common::String UserId;
    csp::systems::Profile TestUser = CreateTestUser();
    LogIn(UserSystem, UserId, TestUser.Email, GeneratedTestAccountPassword);

    // Create space
    csp::systems::Space Space;
    CreateDefaultTestSpace(SpaceSystem, Space);

    bool EntitiesCreated = false;
    auto EntitiesReadyCallback = [&EntitiesCreated](int /*NumEntitiesFetched*/) { EntitiesCreated = true; };

    std::unique_ptr<csp::multiplayer::OnlineRealtimeEngine> RealtimeEngine { SystemsManager.MakeOnlineRealtimeEngine() };
    RealtimeEngine->SetEntityFetchCompleteCallback(EntitiesReadyCallback);

    // Enter space
    auto [EnterResult] = AWAIT_PRE(SpaceSystem, EnterSpace, RequestPredicate, Space.Id, RealtimeEngine.get());
    EXPECT_EQ(EnterResult.GetResultCode(), csp::systems::EResultCode::Success);

    // Create Entities
    csp::common::String ParentEntityName = "ParentEntity";
    csp::common::String ChildEntityName = "ChildEntity";
    csp::common::String RootEntityName = "RootEntity";
    SpaceTransform ObjectTransform
        = { csp::common::Vector3 { 1.452322f, 2.34f, 3.45f }, csp::common::Vector4 { 4.1f, 5.1f, 6.1f, 7.1f }, csp::common::Vector3 { 1, 1, 1 } };

    RealtimeEngine->SetRemoteEntityCreatedCallback([](SpaceEntity* /*Entity*/) {});

    auto [CreatedParentEntity] = AWAIT(RealtimeEngine.get(), CreateEntity, ParentEntityName, ObjectTransform, csp::common::Optional<uint64_t> {});
    auto [CreatedChildEntity] = AWAIT(RealtimeEngine.get(), CreateEntity, ChildEntityName, ObjectTransform, csp::common::Optional<uint64_t> {});
    auto [CreatedRootEntity] = AWAIT(RealtimeEngine.get(), CreateEntity, RootEntityName, ObjectTransform, csp::common::Optional<uint64_t> {});

    uint64_t ParentEntityId = CreatedParentEntity->GetId();
    uint64_t ChildEntityId = CreatedChildEntity->GetId();

    // Parents shouldn't be set yet
    EXPECT_EQ(CreatedParentEntity->GetParentEntity(), nullptr);
    EXPECT_EQ(CreatedChildEntity->GetParentEntity(), nullptr);
    EXPECT_EQ(CreatedRootEntity->GetParentEntity(), nullptr);

    EXPECT_EQ(RealtimeEngine->GetRootHierarchyEntities()->Size(), 3);

    bool ChildEntityUpdated = false;

    CreatedChildEntity->SetUpdateCallback(
        [&ChildEntityUpdated, ChildEntityName](
            SpaceEntity* Entity, SpaceEntityUpdateFlags Flags, csp::common::Array<ComponentUpdateInfo>& /*UpdateInfo*/)
        {
            if (Entity->GetName() == ChildEntityName && Flags & SpaceEntityUpdateFlags::UPDATE_FLAGS_PARENT)
            {
                ChildEntityUpdated = true;
            }
        });

    // Change Parent
    CreatedChildEntity->SetParentId(CreatedParentEntity->GetId());

    CreatedChildEntity->QueueUpdate();

    // Wait for update
    WaitForCallbackWithUpdate(ChildEntityUpdated, RealtimeEngine.get());
    EXPECT_TRUE(ChildEntityUpdated);

    EXPECT_EQ(RealtimeEngine->GetRootHierarchyEntities()->Size(), 2);

    // Exit Space
    auto [ExitSpaceResult] = AWAIT_PRE(SpaceSystem, ExitSpace, RequestPredicate);

    // Log out
    LogOut(UserSystem);

    std::this_thread::sleep_for(std::chrono::seconds(7));

    // Log in again
    LogIn(UserSystem, UserId, TestUser.Email, GeneratedTestAccountPassword);

    // Enter space
    auto [EnterResult2] = AWAIT_PRE(SpaceSystem, EnterSpace, RequestPredicate, Space.Id, RealtimeEngine.get());
    EXPECT_EQ(EnterResult2.GetResultCode(), csp::systems::EResultCode::Success);

    WaitForCallbackWithUpdate(EntitiesCreated, RealtimeEngine.get());
    EXPECT_TRUE(EntitiesCreated);

    // Find our entities
    SpaceEntity* RetrievedParentEntity = RealtimeEngine->FindSpaceEntityById(ParentEntityId);
    EXPECT_TRUE(RetrievedParentEntity != nullptr);

    SpaceEntity* RetrievedChildEntity = RealtimeEngine->FindSpaceEntityById(ChildEntityId);
    EXPECT_TRUE(RetrievedChildEntity != nullptr);

    // Check entity is parented correctly
    EXPECT_EQ(RetrievedChildEntity->GetParentEntity(), RetrievedParentEntity);
    EXPECT_EQ(RetrievedParentEntity->GetChildEntities()->Size(), 1);
    EXPECT_EQ((*RetrievedParentEntity->GetChildEntities())[0], RetrievedChildEntity);

    EXPECT_EQ(RealtimeEngine->GetRootHierarchyEntities()->Size(), 2);

    AWAIT_PRE(SpaceSystem, ExitSpace, RequestPredicate);

    // Delete space
    DeleteSpace(SpaceSystem, Space.Id);

    // Log out
    LogOut(UserSystem);
}

namespace
{
class MockMultiplayerErrorCallback
{
public:
    MOCK_METHOD(void, Call, (csp::multiplayer::ErrorCode), ());
};

class MockConnectionCallback
{
public:
    MOCK_METHOD(void, Call, (const csp::common::String&), ());
};

void StartAlwaysSucceeds(SignalRConnectionMock& SignalRMock)
{
    ON_CALL(SignalRMock, Start).WillByDefault([](std::function<void(std::exception_ptr)> Callback) { Callback(nullptr); });
}
void StopAlwaysSucceeds(SignalRConnectionMock& SignalRMock)
{
    ON_CALL(SignalRMock, Stop).WillByDefault([](std::function<void(std::exception_ptr)> Callback) { Callback(nullptr); });
}
}

CSP_PUBLIC_TEST(CSPEngine, MultiplayerTests, WhenSignalRStartErrorsThenDisconnectionFunctionsCalled)
{
    csp::common::LogSystem LogSystem;
    SignalRConnectionMock* SignalRMock = new SignalRConnectionMock();
    csp::multiplayer::MultiplayerConnection Connection { LogSystem, *SignalRMock };
    csp::multiplayer::NetworkEventBus NetworkEventBus { &Connection, LogSystem };

    // The start function will throw internally
    EXPECT_CALL(*SignalRMock, Start)
        .WillOnce([](std::function<void(std::exception_ptr)> Callback)
            { Callback(std::make_exception_ptr(csp::common::continuations::ErrorCodeException(ErrorCode::None, "mock exception"))); });

    // Then the error callback we be called with an unknown error code
    MockMultiplayerErrorCallback MockErrorCallback;
    EXPECT_CALL(MockErrorCallback, Call(csp::multiplayer::ErrorCode::Unknown));

    // And the disconnection callback will be called with a message (weird)
    MockConnectionCallback MockDisconnectionCallback;
    EXPECT_CALL(MockDisconnectionCallback, Call(csp::common::String("MultiplayerConnection::Start, Error when starting SignalR connection.")));

    Connection.SetDisconnectionCallback(std::bind(&MockConnectionCallback::Call, &MockDisconnectionCallback, std::placeholders::_1));
    Connection.Connect(std::bind(&MockMultiplayerErrorCallback::Call, &MockErrorCallback, std::placeholders::_1), "", "", "");
}

CSP_PUBLIC_TEST(CSPEngine, MultiplayerTests, WhenSignalRInvokeDeleteObjectsErrorsThenDisconnectionFunctionsCalled)
{
    csp::common::LogSystem LogSystem;
    SignalRConnectionMock* SignalRMock = new SignalRConnectionMock();
    csp::multiplayer::MultiplayerConnection Connection { LogSystem, *SignalRMock };
    csp::multiplayer::NetworkEventBus NetworkEventBus { &Connection, LogSystem };

    // Start and stop will call their callbacks
    StartAlwaysSucceeds(*SignalRMock);
    StopAlwaysSucceeds(*SignalRMock);

    // Invoke function for delete objects errors
    EXPECT_CALL(*SignalRMock, Invoke)
        .WillOnce(
            [](const std::string& /*DeleteObjectsMethodName*/, const signalr::value& /*DeleteEntityMessage*/,
                std::function<void(const signalr::value&, std::exception_ptr)> Callback)
            {
                auto Value = signalr::value("Irrelevant value from DeleteObjects");
                auto Except = std::make_exception_ptr(csp::common::continuations::ErrorCodeException(ErrorCode::None, "mock exception"));
                Callback(Value, Except);
                return async::make_task(std::make_tuple(Value, Except));
            });

    // Then the error callback we be called with an no error code
    MockMultiplayerErrorCallback MockErrorCallback;
    EXPECT_CALL(MockErrorCallback, Call(csp::multiplayer::ErrorCode::None));

    // And the disconnection callback will be called with a message (weird)
    MockConnectionCallback MockDisconnectionCallback;
    EXPECT_CALL(MockDisconnectionCallback,
        Call(csp::common::String("MultiplayerConnection::DeleteEntities, Unexpected error response from SignalR \"DeleteObjects\" invocation.")));

    Connection.SetDisconnectionCallback(std::bind(&MockConnectionCallback::Call, &MockDisconnectionCallback, std::placeholders::_1));
    Connection.Connect(std::bind(&MockMultiplayerErrorCallback::Call, &MockErrorCallback, std::placeholders::_1), "", "", "");
}

CSP_PUBLIC_TEST(CSPEngine, MultiplayerTests, WhenSignalRInvokeGetClientIdErrorsThenDisconnectionFunctionsCalled)
{
    csp::common::LogSystem LogSystem;
    SignalRConnectionMock* SignalRMock = new SignalRConnectionMock();
    csp::multiplayer::MultiplayerConnection Connection { LogSystem, *SignalRMock };
    csp::multiplayer::NetworkEventBus NetworkEventBus { &Connection, LogSystem };

    // Start and stop will call their callbacks
    StartAlwaysSucceeds(*SignalRMock);
    StopAlwaysSucceeds(*SignalRMock);

    EXPECT_CALL(*SignalRMock, Invoke)
        .WillRepeatedly(
            [&Connection](const std::string& HubMethodName, const signalr::value& /*Message*/,
                std::function<void(const signalr::value&, std::exception_ptr)> Callback)
            {
                if (HubMethodName == Connection.GetMultiplayerHubMethods().Get(MultiplayerHubMethod::DELETE_OBJECTS))
                {
                    // Succeed deleting objects
                    auto Value = signalr::value("Irrelevant value from DeleteObjects");
                    Callback(Value, nullptr);
                    return async::make_task(std::make_tuple(Value, std::exception_ptr(nullptr)));
                }
                else if (HubMethodName == Connection.GetMultiplayerHubMethods().Get(MultiplayerHubMethod::GET_CLIENT_ID))
                {
                    // Fail getting client Id
                    auto Value = signalr::value("Irrelevant value from GetClientId");
                    auto Except = std::make_exception_ptr(csp::common::continuations::ErrorCodeException(ErrorCode::None, "mock exception"));
                    Callback(Value, Except);
                    return async::make_task(std::make_tuple(Value, Except));
                }

                // Just a default case, shouldn't matter
                return async::make_task(std::make_tuple(signalr::value("mock value"), std::make_exception_ptr(std::runtime_error("mock exception"))));
            });

    // Then the error callback we be called with no error code
    MockMultiplayerErrorCallback MockErrorCallback;
    EXPECT_CALL(MockErrorCallback, Call(csp::multiplayer::ErrorCode::None));

    // And the disconnection callback will be called with a message
    MockConnectionCallback MockDisconnectionCallback;
    EXPECT_CALL(
        MockDisconnectionCallback, Call(csp::common::String("MultiplayerConnection::RequestClientId, Error when starting requesting Client Id.")));

    Connection.SetDisconnectionCallback(std::bind(&MockConnectionCallback::Call, &MockDisconnectionCallback, std::placeholders::_1));
    Connection.Connect(std::bind(&MockMultiplayerErrorCallback::Call, &MockErrorCallback, std::placeholders::_1), "", "", "");
}

CSP_PUBLIC_TEST(CSPEngine, MultiplayerTests, WhenSignalRInvokeStartListeningErrorsThenDisconnectionFunctionsCalled)
{
    csp::common::LogSystem LogSystem;
    SignalRConnectionMock* SignalRMock = new SignalRConnectionMock();
    csp::multiplayer::MultiplayerConnection Connection { LogSystem, *SignalRMock };
    csp::multiplayer::NetworkEventBus NetworkEventBus { &Connection, LogSystem };

    // Start and stop will call their callbacks
    StartAlwaysSucceeds(*SignalRMock);
    StopAlwaysSucceeds(*SignalRMock);

    EXPECT_CALL(*SignalRMock, Invoke)
        .WillRepeatedly(
            [&Connection](const std::string& HubMethodName, const signalr::value& /*Message*/,
                std::function<void(const signalr::value&, std::exception_ptr)> Callback)
            {
                if (HubMethodName == Connection.GetMultiplayerHubMethods().Get(MultiplayerHubMethod::DELETE_OBJECTS))
                {
                    // Succeed deleting objects
                    auto Value = signalr::value("Irrelevant value from DeleteObjects");
                    Callback(Value, nullptr);
                    return async::make_task(std::make_tuple(Value, std::exception_ptr(nullptr)));
                }
                else if (HubMethodName == Connection.GetMultiplayerHubMethods().Get(MultiplayerHubMethod::GET_CLIENT_ID))
                {
                    // Succeed getting client Id
                    Callback(signalr::value(std::uint64_t(0)), nullptr);
                    return async::make_task(std::make_tuple(signalr::value(std::uint64_t(0)), std::exception_ptr(nullptr)));
                }
                else if (HubMethodName == Connection.GetMultiplayerHubMethods().Get(MultiplayerHubMethod::START_LISTENING))
                {
                    // Fail to start listening
                    auto Except = std::make_exception_ptr(csp::common::continuations::ErrorCodeException(ErrorCode::None, "mock exception"));
                    Callback(signalr::value(std::uint64_t(0)), Except);
                    return async::make_task(std::make_tuple(signalr::value(std::uint64_t(0)), Except));
                }

                // Just a default case, shouldn't matter
                return async::make_task(std::make_tuple(signalr::value("mock value"),
                    std::make_exception_ptr(csp::common::continuations::ErrorCodeException(ErrorCode::None, "mock exception"))));
            });

    // Then the error callback we be called with no error code
    MockMultiplayerErrorCallback MockErrorCallback;
    EXPECT_CALL(MockErrorCallback, Call(csp::multiplayer::ErrorCode::None));

    // And the disconnection callback will be called with a message
    MockConnectionCallback MockDisconnectionCallback;
    EXPECT_CALL(MockDisconnectionCallback, Call(csp::common::String("MultiplayerConnection::StartListening, Error when starting listening.")));

    Connection.SetDisconnectionCallback(std::bind(&MockConnectionCallback::Call, &MockDisconnectionCallback, std::placeholders::_1));
    Connection.Connect(std::bind(&MockMultiplayerErrorCallback::Call, &MockErrorCallback, std::placeholders::_1), "", "", "");
}

CSP_PUBLIC_TEST(CSPEngine, MultiplayerTests, WhenAllSignalRSucceedsThenSuccessCallbacksCalled)
{
    csp::common::LogSystem LogSystem;
    SignalRConnectionMock* SignalRMock = new SignalRConnectionMock();
    csp::multiplayer::MultiplayerConnection Connection { LogSystem, *SignalRMock };
    csp::multiplayer::NetworkEventBus NetworkEventBus { &Connection, LogSystem };

    // Start and stop will call their callbacks
    StartAlwaysSucceeds(*SignalRMock);
    StopAlwaysSucceeds(*SignalRMock);

    EXPECT_CALL(*SignalRMock, Invoke)
        .WillRepeatedly(
            [&Connection](const std::string& HubMethodName, const signalr::value& /*Message*/,
                std::function<void(const signalr::value&, std::exception_ptr)> Callback)
            {
                if (HubMethodName == Connection.GetMultiplayerHubMethods().Get(MultiplayerHubMethod::DELETE_OBJECTS))
                {
                    // Succeed deleting objects
                    auto Value = signalr::value("Irrelevant value from DeleteObjects");
                    Callback(Value, nullptr);
                    return async::make_task(std::make_tuple(Value, std::exception_ptr(nullptr)));
                }
                else if ((HubMethodName == Connection.GetMultiplayerHubMethods().Get(MultiplayerHubMethod::GET_CLIENT_ID))
                    || (HubMethodName == Connection.GetMultiplayerHubMethods().Get(MultiplayerHubMethod::START_LISTENING)))
                {
                    // Succeed getting client Id
                    Callback(signalr::value(std::uint64_t(0)), nullptr);
                    return async::make_task(std::make_tuple(signalr::value(std::uint64_t(0)), std::exception_ptr(nullptr)));
                }

                // Just a default case, shouldn't matter
                return async::make_task(std::make_tuple(signalr::value("mock value"), std::make_exception_ptr(std::runtime_error("mock exception"))));
            });

    // Then the error callback will be called with no error
    MockMultiplayerErrorCallback MockErrorCallback;
    EXPECT_CALL(MockErrorCallback, Call(ErrorCode::None));

    // And the connection callback with be called
    MockConnectionCallback MockSuccessConnectionCallback;
    EXPECT_CALL(MockSuccessConnectionCallback, Call(csp::common::String("Successfully connected to SignalR hub.")));

    // And the disconnection callback will not be called
    MockConnectionCallback MockDisconnectionCallback;
    EXPECT_CALL(MockDisconnectionCallback, Call(::testing::_)).Times(0);

    Connection.SetConnectionCallback(std::bind(&MockConnectionCallback::Call, &MockSuccessConnectionCallback, std::placeholders::_1));
    Connection.Connect(std::bind(&MockMultiplayerErrorCallback::Call, &MockErrorCallback, std::placeholders::_1), "", "", "");
}

CSP_PUBLIC_TEST(CSPEngine, MultiplayerTests, TestParseMultiplayerError)
{
    auto& SystemsManager = csp::systems::SystemsManager::Get();
    auto* Connection = SystemsManager.GetMultiplayerConnection();

    // ParseMultiplayerError is odd, it seems only concerned with understanding this "Scopes_ConcurrentUsersQuota error"
    // I'm actually not sure if CHS even still throws this format of errors, this could be completely redundant...
    auto [ErrorCodeTooManyUsers, MsgTooManyUsers] = Connection->ParseMultiplayerError(std::runtime_error("error code: Scopes_ConcurrentUsersQuota"));
    EXPECT_EQ(ErrorCodeTooManyUsers, csp::multiplayer::ErrorCode::SpaceUserLimitExceeded);
    EXPECT_EQ(MsgTooManyUsers, "error code: Scopes_ConcurrentUsersQuota");

    auto [ErrorCodeUnknown, MsgUnknown] = Connection->ParseMultiplayerError(std::runtime_error("Some unknown error"));
    EXPECT_EQ(ErrorCodeUnknown, csp::multiplayer::ErrorCode::Unknown);
    EXPECT_EQ(MsgUnknown, "Some unknown error");
}

CSP_PUBLIC_TEST(CSPEngine, MultiplayerTests, EntityLockPersistanceTest)
{
    SetRandSeed();

    auto& SystemsManager = csp::systems::SystemsManager::Get();
    auto* UserSystem = SystemsManager.GetUserSystem();
    auto* SpaceSystem = SystemsManager.GetSpaceSystem();

    // Log in
    csp::common::String UserId;
    const csp::systems::Profile TestUser = CreateTestUser();
    LogIn(UserSystem, UserId, TestUser.Email, GeneratedTestAccountPassword);

    // Create space
    csp::systems::Space Space;
    CreateDefaultTestSpace(SpaceSystem, Space);

    // Enter space
    bool EntitiesCreated = false;

    auto EntitiesReadyCallback = [&EntitiesCreated](int /*NumEntitiesFetched*/) { EntitiesCreated = true; };

    std::unique_ptr<csp::multiplayer::OnlineRealtimeEngine> RealtimeEngine { SystemsManager.MakeOnlineRealtimeEngine() };

    RealtimeEngine->SetEntityFetchCompleteCallback(EntitiesReadyCallback);

    // Ensure patch rate limiting is off, as we're sending patches in quick succession.
    RealtimeEngine->SetEntityPatchRateLimitEnabled(false);

    // Enter a space and lock an entity
    {
        // Enter space
        auto [EnterResult] = AWAIT_PRE(SpaceSystem, EnterSpace, RequestPredicate, Space.Id, RealtimeEngine.get());
        EXPECT_EQ(EnterResult.GetResultCode(), csp::systems::EResultCode::Success);

        // Create Entity
        const csp::common::String EntityName = "Entity";
        const SpaceTransform ObjectTransform = { csp::common::Vector3::Zero(), csp::common::Vector4::Identity(), csp::common::Vector3::One() };

        auto [CreatedEntity] = AWAIT(RealtimeEngine.get(), CreateEntity, EntityName, ObjectTransform, csp::common::Optional<uint64_t> {});

        // Lock Entity
        CreatedEntity->Lock();

        // Apply patch
        CreatedEntity->QueueUpdate();
        RealtimeEngine->ProcessPendingEntityOperations();

        // Entity should be locked now
        EXPECT_TRUE(CreatedEntity->IsLocked());
    }

    // Re-enter space to ensure updates were made to the server
    {
        // Exit Space
        auto [ExitSpaceResult] = AWAIT_PRE(SpaceSystem, ExitSpace, RequestPredicate);

        // Log out
        LogOut(UserSystem);

        // Wait a few seconds for the CHS database to update
        std::this_thread::sleep_for(std::chrono::seconds(8));

        // Log in again
        LogIn(UserSystem, UserId, TestUser.Email, GeneratedTestAccountPassword);

        // Enter space
        EntitiesCreated = false;

        auto [EnterResult2] = AWAIT_PRE(SpaceSystem, EnterSpace, RequestPredicate, Space.Id, RealtimeEngine.get());
        EXPECT_EQ(EnterResult2.GetResultCode(), csp::systems::EResultCode::Success);

        WaitForCallbackWithUpdate(EntitiesCreated, RealtimeEngine.get());
        EXPECT_TRUE(EntitiesCreated);

        SpaceEntity* Entity = RealtimeEngine->GetEntityByIndex(0);
        EXPECT_TRUE(Entity->IsLocked());
    }

    // Delete space
    DeleteSpace(SpaceSystem, Space.Id);

    // Log out
    LogOut(UserSystem);
}

/* Check that the SignalR connection is not used when we login without creating a multiplayer connection
 * Ideally, this should be as simple as checking if MultiplayerConnection is null, managed by whether the
 * user chooses to instantiate and inject a multiplayer connection or not, but we're not there yet
 */
CSP_PUBLIC_TEST_WITH_MOCKS(CSPEngine, MultiplayerTestsMock, TestNoSignalRCommunicationWhenLoggedInWithoutConnection)
{
    auto& SystemsManager = csp::systems::SystemsManager::Get();
    auto* Connection = SystemsManager.GetMultiplayerConnection();
    auto* UserSystem = SystemsManager.GetUserSystem();
    auto* SpaceSystem = SystemsManager.GetSpaceSystem();

    // Log in
    csp::common::String UserId;
    const csp::systems::Profile TestUser = CreateTestUser();
    LogIn(UserSystem, UserId, TestUser.Email, GeneratedTestAccountPassword, false, true);

    std::unique_ptr<csp::multiplayer::OfflineRealtimeEngine> RealtimeEngine { SystemsManager.MakeOfflineRealtimeEngine() };
    RealtimeEngine->SetEntityFetchCompleteCallback([](uint32_t) {});

    EXPECT_FALSE(Connection->IsConnected());

    // Expect that none of the signalR methods are ever called
    EXPECT_CALL(*SignalRMock, Start).Times(0);
    EXPECT_CALL(*SignalRMock, Stop).Times(0);
    EXPECT_CALL(*SignalRMock, GetConnectionState).Times(0);
    EXPECT_CALL(*SignalRMock, GetConnectionId).Times(0);
    EXPECT_CALL(*SignalRMock, SetDisconnected).Times(0);
    EXPECT_CALL(*SignalRMock, On).Times(0);
    EXPECT_CALL(*SignalRMock, Invoke).Times(0);
    EXPECT_CALL(*SignalRMock, Send).Times(0);
    EXPECT_CALL(*SignalRMock, HTTPHeaders).Times(0);

    // Do some stuff
    const csp::common::String LocalSpaceId = "LocalSpace";
    auto [EnterResult] = AWAIT_PRE(SpaceSystem, EnterSpace, RequestPredicate, LocalSpaceId, RealtimeEngine.get());
    EXPECT_EQ(EnterResult.GetResultCode(), csp::systems::EResultCode::Success);

    const csp::common::String EntityName = "Entity";
    const SpaceTransform ObjectTransform = { csp::common::Vector3::Zero(), csp::common::Vector4::Identity(), csp::common::Vector3::One() };

    auto [CreatedEntity] = AWAIT(RealtimeEngine.get(), CreateEntity, EntityName, ObjectTransform, csp::common::Optional<uint64_t> {});

    csp::common::Vector3 Position = { static_cast<float>(rand() % 100), static_cast<float>(rand() % 100), static_cast<float>(rand() % 100) };
    CreatedEntity->SetPosition(Position);

    csp::common::Vector4 Rotation
        = { static_cast<float>(rand() % 100), static_cast<float>(rand() % 100), static_cast<float>(rand() % 100), static_cast<float>(rand() % 100) };
    CreatedEntity->SetRotation(Rotation);

    csp::CSPFoundation::Tick();
}

CSP_PUBLIC_TEST(CSPEngine, MultiplayerTests, TestMultiplayerDisconnectionWhenNewMultiplayerSessionInitiated)
{
    csp::common::LogSystem LogSystem;
    SignalRConnectionMock* SignalRMock = new SignalRConnectionMock();
    csp::multiplayer::MultiplayerConnection Connection { LogSystem, *SignalRMock };
    csp::multiplayer::NetworkEventBus NetworkEventBus { &Connection, LogSystem };

    // Intercept the 'OnRequestToDisconnect' event and dummy expected response for new user login on different client
    ON_CALL(*SignalRMock, On)
        .WillByDefault(
            [&Connection](
                const std::string& EventName, const ISignalRConnection::MethodInvokedHandler& Handler, csp::common::LogSystem& /*LogSystem*/)
            {
                if (EventName == "OnRequestToDisconnect")
                {
                    Handler(std::vector { signalr::value("New Multiplayer Session Initiated") });
                }

                return true;
            });

    // Then the error callback we be called
    MockMultiplayerErrorCallback MockErrorCallback;

    // And the disconnection callback will be called with a message
    MockConnectionCallback MockDisconnectionCallback;
    EXPECT_CALL(MockDisconnectionCallback, Call(csp::common::String("New Multiplayer Session Initiated")));

    Connection.SetDisconnectionCallback(std::bind(&MockConnectionCallback::Call, &MockDisconnectionCallback, std::placeholders::_1));
    Connection.Connect(std::bind(&MockMultiplayerErrorCallback::Call, &MockErrorCallback, std::placeholders::_1), "", "", "");
}

<<<<<<< HEAD
CSP_PUBLIC_TEST(CSPEngine, MultiplayerTests, TestAvatarSpaceComponentCreation)
{
    SetRandSeed();

    auto& SystemsManager = csp::systems::SystemsManager::Get();
=======
CSP_PUBLIC_TEST(CSPEngine, MultiplayerTests, ConnectionInterruptedTest)
{
    auto& SystemsManager = csp::systems::SystemsManager::Get();
    auto* Connection = SystemsManager.GetMultiplayerConnection();
>>>>>>> 77f28c0e
    auto* UserSystem = SystemsManager.GetUserSystem();
    auto* SpaceSystem = SystemsManager.GetSpaceSystem();

    // Log in
    csp::common::String UserId;
<<<<<<< HEAD
    LogInAsNewTestUser(UserSystem, UserId);
=======
    const csp::systems::Profile TestUser = CreateTestUser();

    LogIn(UserSystem, UserId, TestUser.Email, GeneratedTestAccountPassword, true);
>>>>>>> 77f28c0e

    // Create space
    csp::systems::Space Space;
    CreateDefaultTestSpace(SpaceSystem, Space);

    std::unique_ptr<csp::multiplayer::OnlineRealtimeEngine> RealtimeEngine { SystemsManager.MakeOnlineRealtimeEngine() };
    RealtimeEngine->SetEntityFetchCompleteCallback([](uint32_t) {});

<<<<<<< HEAD
    auto [EnterResult] = AWAIT_PRE(SpaceSystem, EnterSpace, RequestPredicate, Space.Id, RealtimeEngine.get());

    EXPECT_EQ(EnterResult.GetResultCode(), csp::systems::EResultCode::Success);

    RealtimeEngine->SetRemoteEntityCreatedCallback([](csp::multiplayer::SpaceEntity* /*Entity*/) {});

    // Create object to hold component
    csp::multiplayer::SpaceEntity* Object = CreateTestObject(RealtimeEngine.get());

    // Create avatar component
    auto* AvatarComponent = static_cast<AvatarSpaceComponent*>(Object->AddComponent(ComponentType::AvatarData));

    // Ensure defaults are set
    EXPECT_EQ(AvatarComponent->GetAvatarId(), "");
    EXPECT_EQ(AvatarComponent->GetUserId(), UserId);
    EXPECT_EQ(AvatarComponent->GetAvatarUrl(), "");
    EXPECT_EQ(AvatarComponent->GetState(), AvatarState::Idle);
    EXPECT_EQ(AvatarComponent->GetIsVisible(), true);
    EXPECT_EQ(AvatarComponent->GetAvatarPlayMode(), AvatarPlayMode::Creator);

    //// Set new values
    AvatarComponent->SetAvatarPlayMode(AvatarPlayMode::Default);
    AvatarComponent->SetState(AvatarState::Walking);
    AvatarComponent->SetIsVisible(false);
    AvatarComponent->SetAvatarUrl("https://models.readyplayer.me/64ff48b0b9f61ba631e47537.glb");

    //// Ensure values are set correctly
    EXPECT_EQ(AvatarComponent->GetAvatarPlayMode(), AvatarPlayMode::Default);
    EXPECT_EQ(AvatarComponent->GetState(), AvatarState::Walking);
    EXPECT_EQ(AvatarComponent->GetIsVisible(), false);
    EXPECT_EQ(AvatarComponent->GetAvatarUrl(), "https://models.readyplayer.me/64ff48b0b9f61ba631e47537.glb");

    auto [ExitSpaceResult] = AWAIT_PRE(SpaceSystem, ExitSpace, RequestPredicate);
=======
    // Enter space
    auto [EnterResult] = AWAIT_PRE(SpaceSystem, EnterSpace, RequestPredicate, Space.Id, RealtimeEngine.get());
    EXPECT_EQ(EnterResult.GetResultCode(), csp::systems::EResultCode::Success);

    // Create avatar
    csp::common::String UserName = "Player 1";
    SpaceTransform UserTransform
        = { csp::common::Vector3 { 1.452322f, 2.34f, 3.45f }, csp::common::Vector4 { 4.1f, 5.1f, 6.1f, 7.1f }, csp::common::Vector3 { 1, 1, 1 } };
    bool IsVisible = true;
    AvatarState UserAvatarState = AvatarState::Idle;
    csp::common::String UserAvatarId = "MyCoolAvatar";
    AvatarPlayMode UserAvatarPlayMode = AvatarPlayMode::Default;

    RealtimeEngine->SetRemoteEntityCreatedCallback([](SpaceEntity* /*Entity*/) {});

    const auto LoginState = UserSystem->GetLoginState();

    auto [Avatar] = Awaitable(&OnlineRealtimeEngine::CreateAvatar, RealtimeEngine.get(), UserName, LoginState.UserId, UserTransform, IsVisible,
        UserAvatarState, UserAvatarId, UserAvatarPlayMode)
                        .Await();

    // Set network interrupted callback
    bool Interrupted = false;
    Connection->SetNetworkInterruptionCallback([&Interrupted](csp::common::String /*Message*/) { Interrupted = true; });

    // Cause signalr to fail
    Connection->__CauseFailure();

    WaitForCallback(Interrupted);
>>>>>>> 77f28c0e

    // Delete space
    DeleteSpace(SpaceSystem, Space.Id);

    // Log out
    LogOut(UserSystem);
}<|MERGE_RESOLUTION|>--- conflicted
+++ resolved
@@ -1624,30 +1624,18 @@
     Connection.Connect(std::bind(&MockMultiplayerErrorCallback::Call, &MockErrorCallback, std::placeholders::_1), "", "", "");
 }
 
-<<<<<<< HEAD
-CSP_PUBLIC_TEST(CSPEngine, MultiplayerTests, TestAvatarSpaceComponentCreation)
-{
-    SetRandSeed();
-
-    auto& SystemsManager = csp::systems::SystemsManager::Get();
-=======
 CSP_PUBLIC_TEST(CSPEngine, MultiplayerTests, ConnectionInterruptedTest)
 {
     auto& SystemsManager = csp::systems::SystemsManager::Get();
     auto* Connection = SystemsManager.GetMultiplayerConnection();
->>>>>>> 77f28c0e
     auto* UserSystem = SystemsManager.GetUserSystem();
     auto* SpaceSystem = SystemsManager.GetSpaceSystem();
 
     // Log in
     csp::common::String UserId;
-<<<<<<< HEAD
-    LogInAsNewTestUser(UserSystem, UserId);
-=======
     const csp::systems::Profile TestUser = CreateTestUser();
 
     LogIn(UserSystem, UserId, TestUser.Email, GeneratedTestAccountPassword, true);
->>>>>>> 77f28c0e
 
     // Create space
     csp::systems::Space Space;
@@ -1656,41 +1644,6 @@
     std::unique_ptr<csp::multiplayer::OnlineRealtimeEngine> RealtimeEngine { SystemsManager.MakeOnlineRealtimeEngine() };
     RealtimeEngine->SetEntityFetchCompleteCallback([](uint32_t) {});
 
-<<<<<<< HEAD
-    auto [EnterResult] = AWAIT_PRE(SpaceSystem, EnterSpace, RequestPredicate, Space.Id, RealtimeEngine.get());
-
-    EXPECT_EQ(EnterResult.GetResultCode(), csp::systems::EResultCode::Success);
-
-    RealtimeEngine->SetRemoteEntityCreatedCallback([](csp::multiplayer::SpaceEntity* /*Entity*/) {});
-
-    // Create object to hold component
-    csp::multiplayer::SpaceEntity* Object = CreateTestObject(RealtimeEngine.get());
-
-    // Create avatar component
-    auto* AvatarComponent = static_cast<AvatarSpaceComponent*>(Object->AddComponent(ComponentType::AvatarData));
-
-    // Ensure defaults are set
-    EXPECT_EQ(AvatarComponent->GetAvatarId(), "");
-    EXPECT_EQ(AvatarComponent->GetUserId(), UserId);
-    EXPECT_EQ(AvatarComponent->GetAvatarUrl(), "");
-    EXPECT_EQ(AvatarComponent->GetState(), AvatarState::Idle);
-    EXPECT_EQ(AvatarComponent->GetIsVisible(), true);
-    EXPECT_EQ(AvatarComponent->GetAvatarPlayMode(), AvatarPlayMode::Creator);
-
-    //// Set new values
-    AvatarComponent->SetAvatarPlayMode(AvatarPlayMode::Default);
-    AvatarComponent->SetState(AvatarState::Walking);
-    AvatarComponent->SetIsVisible(false);
-    AvatarComponent->SetAvatarUrl("https://models.readyplayer.me/64ff48b0b9f61ba631e47537.glb");
-
-    //// Ensure values are set correctly
-    EXPECT_EQ(AvatarComponent->GetAvatarPlayMode(), AvatarPlayMode::Default);
-    EXPECT_EQ(AvatarComponent->GetState(), AvatarState::Walking);
-    EXPECT_EQ(AvatarComponent->GetIsVisible(), false);
-    EXPECT_EQ(AvatarComponent->GetAvatarUrl(), "https://models.readyplayer.me/64ff48b0b9f61ba631e47537.glb");
-
-    auto [ExitSpaceResult] = AWAIT_PRE(SpaceSystem, ExitSpace, RequestPredicate);
-=======
     // Enter space
     auto [EnterResult] = AWAIT_PRE(SpaceSystem, EnterSpace, RequestPredicate, Space.Id, RealtimeEngine.get());
     EXPECT_EQ(EnterResult.GetResultCode(), csp::systems::EResultCode::Success);
@@ -1720,7 +1673,66 @@
     Connection->__CauseFailure();
 
     WaitForCallback(Interrupted);
->>>>>>> 77f28c0e
+
+    // Delete space
+    DeleteSpace(SpaceSystem, Space.Id);
+
+    // Log out
+    LogOut(UserSystem);
+}
+
+CSP_PUBLIC_TEST(CSPEngine, MultiplayerTests, TestAvatarSpaceComponentCreation)
+{
+    SetRandSeed();
+
+    auto& SystemsManager = csp::systems::SystemsManager::Get();
+    auto* UserSystem = SystemsManager.GetUserSystem();
+    auto* SpaceSystem = SystemsManager.GetSpaceSystem();
+
+    // Log in
+    csp::common::String UserId;
+    LogInAsNewTestUser(UserSystem, UserId);
+
+    // Create space
+    csp::systems::Space Space;
+    CreateDefaultTestSpace(SpaceSystem, Space);
+
+    std::unique_ptr<csp::multiplayer::OnlineRealtimeEngine> RealtimeEngine { SystemsManager.MakeOnlineRealtimeEngine() };
+    RealtimeEngine->SetEntityFetchCompleteCallback([](uint32_t) {});
+
+    auto [EnterResult] = AWAIT_PRE(SpaceSystem, EnterSpace, RequestPredicate, Space.Id, RealtimeEngine.get());
+
+    EXPECT_EQ(EnterResult.GetResultCode(), csp::systems::EResultCode::Success);
+
+    RealtimeEngine->SetRemoteEntityCreatedCallback([](csp::multiplayer::SpaceEntity* /*Entity*/) {});
+
+    // Create object to hold component
+    csp::multiplayer::SpaceEntity* Object = CreateTestObject(RealtimeEngine.get());
+
+    // Create avatar component
+    auto* AvatarComponent = static_cast<AvatarSpaceComponent*>(Object->AddComponent(ComponentType::AvatarData));
+
+    // Ensure defaults are set
+    EXPECT_EQ(AvatarComponent->GetAvatarId(), "");
+    EXPECT_EQ(AvatarComponent->GetUserId(), UserId);
+    EXPECT_EQ(AvatarComponent->GetAvatarUrl(), "");
+    EXPECT_EQ(AvatarComponent->GetState(), AvatarState::Idle);
+    EXPECT_EQ(AvatarComponent->GetIsVisible(), true);
+    EXPECT_EQ(AvatarComponent->GetAvatarPlayMode(), AvatarPlayMode::Creator);
+
+    //// Set new values
+    AvatarComponent->SetAvatarPlayMode(AvatarPlayMode::Default);
+    AvatarComponent->SetState(AvatarState::Walking);
+    AvatarComponent->SetIsVisible(false);
+    AvatarComponent->SetAvatarUrl("https://models.readyplayer.me/64ff48b0b9f61ba631e47537.glb");
+
+    //// Ensure values are set correctly
+    EXPECT_EQ(AvatarComponent->GetAvatarPlayMode(), AvatarPlayMode::Default);
+    EXPECT_EQ(AvatarComponent->GetState(), AvatarState::Walking);
+    EXPECT_EQ(AvatarComponent->GetIsVisible(), false);
+    EXPECT_EQ(AvatarComponent->GetAvatarUrl(), "https://models.readyplayer.me/64ff48b0b9f61ba631e47537.glb");
+
+    auto [ExitSpaceResult] = AWAIT_PRE(SpaceSystem, ExitSpace, RequestPredicate);
 
     // Delete space
     DeleteSpace(SpaceSystem, Space.Id);
