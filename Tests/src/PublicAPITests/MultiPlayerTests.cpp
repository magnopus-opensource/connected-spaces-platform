/*
 * Copyright 2023 Magnopus LLC

 * Licensed under the Apache License, Version 2.0 (the "License");
 * you may not use this file except in compliance with the License.
 * You may obtain a copy of the License at
 *
 *     http://www.apache.org/licenses/LICENSE-2.0
 *
 * Unless required by applicable law or agreed to in writing, software
 * distributed under the License is distributed on an "AS IS" BASIS,
 * WITHOUT WARRANTIES OR CONDITIONS OF ANY KIND, either express or implied.
 * See the License for the specific language governing permissions and
 * limitations under the License.
 */
#include "AssetSystemTestHelpers.h"
#include "Awaitable.h"
#include "CSP/CSPFoundation.h"
#include "CSP/Common/Optional.h"
#include "CSP/Multiplayer/Components/StaticModelSpaceComponent.h"
#include "CSP/Multiplayer/MultiPlayerConnection.h"
#include "CSP/Multiplayer/ReplicatedValue.h"
#include "CSP/Multiplayer/SpaceEntity.h"
#include "CSP/Multiplayer/SpaceEntitySystem.h"
#include "CSP/Systems/Spaces/Space.h"
#include "CSP/Systems/Spaces/UserRoles.h"
#include "CSP/Systems/SystemsManager.h"
#include "CSP/Systems/Users/UserSystem.h"
#include "Debug/Logging.h"
#include "Memory/Memory.h"
#include "Multiplayer/SpaceEntityKeys.h"
#include "MultiplayerTestRunnerProcess.h"
#include "SpaceSystemTestHelpers.h"
#include "TestHelpers.h"
#include "UserSystemTestHelpers.h"
#include "filesystem.hpp"
#include "signalrclient/signalr_value.h"

#include "gtest/gtest.h"
#include <CSP/Multiplayer/Components/ImageSpaceComponent.h>
#include <CSP/Multiplayer/Components/LightSpaceComponent.h>
#include <array>
#include <chrono>
#include <filesystem>
#include <thread>

using namespace csp::multiplayer;
using namespace std::chrono_literals;

namespace
{

void InitialiseTestingConnection();
void OnConnect();
void OnDisconnect(bool ok);
void OnUserCreated(SpaceEntity* InUser, SpaceEntitySystem* EntitySystem);

std::atomic_bool IsTestComplete;
std::atomic_bool IsDisconnected;
std::atomic_bool IsReadyForUpdate;
SpaceEntity* TestUser;

int WaitForTestTimeoutCountMs;
const int WaitForTestTimeoutLimit = 20000;
const int NumberOfEntityUpdateTicks = 5;
int ReceivedEntityUpdatesCount;

bool EventSent = false;
bool EventReceived = false;

ReplicatedValue ObjectFloatProperty;
ReplicatedValue ObjectBoolProperty;
ReplicatedValue ObjectIntProperty;
ReplicatedValue ObjectStringProperty;

bool RequestPredicate(const csp::systems::ResultBase& Result) { return Result.GetResultCode() != csp::systems::EResultCode::InProgress; }

void InitialiseTestingConnection()
{
    IsTestComplete = false;
    IsDisconnected = false;
    IsReadyForUpdate = false;
    TestUser = nullptr;

    WaitForTestTimeoutCountMs = 0;
    ReceivedEntityUpdatesCount = 0;

    EventSent = false;
    EventReceived = false;

    ObjectFloatProperty = ReplicatedValue(2.3f);
    ObjectBoolProperty = ReplicatedValue(true);
    ObjectIntProperty = ReplicatedValue(static_cast<int64_t>(42));
    ObjectStringProperty = "My replicated string";
}

void SetRandomProperties(SpaceEntity* User, SpaceEntitySystem* EntitySystem)
{
    if (User == nullptr)
    {
        return;
    }

    IsReadyForUpdate = false;

    char NameBuffer[10];
    SPRINTF(NameBuffer, "MyName%i", rand() % 100);
    User->SetName(NameBuffer);

    csp::common::Vector3 Position = { static_cast<float>(rand() % 100), static_cast<float>(rand() % 100), static_cast<float>(rand() % 100) };
    User->SetPosition(Position);

    csp::common::Vector4 Rotation
        = { static_cast<float>(rand() % 100), static_cast<float>(rand() % 100), static_cast<float>(rand() % 100), static_cast<float>(rand() % 100) };
    User->SetRotation(Rotation);

    AvatarSpaceComponent* AvatarComponent = static_cast<AvatarSpaceComponent*>(User->GetComponent(0));
    AvatarComponent->SetState(static_cast<AvatarState>(rand() % 6));

    EntitySystem->QueueEntityUpdate(User);
}

void OnConnect(SpaceEntitySystem* EntitySystem)
{
    csp::common::String UserName = "Player 1";
    SpaceTransform UserTransform
        = { csp::common::Vector3 { 1.452322f, 2.34f, 3.45f }, csp::common::Vector4 { 4.1f, 5.1f, 6.1f, 7.1f }, csp::common::Vector3 { 1, 1, 1 } };
    csp::common::String UserAvatarId = "MyCoolAvatar";

    AvatarState UserState = AvatarState::Idle;
    AvatarPlayMode UserAvatarPlayMode = AvatarPlayMode::Default;

    EntitySystem->CreateAvatar(UserName, UserTransform, UserState, UserAvatarId, UserAvatarPlayMode,
        [EntitySystem](SpaceEntity* NewAvatar)
        {
            EXPECT_NE(NewAvatar, nullptr);

            std::cerr << "CreateAvatar Local Callback" << std::endl;

            EXPECT_EQ(NewAvatar->GetEntityType(), SpaceEntityType::Avatar);

            if (NewAvatar->GetEntityType() == SpaceEntityType::Avatar)
            {
                OnUserCreated(NewAvatar, EntitySystem);
            }
        });
}

void OnDisconnect(bool ok)
{
    EXPECT_TRUE(ok);

    std::cerr << "OnDisconnect" << std::endl;

    IsDisconnected = true;
}

void OnUserCreated(SpaceEntity* InUser, SpaceEntitySystem* EntitySystem)
{
    EXPECT_EQ(InUser->GetComponents()->Size(), 1);

    auto* AvatarComponent = InUser->GetComponent(0);

    EXPECT_EQ(AvatarComponent->GetComponentType(), ComponentType::AvatarData);

    TestUser = InUser;
    TestUser->SetUpdateCallback(
        [InUser](SpaceEntity* UpdatedUser, SpaceEntityUpdateFlags InUpdateFlags, csp::common::Array<ComponentUpdateInfo> InComponentUpdateInfoArray)
        {
            if (InUpdateFlags & SpaceEntityUpdateFlags::UPDATE_FLAGS_NAME)
            {
                std::cerr << "Name Updated: " << UpdatedUser->GetName() << std::endl;
            }

            if (InUpdateFlags & SpaceEntityUpdateFlags::UPDATE_FLAGS_POSITION)
            {
                std::cerr << "Position Updated: X:" << UpdatedUser->GetPosition().X << " Y:" << UpdatedUser->GetPosition().Y
                          << " Z:" << UpdatedUser->GetPosition().Z << std::endl;
            }

            if (InUpdateFlags & SpaceEntityUpdateFlags::UPDATE_FLAGS_ROTATION)
            {
                std::cerr << "Rotation Updated: X:" << UpdatedUser->GetRotation().X << " Y:" << UpdatedUser->GetRotation().Y
                          << " Z:" << UpdatedUser->GetRotation().Z << " W:" << UpdatedUser->GetRotation().W << std::endl;
            }

            if (InUpdateFlags & SpaceEntityUpdateFlags::UPDATE_FLAGS_COMPONENTS)
            {
                for (int i = 0; i < InComponentUpdateInfoArray.Size(); ++i)
                {
                    uint16_t ComponentID = InComponentUpdateInfoArray[i].ComponentId;

                    if (ComponentID < csp::multiplayer::COMPONENT_KEYS_START_VIEWS)
                    {
                        std::cerr << "Component Updated: ID: " << ComponentID << std::endl;

                        const csp::common::Map<uint32_t, ReplicatedValue>& Properties = *UpdatedUser->GetComponent(ComponentID)->GetProperties();
                        const csp::common::Array<uint32_t>* PropertyKeys = Properties.Keys();

                        for (int j = 0; j < PropertyKeys->Size(); ++j)
                        {
                            if (j >= 3) // We only randomise the first 3 properties, so we don't really need to print any more
                            {
                                break;
                            }

                            uint32_t PropertyID = PropertyKeys->operator[](j);
                            std::cerr << "\tProperty ID: " << PropertyID;

                            const ReplicatedValue& Property = Properties[PropertyID];

                            switch (Property.GetReplicatedValueType())
                            {
                            case ReplicatedValueType::Integer:
                                std::cerr << "\tValue: " << Property.GetInt() << std::endl;
                                break;
                            case ReplicatedValueType::String:
                                std::cerr << "\tValue: " << Property.GetString() << std::endl;
                                break;
                            case ReplicatedValueType::Float:
                                std::cerr << "\tValue: " << Property.GetFloat() << std::endl;
                                break;
                            case ReplicatedValueType::Boolean:
                                std::cerr << "\tValue: " << Property.GetBool() << std::endl;
                                break;
                            case ReplicatedValueType::Vector3:
                                std::cerr << "\tValue: {" << Property.GetVector3().X << ", " << Property.GetVector3().Y << ", "
                                          << Property.GetVector3().Z << "}" << std::endl;
                                break;
                            case ReplicatedValueType::Vector4:
                                std::cerr << "\tValue: {" << Property.GetVector4().X << ", " << Property.GetVector4().Y << ", "
                                          << Property.GetVector4().Z << ", " << Property.GetVector4().W << "}" << std::endl;
                                break;
                            default:
                                break;
                            }
                        }

                        CSP_DELETE(PropertyKeys);
                    }
                }
            }

            if (InUser == TestUser)
            {
                ReceivedEntityUpdatesCount++;
                IsReadyForUpdate = true;
            }
        });

    TestUser->SetDestroyCallback(
        [](bool Ok)
        {
            if (Ok)
            {
                std::cerr << "Destroy Callback Complete!" << std::endl;
            }
        });

    std::cerr << "OnUserCreated" << std::endl;

    SetRandomProperties(InUser, EntitySystem);
}
} // namespace

<<<<<<< HEAD
// #if RUN_ALL_UNIT_TESTS || RUN_MULTIPLAYER_TESTS || RUN_MULTIPLAYER_MANUAL_SIGNALRCONNECTION_TEST
// CSP_PUBLIC_TEST(CSPEngine, MultiplayerTests, ManualConnectionTest)
//{
//     SetRandSeed();
//
//     auto& SystemsManager = csp::systems::SystemsManager::Get();
//     auto* UserSystem = SystemsManager.GetUserSystem();
//     auto* SpaceSystem = SystemsManager.GetSpaceSystem();
//     auto* AssetSystem = SystemsManager.GetAssetSystem();
//     auto* Connection = SystemsManager.GetMultiplayerConnection();
//     auto* EntitySystem = SystemsManager.GetSpaceEntitySystem();
//
//     const char* TestSpaceName = "OLY-UNITTEST-SPACE-REWIND";
//     const char* TestSpaceDescription = "OLY-UNITTEST-SPACEDESC-REWIND";
//     const char* TestAssetCollectionName = "OLY-UNITTEST-ASSETCOLLECTION-REWIND";
//
//     char UniqueSpaceName[256];
//     SPRINTF(UniqueSpaceName, "%s-%s", TestSpaceName, GetUniqueString().c_str());
//
//     char UniqueAssetCollectionName[256];
//     SPRINTF(UniqueAssetCollectionName, "%s-%s", TestAssetCollectionName, GetUniqueString().c_str());
//
//     csp::common::String UserId;
//
//     // Log in
//     LogInAsNewTestUser(UserSystem, UserId);
//
//     // Create space
//     csp::systems::Space Space;
//     CreateSpace(
//         SpaceSystem, UniqueSpaceName, TestSpaceDescription, csp::systems::SpaceAttributes::Private, nullptr, nullptr, nullptr, nullptr, Space);
//
//     auto [EnterSpaceResult] = AWAIT_PRE(SpaceSystem, EnterSpace, RequestPredicate, Space.Id);
//
//     csp::common::String ObjectName = "Object 1";
//     SpaceTransform ObjectTransform
//         = { csp::common::Vector3 { 1.452322f, 2.34f, 3.45f }, csp::common::Vector4 { 4.1f, 5.1f, 6.1f, 7.1f }, csp::common::Vector3 { 1, 1, 1 } };
//
//     EntitySystem->SetEntityCreatedCallback([](SpaceEntity* Entity) {});
//
//     auto [CreatedObject] = AWAIT(EntitySystem, CreateObject, ObjectName, ObjectTransform);
//
//     EXPECT_EQ(CreatedObject->GetName(), ObjectName);
//     EXPECT_EQ(CreatedObject->GetPosition(), ObjectTransform.Position);
//     EXPECT_EQ(CreatedObject->GetRotation(), ObjectTransform.Rotation);
//     EXPECT_EQ(CreatedObject->GetScale(), ObjectTransform.Scale);
//
//     auto [ExitSpaceResult] = AWAIT_PRE(SpaceSystem, ExitSpace, RequestPredicate);
//
//     // Delete space
//     DeleteSpace(SpaceSystem, Space.Id);
//
//     // Log out
//     LogOut(UserSystem);
// }
// #endif
//
// #if RUN_ALL_UNIT_TESTS || RUN_MULTIPLAYER_TESTS || RUN_MULTIPLAYER_SIGNALRCONNECTION_TEST
// CSP_PUBLIC_TEST(CSPEngine, MultiplayerTests, SignalRConnectionTest)
//{
//     SetRandSeed();
//
//     auto& SystemsManager = csp::systems::SystemsManager::Get();
//     auto* UserSystem = SystemsManager.GetUserSystem();
//     auto* SpaceSystem = SystemsManager.GetSpaceSystem();
//     auto* AssetSystem = SystemsManager.GetAssetSystem();
//     auto* Connection = SystemsManager.GetMultiplayerConnection();
//     auto* EntitySystem = SystemsManager.GetSpaceEntitySystem();
//
//     const char* TestSpaceName = "OLY-UNITTEST-SPACE-REWIND";
//     const char* TestSpaceDescription = "OLY-UNITTEST-SPACEDESC-REWIND";
//     const char* TestAssetCollectionName = "OLY-UNITTEST-ASSETCOLLECTION-REWIND";
//
//     char UniqueSpaceName[256];
//     SPRINTF(UniqueSpaceName, "%s-%s", TestSpaceName, GetUniqueString().c_str());
//
//     char UniqueAssetCollectionName[256];
//     SPRINTF(UniqueAssetCollectionName, "%s-%s", TestAssetCollectionName, GetUniqueString().c_str());
//
//     csp::common::String UserId;
//
//     // Log in
//     LogInAsNewTestUser(UserSystem, UserId);
//
//     // Create space
//     csp::systems::Space Space;
//     CreateSpace(
//         SpaceSystem, UniqueSpaceName, TestSpaceDescription, csp::systems::SpaceAttributes::Private, nullptr, nullptr, nullptr, nullptr, Space);
//
//     InitialiseTestingConnection();
//
//     // Enter space
//     auto [EnterResult] = AWAIT_PRE(SpaceSystem, EnterSpace, RequestPredicate, Space.Id);
//
//     EXPECT_EQ(EnterResult.GetResultCode(), csp::systems::EResultCode::Success);
//
//     EntitySystem->SetEntityCreatedCallback([](csp::multiplayer::SpaceEntity* Entity) {});
//
//     auto [ExitSpaceResult] = AWAIT_PRE(SpaceSystem, ExitSpace, RequestPredicate);
//
//     // Delete space
//     DeleteSpace(SpaceSystem, Space.Id);
//
//     // Log out
//     LogOut(UserSystem);
// }
// #endif
//
// #if RUN_ALL_UNIT_TESTS || RUN_MULTIPLAYER_TESTS || RUN_MULTIPLAYER_KEEPALIVE_TEST
// CSP_PUBLIC_TEST(CSPEngine, MultiplayerTests, SignalRKeepAliveTest)
//{
//     SetRandSeed();
//
//     auto& SystemsManager = csp::systems::SystemsManager::Get();
//     auto* UserSystem = SystemsManager.GetUserSystem();
//     auto* SpaceSystem = SystemsManager.GetSpaceSystem();
//     auto* AssetSystem = SystemsManager.GetAssetSystem();
//     auto* Connection = SystemsManager.GetMultiplayerConnection();
//     auto* EntitySystem = SystemsManager.GetSpaceEntitySystem();
//
//     const char* TestSpaceName = "OLY-UNITTEST-SPACE-REWIND";
//     const char* TestSpaceDescription = "OLY-UNITTEST-SPACEDESC-REWIND";
//     const char* TestAssetCollectionName = "OLY-UNITTEST-ASSETCOLLECTION-REWIND";
//
//     char UniqueSpaceName[256];
//     SPRINTF(UniqueSpaceName, "%s-%s", TestSpaceName, GetUniqueString().c_str());
//
//     char UniqueAssetCollectionName[256];
//     SPRINTF(UniqueAssetCollectionName, "%s-%s", TestAssetCollectionName, GetUniqueString().c_str());
//
//     csp::common::String UserId;
//
//     // Log in
//     LogInAsNewTestUser(UserSystem, UserId);
//
//     // Create space
//     csp::systems::Space Space;
//     CreateSpace(
//         SpaceSystem, UniqueSpaceName, TestSpaceDescription, csp::systems::SpaceAttributes::Private, nullptr, nullptr, nullptr, nullptr, Space);
//
//     InitialiseTestingConnection();
//
//     auto [EnterResult] = AWAIT_PRE(SpaceSystem, EnterSpace, RequestPredicate, Space.Id);
//     EXPECT_EQ(EnterResult.GetResultCode(), csp::systems::EResultCode::Success);
//
//     EntitySystem->SetEntityCreatedCallback([](csp::multiplayer::SpaceEntity* Entity) {});
//
//     WaitForTestTimeoutCountMs = 0;
//     int KeepAliveInterval = 200;
//
//     while (WaitForTestTimeoutCountMs < KeepAliveInterval)
//     {
//         std::this_thread::sleep_for(20ms);
//         WaitForTestTimeoutCountMs += 20;
//     }
//
//     auto [ExitSpaceResult] = AWAIT_PRE(SpaceSystem, ExitSpace, RequestPredicate);
//
//     // Delete space
//     DeleteSpace(SpaceSystem, Space.Id);
//
//     // Log out
//     LogOut(UserSystem);
// }
// #endif
//
// #if RUN_ALL_UNIT_TESTS || RUN_MULTIPLAYER_TESTS || RUN_MULTIPLAYER_ENTITYREPLICATION_TEST
// CSP_PUBLIC_TEST(CSPEngine, MultiplayerTests, EntityReplicationTest)
//{
//     SetRandSeed();
//
//     auto& SystemsManager = csp::systems::SystemsManager::Get();
//     auto* UserSystem = SystemsManager.GetUserSystem();
//     auto* SpaceSystem = SystemsManager.GetSpaceSystem();
//     auto* AssetSystem = SystemsManager.GetAssetSystem();
//     auto* Connection = SystemsManager.GetMultiplayerConnection();
//     auto* EntitySystem = SystemsManager.GetSpaceEntitySystem();
//
//     const char* TestSpaceName = "OLY-UNITTEST-SPACE-REWIND";
//     const char* TestSpaceDescription = "OLY-UNITTEST-SPACEDESC-REWIND";
//     const char* TestAssetCollectionName = "OLY-UNITTEST-ASSETCOLLECTION-REWIND";
//
//     char UniqueSpaceName[256];
//     SPRINTF(UniqueSpaceName, "%s-%s", TestSpaceName, GetUniqueString().c_str());
//
//     char UniqueAssetCollectionName[256];
//     SPRINTF(UniqueAssetCollectionName, "%s-%s", TestAssetCollectionName, GetUniqueString().c_str());
//
//     csp::common::String UserId;
//
//     // Log in
//     LogInAsNewTestUser(UserSystem, UserId);
//
//     // Create space
//     csp::systems::Space Space;
//     CreateSpace(
//         SpaceSystem, UniqueSpaceName, TestSpaceDescription, csp::systems::SpaceAttributes::Private, nullptr, nullptr, nullptr, nullptr, Space);
//
//     InitialiseTestingConnection();
//
//     // Enter space
//     auto [EnterResult] = AWAIT_PRE(SpaceSystem, EnterSpace, RequestPredicate, Space.Id);
//
//     EXPECT_EQ(EnterResult.GetResultCode(), csp::systems::EResultCode::Success);
//
//     EntitySystem->SetEntityCreatedCallback([](csp::multiplayer::SpaceEntity* Entity) {});
//
//     OnConnect(EntitySystem);
//
//     WaitForTestTimeoutCountMs = 0;
//
//     while (!IsTestComplete && WaitForTestTimeoutCountMs < WaitForTestTimeoutLimit)
//     {
//         EntitySystem->ProcessPendingEntityOperations();
//
//         std::this_thread::sleep_for(50ms);
//         WaitForTestTimeoutCountMs += 50;
//
//         if (ReceivedEntityUpdatesCount < NumberOfEntityUpdateTicks)
//         {
//             if (IsReadyForUpdate)
//             {
//                 SetRandomProperties(TestUser, EntitySystem);
//             }
//         }
//         else if (ReceivedEntityUpdatesCount == NumberOfEntityUpdateTicks && IsReadyForUpdate) // Send a final update that doesn't change the data
//         {
//             IsReadyForUpdate = false;
//             EntitySystem->QueueEntityUpdate(TestUser);
//         }
//         else
//         {
//             IsTestComplete = true;
//         }
//     }
//
//     EXPECT_TRUE(IsTestComplete);
//
//     auto [ExitSpaceResult] = AWAIT_PRE(SpaceSystem, ExitSpace, RequestPredicate);
//
//     // Delete space
//     DeleteSpace(SpaceSystem, Space.Id);
//
//     // Log out
//     LogOut(UserSystem);
// }
// #endif
//
// #if RUN_ALL_UNIT_TESTS || RUN_MULTIPLAYER_TESTS || RUN_MULTIPLAYER_SELF_REPLICATION_TEST
// CSP_PUBLIC_TEST(CSPEngine, MultiplayerTests, SelfReplicationTest)
//{
//     SetRandSeed();
//
//     auto& SystemsManager = csp::systems::SystemsManager::Get();
//     auto* UserSystem = SystemsManager.GetUserSystem();
//     auto* SpaceSystem = SystemsManager.GetSpaceSystem();
//     auto* AssetSystem = SystemsManager.GetAssetSystem();
//     auto* Connection = SystemsManager.GetMultiplayerConnection();
//     auto* EntitySystem = SystemsManager.GetSpaceEntitySystem();
//
//     const char* TestSpaceName = "OLY-UNITTEST-SPACE-REWIND";
//     const char* TestSpaceDescription = "OLY-UNITTEST-SPACEDESC-REWIND";
//     const char* TestAssetCollectionName = "OLY-UNITTEST-ASSETCOLLECTION-REWIND";
//
//     char UniqueSpaceName[256];
//     SPRINTF(UniqueSpaceName, "%s-%s", TestSpaceName, GetUniqueString().c_str());
//
//     char UniqueAssetCollectionName[256];
//     SPRINTF(UniqueAssetCollectionName, "%s-%s", TestAssetCollectionName, GetUniqueString().c_str());
//
//     csp::common::String UserId;
//
//     // Log in
//     LogInAsNewTestUser(UserSystem, UserId);
//
//     // Create space
//     csp::systems::Space Space;
//     CreateSpace(
//         SpaceSystem, UniqueSpaceName, TestSpaceDescription, csp::systems::SpaceAttributes::Private, nullptr, nullptr, nullptr, nullptr, Space);
//
//     // Enter space
//     auto [EnterResult] = AWAIT_PRE(SpaceSystem, EnterSpace, RequestPredicate, Space.Id);
//
//     EXPECT_EQ(EnterResult.GetResultCode(), csp::systems::EResultCode::Success);
//
//     auto [FlagSetResult] = AWAIT(Connection, SetAllowSelfMessagingFlag, true);
//
//     if (FlagSetResult == ErrorCode::None)
//     {
//         csp::common::String ObjectName = "Object 1";
//         SpaceTransform ObjectTransform
//             = { csp::common::Vector3 { 1.452322f, 2.34f, 3.45f }, csp::common::Vector4 { 4.1f, 5.1f, 6.1f, 7.1f }, csp::common::Vector3 { 1, 1, 1 }
//             };
//
//         EntitySystem->SetEntityCreatedCallback([](SpaceEntity* Entity) {});
//
//         auto [CreatedObject] = AWAIT(EntitySystem, CreateObject, ObjectName, ObjectTransform);
//
//         EXPECT_EQ(CreatedObject->GetName(), ObjectName);
//         EXPECT_EQ(CreatedObject->GetPosition(), ObjectTransform.Position);
//         EXPECT_EQ(CreatedObject->GetRotation(), ObjectTransform.Rotation);
//         EXPECT_EQ(CreatedObject->GetScale(), ObjectTransform.Scale);
//
//         auto ModelComponent = dynamic_cast<StaticModelSpaceComponent*>(CreatedObject->AddComponent(ComponentType::StaticModel));
//         ModelComponent->SetExternalResourceAssetId("SomethingElse");
//         ModelComponent->SetExternalResourceAssetCollectionId("Something");
//
//         bool EntityUpdated = false;
//
//         CreatedObject->SetUpdateCallback(
//             [&EntityUpdated](SpaceEntity* Entity, SpaceEntityUpdateFlags Flags, csp::common::Array<ComponentUpdateInfo>& UpdateInfo)
//             {
//                 if (Entity->GetName() == "Object 1")
//                 {
//                     if (Flags & SpaceEntityUpdateFlags::UPDATE_FLAGS_SCALE)
//                     {
//                         std::cerr << "Scale Updated" << std::endl;
//                         EntityUpdated = true;
//                     }
//                 }
//             });
//         CreatedObject->SetScale(csp::common::Vector3 { 3.0f, 3.0f, 3.0f });
//         CreatedObject->QueueUpdate();
//
//         while (!EntityUpdated && WaitForTestTimeoutCountMs < WaitForTestTimeoutLimit)
//         {
//             EntitySystem->ProcessPendingEntityOperations();
//             std::this_thread::sleep_for(50ms);
//             WaitForTestTimeoutCountMs += 50;
//         }
//
//         EXPECT_LE(WaitForTestTimeoutCountMs, WaitForTestTimeoutLimit);
//
//         EXPECT_EQ(CreatedObject->GetScale().X, 3.0f);
//         EXPECT_EQ(CreatedObject->GetScale().Y, 3.0f);
//         EXPECT_EQ(CreatedObject->GetScale().Z, 3.0f);
//     }
//
//     auto [FlagSetResult2] = AWAIT(Connection, SetAllowSelfMessagingFlag, false);
//
//     auto [ExitSpaceResult] = AWAIT_PRE(SpaceSystem, ExitSpace, RequestPredicate);
//
//     // Delete space
//     DeleteSpace(SpaceSystem, Space.Id);
//
//     // Log out
//     LogOut(UserSystem);
// }
// #endif
//
// #if RUN_ALL_UNIT_TESTS || RUN_MULTIPLAYER_TESTS || RUN_MULTIPLAYER_CREATE_AVATAR_TEST
// CSP_PUBLIC_TEST(CSPEngine, MultiplayerTests, CreateAvatarTest)
//{
//     SetRandSeed();
//
//     auto& SystemsManager = csp::systems::SystemsManager::Get();
//     auto* UserSystem = SystemsManager.GetUserSystem();
//     auto* SpaceSystem = SystemsManager.GetSpaceSystem();
//     auto* Connection = SystemsManager.GetMultiplayerConnection();
//     auto* EntitySystem = SystemsManager.GetSpaceEntitySystem();
//
//     const char* TestSpaceName = "OLY-UNITTEST-SPACE-REWIND";
//     const char* TestSpaceDescription = "OLY-UNITTEST-SPACEDESC-REWIND";
//
//     char UniqueSpaceName[256];
//     SPRINTF(UniqueSpaceName, "%s-%s", TestSpaceName, GetUniqueString().c_str());
//
//     csp::common::String UserId;
//
//     // Log in
//     LogInAsNewTestUser(UserSystem, UserId);
//
//     // Create space
//     csp::systems::Space Space;
//     CreateSpace(
//         SpaceSystem, UniqueSpaceName, TestSpaceDescription, csp::systems::SpaceAttributes::Private, nullptr, nullptr, nullptr, nullptr, Space);
//
//     // Enter space
//     auto [EnterResult] = AWAIT_PRE(SpaceSystem, EnterSpace, RequestPredicate, Space.Id);
//
//     EXPECT_EQ(EnterResult.GetResultCode(), csp::systems::EResultCode::Success);
//
//     EntitySystem->SetEntityCreatedCallback([](csp::multiplayer::SpaceEntity* Entity) {});
//
//     const csp::common::String& UserName = "Player 1";
//     const SpaceTransform& UserTransform
//         = { csp::common::Vector3 { 1.452322f, 2.34f, 3.45f }, csp::common::Vector4 { 4.1f, 5.1f, 6.1f, 7.1f }, csp::common::Vector3 { 1, 1, 1 } };
//     AvatarState UserAvatarState = AvatarState::Idle;
//     const csp::common::String& UserAvatarId = "MyCoolAvatar";
//     AvatarPlayMode UserAvatarPlayMode = AvatarPlayMode::Default;
//     LocomotionModel UserAvatarLocomotionModel = LocomotionModel::Grounded;
//
//     auto [Avatar] = AWAIT(EntitySystem, CreateAvatar, UserName, UserTransform, UserAvatarState, UserAvatarId, UserAvatarPlayMode);
//     EXPECT_NE(Avatar, nullptr);
//
//     EXPECT_EQ(Avatar->GetEntityType(), SpaceEntityType::Avatar);
//     EXPECT_EQ(Avatar->GetName(), UserName);
//     EXPECT_EQ(Avatar->GetPosition(), UserTransform.Position);
//     EXPECT_EQ(Avatar->GetRotation(), UserTransform.Rotation);
//
//     auto& Components = *Avatar->GetComponents();
//
//     EXPECT_EQ(Components.Size(), 1);
//
//     auto* Component = Components[0];
//
//     EXPECT_EQ(Component->GetComponentType(), ComponentType::AvatarData);
//
//     // Verify the values of UserAvatarState and UserAvatarPlayMode
//     auto* AvatarComponent = dynamic_cast<AvatarSpaceComponent*>(Component);
//
//     EXPECT_NE(AvatarComponent, nullptr);
//     EXPECT_EQ(AvatarComponent->GetState(), UserAvatarState);
//     EXPECT_EQ(AvatarComponent->GetAvatarPlayMode(), UserAvatarPlayMode);
//     EXPECT_EQ(AvatarComponent->GetLocomotionModel(), UserAvatarLocomotionModel);
//
//     auto [ExitSpaceResult] = AWAIT_PRE(SpaceSystem, ExitSpace, RequestPredicate);
//
//     // Delete space
//     DeleteSpace(SpaceSystem, Space.Id);
//
//     // Log out
//     LogOut(UserSystem);
// }
// #endif
//
// #if RUN_ALL_UNIT_TESTS || RUN_MULTIPLAYER_TESTS || RUN_MULTIPLAYER_CREATE_CREATOR_AVATAR_TEST
// CSP_PUBLIC_TEST(CSPEngine, MultiplayerTests, CreateCreatorAvatarTest)
//{
//     SetRandSeed();
//
//     auto& SystemsManager = csp::systems::SystemsManager::Get();
//     auto* UserSystem = SystemsManager.GetUserSystem();
//     auto* SpaceSystem = SystemsManager.GetSpaceSystem();
//     auto* Connection = SystemsManager.GetMultiplayerConnection();
//     auto* EntitySystem = SystemsManager.GetSpaceEntitySystem();
//
//     const char* TestSpaceName = "OLY-UNITTEST-SPACE-REWIND";
//     const char* TestSpaceDescription = "OLY-UNITTEST-SPACEDESC-REWIND";
//
//     char UniqueSpaceName[256];
//     SPRINTF(UniqueSpaceName, "%s-%s", TestSpaceName, GetUniqueString().c_str());
//
//     csp::common::String UserId;
//
//     // Log in
//     LogInAsNewTestUser(UserSystem, UserId);
//
//     // Create space
//     csp::systems::Space Space;
//     CreateSpace(
//         SpaceSystem, UniqueSpaceName, TestSpaceDescription, csp::systems::SpaceAttributes::Private, nullptr, nullptr, nullptr, nullptr, Space);
//
//     // Enter space
//     auto [EnterResult] = AWAIT_PRE(SpaceSystem, EnterSpace, RequestPredicate, Space.Id);
//
//     EXPECT_EQ(EnterResult.GetResultCode(), csp::systems::EResultCode::Success);
//
//     EntitySystem->SetEntityCreatedCallback([](csp::multiplayer::SpaceEntity* Entity) {});
//
//     const csp::common::String& UserName = "Creator 1";
//     const SpaceTransform& UserTransform
//         = { csp::common::Vector3 { 1.452322f, 2.34f, 3.45f }, csp::common::Vector4 { 4.1f, 5.1f, 6.1f, 7.1f }, csp::common::Vector3 { 1, 1, 1 } };
//     AvatarState UserAvatarState = AvatarState::Idle;
//     const csp::common::String& UserAvatarId = "MyCoolCreatorAvatar";
//     AvatarPlayMode UserAvatarPlayMode = AvatarPlayMode::Creator;
//     LocomotionModel UserAvatarLocomotionModel = LocomotionModel::Grounded;
//
//     auto [Avatar] = AWAIT(EntitySystem, CreateAvatar, UserName, UserTransform, UserAvatarState, UserAvatarId, UserAvatarPlayMode);
//     EXPECT_NE(Avatar, nullptr);
//
//     EXPECT_EQ(Avatar->GetEntityType(), SpaceEntityType::Avatar);
//     EXPECT_EQ(Avatar->GetName(), UserName);
//     EXPECT_EQ(Avatar->GetPosition(), UserTransform.Position);
//     EXPECT_EQ(Avatar->GetRotation(), UserTransform.Rotation);
//
//     auto& Components = *Avatar->GetComponents();
//
//     EXPECT_EQ(Components.Size(), 1);
//
//     auto* Component = Components[0];
//
//     EXPECT_EQ(Component->GetComponentType(), ComponentType::AvatarData);
//
//     // Verify the values of UserAvatarState and UserAvatarPlayMode
//     AvatarSpaceComponent* AvatarComponent = dynamic_cast<AvatarSpaceComponent*>(Component);
//     EXPECT_NE(AvatarComponent, nullptr);
//     EXPECT_EQ(AvatarComponent->GetState(), UserAvatarState);
//     EXPECT_EQ(AvatarComponent->GetAvatarPlayMode(), UserAvatarPlayMode);
//     EXPECT_EQ(AvatarComponent->GetAvatarPlayMode(), AvatarPlayMode::Creator);
//     EXPECT_EQ(AvatarComponent->GetLocomotionModel(), UserAvatarLocomotionModel);
//
//     auto [ExitSpaceResult] = AWAIT_PRE(SpaceSystem, ExitSpace, RequestPredicate);
//
//     // Delete space
//     DeleteSpace(SpaceSystem, Space.Id);
//
//     // Log out
//     LogOut(UserSystem);
// }
// #endif
//
// #if RUN_ALL_UNIT_TESTS || RUN_MULTIPLAYER_TESTS || RUN_MULTIPLAYER_CREATE_MANY_AVATAR_TEST
// CSP_PUBLIC_TEST(CSPEngine, MultiplayerTests, CreateManyAvatarTest)
//{
//     /*
//      * At time of writing (2025) this may seem a bit out of place.
//      * There is no special need to test avatar creation in this multiprocess way.
//      * It's only that creating avatars was used as the most basic example to
//      * develop the multiplayer test runner, hence this test being here, just
//      * as an exerciser.
//      */
//     SetRandSeed();
//
//     auto& SystemsManager = csp::systems::SystemsManager::Get();
//     auto* UserSystem = SystemsManager.GetUserSystem();
//     auto* SpaceSystem = SystemsManager.GetSpaceSystem();
//     auto* Connection = SystemsManager.GetMultiplayerConnection();
//     auto* EntitySystem = SystemsManager.GetSpaceEntitySystem();
//
//     const char* TestSpaceName = "OLY-UNITTEST-SPACE-REWIND";
//     const char* TestSpaceDescription = "OLY-UNITTEST-SPACEDESC-REWIND";
//
//     char UniqueSpaceName[256];
//     SPRINTF(UniqueSpaceName, "%s-%s", TestSpaceName, GetUniqueString().c_str());
//
//     csp::common::String UserId;
//
//     auto ThisProcessTestUser = CreateTestUser();
//
//     // Log in
//     LogIn(UserSystem, UserId, ThisProcessTestUser.Email, GeneratedTestAccountPassword);
//
//     // Create space
//     csp::systems::Space Space;
//     CreateSpace(
//         SpaceSystem, UniqueSpaceName, TestSpaceDescription, csp::systems::SpaceAttributes::Unlisted, nullptr, nullptr, nullptr, nullptr, Space);
//
//     // Enter space
//     auto [EnterResult] = AWAIT_PRE(SpaceSystem, EnterSpace, RequestPredicate, Space.Id);
//     EXPECT_EQ(EnterResult.GetResultCode(), csp::systems::EResultCode::Success);
//
//     auto TestUser1 = CreateTestUser();
//     auto TestUser2 = CreateTestUser();
//
//     MultiplayerTestRunnerProcess CreateAvatarRunner
//         = MultiplayerTestRunnerProcess(MultiplayerTestRunner::TestIdentifiers::TestIdentifier::CREATE_AVATAR)
//               .SetSpaceId(Space.Id.c_str())
//               .SetLoginEmail(TestUser1.Email.c_str())
//               .SetPassword(GeneratedTestAccountPassword)
//               .SetTimeoutInSeconds(60);
//
//     MultiplayerTestRunnerProcess CreateAvatarRunner2
//         = MultiplayerTestRunnerProcess(MultiplayerTestRunner::TestIdentifiers::TestIdentifier::CREATE_AVATAR)
//               .SetSpaceId(Space.Id.c_str())
//               .SetLoginEmail(TestUser2.Email.c_str())
//               .SetPassword(GeneratedTestAccountPassword)
//               .SetTimeoutInSeconds(60);
//
//     std::array<MultiplayerTestRunnerProcess, 2> Runners = { CreateAvatarRunner, CreateAvatarRunner2 };
//     std::array<std::future<void>, 2> ReadyForAssertionsFutures = { Runners[0].ReadyForAssertionsFuture(), Runners[1].ReadyForAssertionsFuture() };
//
//     // Start all the MultiplayerTestRunners
//     for (auto& Runner : Runners)
//     {
//         Runner.StartProcess();
//     }
//
//     // Wait until the processes have reached the point where we're ready to assert
//     for (auto& Future : ReadyForAssertionsFutures)
//     {
//         // Just being safe here, so we dont hang forever in case of catastrophe.
//         auto Status = Future.wait_for(std::chrono::seconds(60));
//
//         if (Status == std::future_status::timeout)
//         {
//             FAIL() << "CreateAvatar process timed out before it was ready for assertions.";
//         }
//     }
//
//     // We must tick the entities or our local CSP instance wont know about the changes the other processes have made.
//     EntitySystem->TickEntities();
//
//     // Check there are 2 avatars in the space.
//     // (The two external processes added one each, our process here in the test project just joined the room, didnt add an avatar)
//     EXPECT_EQ(EntitySystem->GetNumAvatars(), 2);
//
//     auto [ExitSpaceResult] = AWAIT_PRE(SpaceSystem, ExitSpace, RequestPredicate);
//
//     // Delete space
//     DeleteSpace(SpaceSystem, Space.Id);
//
//     // Log out
//     LogOut(UserSystem);
// }
// #endif
//
// #if RUN_ALL_UNIT_TESTS || RUN_MULTIPLAYER_TESTS || RUN_MULTIPLAYER_AVATAR_MOVEMENT_DIRECTION_TEST
// CSP_PUBLIC_TEST(CSPEngine, MultiplayerTests, AvatarMovementDirectionTest)
//{
//     SetRandSeed();
//
//     auto& SystemsManager = csp::systems::SystemsManager::Get();
//     auto* UserSystem = SystemsManager.GetUserSystem();
//     auto* SpaceSystem = SystemsManager.GetSpaceSystem();
//     auto* Connection = SystemsManager.GetMultiplayerConnection();
//     auto* EntitySystem = SystemsManager.GetSpaceEntitySystem();
//
//     const char* TestSpaceName = "OLY-UNITTEST-SPACE-REWIND";
//     const char* TestSpaceDescription = "OLY-UNITTEST-SPACEDESC-REWIND";
//
//     char UniqueSpaceName[256];
//     SPRINTF(UniqueSpaceName, "%s-%s", TestSpaceName, GetUniqueString().c_str());
//
//     csp::common::String UserId;
//
//     // Log in
//     LogInAsNewTestUser(UserSystem, UserId);
//
//     // Create space
//     csp::systems::Space Space;
//     CreateSpace(
//         SpaceSystem, UniqueSpaceName, TestSpaceDescription, csp::systems::SpaceAttributes::Private, nullptr, nullptr, nullptr, nullptr, Space);
//
//     // Enter space
//     auto [EnterResult] = AWAIT_PRE(SpaceSystem, EnterSpace, RequestPredicate, Space.Id);
//
//     EXPECT_EQ(EnterResult.GetResultCode(), csp::systems::EResultCode::Success);
//
//     EntitySystem->SetEntityCreatedCallback([](csp::multiplayer::SpaceEntity* Entity) {});
//
//     const csp::common::String& UserName = "Player 1";
//     const SpaceTransform& UserTransform
//         = { csp::common::Vector3 { 1.452322f, 2.34f, 3.45f }, csp::common::Vector4 { 4.1f, 5.1f, 6.1f, 7.1f }, csp::common::Vector3 { 1, 1, 1 } };
//     AvatarState UserAvatarState = AvatarState::Idle;
//     const csp::common::String& UserAvatarId = "MyCoolAvatar";
//     AvatarPlayMode UserAvatarPlayMode = AvatarPlayMode::Default;
//
//     auto [Avatar] = AWAIT(EntitySystem, CreateAvatar, UserName, UserTransform, UserAvatarState, UserAvatarId, UserAvatarPlayMode);
//     EXPECT_NE(Avatar, nullptr);
//
//     auto& Components = *Avatar->GetComponents();
//     EXPECT_EQ(Components.Size(), 1);
//
//     auto* Component = Components[0];
//     EXPECT_EQ(Component->GetComponentType(), ComponentType::AvatarData);
//
//     AvatarSpaceComponent* AvatarComponent = dynamic_cast<AvatarSpaceComponent*>(Component);
//     EXPECT_NE(AvatarComponent, nullptr);
//
//     // test setting and getting movement direction
//     AvatarComponent->SetMovementDirection(csp::common::Vector3::One());
//
//     Avatar->QueueUpdate();
//
//     EXPECT_EQ(AvatarComponent->GetMovementDirection(), csp::common::Vector3::One());
//
//     auto [ExitSpaceResult] = AWAIT_PRE(SpaceSystem, ExitSpace, RequestPredicate);
//
//     // Delete space
//     DeleteSpace(SpaceSystem, Space.Id);
//
//     // Log out
//     LogOut(UserSystem);
// }
// #endif
//
// #if RUN_ALL_UNIT_TESTS || RUN_MULTIPLAYER_TESTS || RUN_MULTIPLAYER_OBJECT_CREATE_TEST
// CSP_PUBLIC_TEST(CSPEngine, MultiplayerTests, ObjectCreateTest)
//{
//     SetRandSeed();
//
//     auto& SystemsManager = csp::systems::SystemsManager::Get();
//     auto* UserSystem = SystemsManager.GetUserSystem();
//     auto* SpaceSystem = SystemsManager.GetSpaceSystem();
//     auto* AssetSystem = SystemsManager.GetAssetSystem();
//     auto* Connection = SystemsManager.GetMultiplayerConnection();
//     auto* EntitySystem = SystemsManager.GetSpaceEntitySystem();
//
//     const char* TestSpaceName = "OLY-UNITTEST-SPACE-REWIND";
//     const char* TestSpaceDescription = "OLY-UNITTEST-SPACEDESC-REWIND";
//     const char* TestAssetCollectionName = "OLY-UNITTEST-ASSETCOLLECTION-REWIND";
//
//     char UniqueSpaceName[256];
//     SPRINTF(UniqueSpaceName, "%s-%s", TestSpaceName, GetUniqueString().c_str());
//
//     char UniqueAssetCollectionName[256];
//     SPRINTF(UniqueAssetCollectionName, "%s-%s", TestAssetCollectionName, GetUniqueString().c_str());
//
//     csp::common::String UserId;
//
//     // Log in
//     LogInAsNewTestUser(UserSystem, UserId);
//
//     // Create space
//     csp::systems::Space Space;
//     CreateSpace(
//         SpaceSystem, UniqueSpaceName, TestSpaceDescription, csp::systems::SpaceAttributes::Private, nullptr, nullptr, nullptr, nullptr, Space);
//
//     InitialiseTestingConnection();
//
//     // Enter space
//     auto [EnterResult] = AWAIT_PRE(SpaceSystem, EnterSpace, RequestPredicate, Space.Id);
//
//     EXPECT_EQ(EnterResult.GetResultCode(), csp::systems::EResultCode::Success);
//
//     EntitySystem->SetEntityCreatedCallback([](csp::multiplayer::SpaceEntity* Entity) {});
//
//     csp::common::String ObjectName = "Object 1";
//     SpaceTransform ObjectTransform
//         = { csp::common::Vector3 { 1.452322f, 2.34f, 3.45f }, csp::common::Vector4 { 4.1f, 5.1f, 6.1f, 7.1f }, csp::common::Vector3 { 1, 1, 1 } };
//
//     auto [CreatedObject] = AWAIT(EntitySystem, CreateObject, ObjectName, ObjectTransform);
//
//     EXPECT_EQ(CreatedObject->GetName(), ObjectName);
//     EXPECT_EQ(CreatedObject->GetPosition(), ObjectTransform.Position);
//     EXPECT_EQ(CreatedObject->GetRotation(), ObjectTransform.Rotation);
//     EXPECT_EQ(CreatedObject->GetScale(), ObjectTransform.Scale);
//     EXPECT_EQ(CreatedObject->GetThirdPartyRef(), "");
//     EXPECT_EQ(CreatedObject->GetThirdPartyPlatformType(), csp::systems::EThirdPartyPlatform::NONE);
//
//     auto [ExitSpaceResult] = AWAIT_PRE(SpaceSystem, ExitSpace, RequestPredicate);
//
//     // Delete space
//     DeleteSpace(SpaceSystem, Space.Id);
//
//     // Log out
//     LogOut(UserSystem);
// }
// #endif
//
// #if RUN_ALL_UNIT_TESTS || RUN_MULTIPLAYER_TESTS || RUN_MULTIPLAYER_OBJECT_ADDCOMPONENT_TEST
// CSP_PUBLIC_TEST(CSPEngine, MultiplayerTests, ObjectAddComponentTest)
//{
//     SetRandSeed();
//
//     auto& SystemsManager = csp::systems::SystemsManager::Get();
//     auto* UserSystem = SystemsManager.GetUserSystem();
//     auto* SpaceSystem = SystemsManager.GetSpaceSystem();
//     auto* Connection = SystemsManager.GetMultiplayerConnection();
//     auto* EntitySystem = SystemsManager.GetSpaceEntitySystem();
//
//     const char* TestSpaceName = "OLY-UNITTEST-SPACE-REWIND";
//     const char* TestSpaceDescription = "OLY-UNITTEST-SPACEDESC-REWIND";
//
//     char UniqueSpaceName[256];
//     SPRINTF(UniqueSpaceName, "%s-%s", TestSpaceName, GetUniqueString().c_str());
//
//     csp::common::String UserId;
//
//     // Log in
//     LogInAsNewTestUser(UserSystem, UserId);
//
//     // Create space
//     csp::systems::Space Space;
//     CreateSpace(
//         SpaceSystem, UniqueSpaceName, TestSpaceDescription, csp::systems::SpaceAttributes::Private, nullptr, nullptr, nullptr, nullptr, Space);
//
//     // Enter space
//     auto [EnterResult] = AWAIT_PRE(SpaceSystem, EnterSpace, RequestPredicate, Space.Id);
//
//     EXPECT_EQ(EnterResult.GetResultCode(), csp::systems::EResultCode::Success);
//
//     EntitySystem->SetEntityCreatedCallback([](csp::multiplayer::SpaceEntity* Entity) {});
//
//     const csp::common::String ObjectName = "Object 1";
//     SpaceTransform ObjectTransform = { csp::common::Vector3::Zero(), csp::common::Vector4::Zero(), csp::common::Vector3::One() };
//
//     auto [Object] = AWAIT(EntitySystem, CreateObject, ObjectName, ObjectTransform);
//
//     bool PatchPending = true;
//     Object->SetPatchSentCallback([&PatchPending](bool ok) { PatchPending = false; });
//
//     const csp::common::String ModelAssetId = "NotARealId";
//
//     auto* StaticModelComponent = (StaticModelSpaceComponent*)Object->AddComponent(ComponentType::StaticModel);
//     auto StaticModelComponentKey = StaticModelComponent->GetId();
//     StaticModelComponent->SetExternalResourceAssetId(ModelAssetId);
//     Object->QueueUpdate();
//
//     while (PatchPending)
//     {
//         EntitySystem->ProcessPendingEntityOperations();
//         std::this_thread::sleep_for(10ms);
//     }
//
//     PatchPending = true;
//
//     auto& Components = *Object->GetComponents();
//
//     EXPECT_EQ(Components.Size(), 1);
//     EXPECT_TRUE(Components.HasKey(StaticModelComponentKey));
//
//     auto* _StaticModelComponent = Object->GetComponent(StaticModelComponentKey);
//
//     EXPECT_EQ(_StaticModelComponent->GetComponentType(), ComponentType::StaticModel);
//     auto* RealStaticModelComponent = (StaticModelSpaceComponent*)_StaticModelComponent;
//
//     EXPECT_EQ(RealStaticModelComponent->GetExternalResourceAssetId(), ModelAssetId);
//
//     const csp::common::String ImageAssetId = "AlsoNotARealId";
//
//     auto* ImageComponent = (ImageSpaceComponent*)Object->AddComponent(ComponentType::Image);
//     auto ImageModelComponentKey = ImageComponent->GetId();
//     ImageComponent->SetImageAssetId(ImageAssetId);
//     Object->QueueUpdate();
//
//     while (PatchPending)
//     {
//         EntitySystem->ProcessPendingEntityOperations();
//         std::this_thread::sleep_for(10ms);
//     }
//
//     EXPECT_EQ(Object->GetComponents()->Size(), 2);
//     EXPECT_TRUE(Components.HasKey(StaticModelComponentKey));
//     EXPECT_TRUE(Components.HasKey(ImageModelComponentKey));
//
//     auto* _ImageComponent = Object->GetComponent(ImageModelComponentKey);
//
//     EXPECT_EQ(_ImageComponent->GetComponentType(), ComponentType::Image);
//     auto* RealImageComponent = (ImageSpaceComponent*)_ImageComponent;
//
//     EXPECT_EQ(RealImageComponent->GetImageAssetId(), ImageAssetId);
//
//     auto [ExitSpaceResult] = AWAIT_PRE(SpaceSystem, ExitSpace, RequestPredicate);
//
//     // Delete space
//     DeleteSpace(SpaceSystem, Space.Id);
//
//     // Log out
//     LogOut(UserSystem);
// }
// #endif
//
// #if RUN_ALL_UNIT_TESTS || RUN_MULTIPLAYER_TESTS || RUN_MULTIPLAYER_OBJECT_REMOVECOMPONENT_TEST
// CSP_PUBLIC_TEST(CSPEngine, MultiplayerTests, ObjectRemoveComponentTest)
//{
//     SetRandSeed();
//
//     auto& SystemsManager = csp::systems::SystemsManager::Get();
//     auto* UserSystem = SystemsManager.GetUserSystem();
//     auto* SpaceSystem = SystemsManager.GetSpaceSystem();
//     auto* Connection = SystemsManager.GetMultiplayerConnection();
//     auto* EntitySystem = SystemsManager.GetSpaceEntitySystem();
//
//     const char* TestSpaceName = "OLY-UNITTEST-SPACE-REWIND";
//     const char* TestSpaceDescription = "OLY-UNITTEST-SPACEDESC-REWIND";
//
//     char UniqueSpaceName[256];
//     SPRINTF(UniqueSpaceName, "%s-%s", TestSpaceName, GetUniqueString().c_str());
//
//     csp::common::String UserId;
//
//     // Log in
//     LogInAsNewTestUser(UserSystem, UserId);
//
//     // Create space
//     csp::systems::Space Space;
//     CreateSpace(
//         SpaceSystem, UniqueSpaceName, TestSpaceDescription, csp::systems::SpaceAttributes::Private, nullptr, nullptr, nullptr, nullptr, Space);
//
//     // Enter space
//     auto [EnterResult] = AWAIT_PRE(SpaceSystem, EnterSpace, RequestPredicate, Space.Id);
//
//     EXPECT_EQ(EnterResult.GetResultCode(), csp::systems::EResultCode::Success);
//
//     EntitySystem->SetEntityCreatedCallback([](csp::multiplayer::SpaceEntity* Entity) {});
//
//     const csp::common::String ObjectName = "Object 1";
//     SpaceTransform ObjectTransform = { csp::common::Vector3::Zero(), csp::common::Vector4::Zero(), csp::common::Vector3::One() };
//
//     auto [Object] = AWAIT(EntitySystem, CreateObject, ObjectName, ObjectTransform);
//
//     bool PatchPending = true;
//     Object->SetPatchSentCallback([&PatchPending](bool ok) { PatchPending = false; });
//
//     const csp::common::String ModelAssetId = "NotARealId";
//
//     auto* StaticModelComponent = (StaticModelSpaceComponent*)Object->AddComponent(ComponentType::StaticModel);
//     auto StaticModelComponentKey = StaticModelComponent->GetId();
//     StaticModelComponent->SetExternalResourceAssetId(ModelAssetId);
//     auto* ImageComponent = (ImageSpaceComponent*)Object->AddComponent(ComponentType::Image);
//     auto ImageComponentKey = ImageComponent->GetId();
//     ImageComponent->SetImageAssetId("TestID");
//     Object->QueueUpdate();
//
//     while (PatchPending)
//     {
//         EntitySystem->ProcessPendingEntityOperations();
//         std::this_thread::sleep_for(10ms);
//     }
//
//     PatchPending = true;
//
//     auto& Components = *Object->GetComponents();
//
//     EXPECT_EQ(Components.Size(), 2);
//     EXPECT_TRUE(Components.HasKey(StaticModelComponentKey));
//     EXPECT_TRUE(Components.HasKey(ImageComponentKey));
//
//     auto* _StaticModelComponent = Object->GetComponent(StaticModelComponentKey);
//
//     EXPECT_EQ(_StaticModelComponent->GetComponentType(), ComponentType::StaticModel);
//     auto* RealStaticModelComponent = (StaticModelSpaceComponent*)_StaticModelComponent;
//
//     EXPECT_EQ(RealStaticModelComponent->GetExternalResourceAssetId(), ModelAssetId);
//
//     Object->RemoveComponent(StaticModelComponentKey);
//     Object->RemoveComponent(ImageComponentKey);
//
//     Object->QueueUpdate();
//
//     while (PatchPending)
//     {
//         EntitySystem->ProcessPendingEntityOperations();
//         std::this_thread::sleep_for(10ms);
//     }
//
//     auto& RealComponents = *Object->GetComponents();
//
//     EXPECT_EQ(RealComponents.Size(), 0);
//     EXPECT_FALSE(RealComponents.HasKey(StaticModelComponentKey));
//     EXPECT_FALSE(RealComponents.HasKey(ImageComponentKey));
//
//     auto [ExitSpaceResult] = AWAIT_PRE(SpaceSystem, ExitSpace, RequestPredicate);
//
//     // Delete space
//     DeleteSpace(SpaceSystem, Space.Id);
//
//     // Log out
//     LogOut(UserSystem);
// }
// #endif
//
//// This test currently requires manual steps and will be reviewed as part of OF-1535.
// #if RUN_ALL_UNIT_TESTS || RUN_MULTIPLAYER_TESTS || RUN_MULTIPLAYER_CONNECTION_INTERRUPT_TEST
// CSP_PUBLIC_TEST(DISABLED_CSPEngine, MultiplayerTests, ConnectionInterruptTest)
//{
//     InitialiseFoundationWithUserAgentInfo(EndpointBaseURI());
//
//     SetRandSeed();
//
//     auto& SystemsManager = csp::systems::SystemsManager::Get();
//     auto* UserSystem = SystemsManager.GetUserSystem();
//     auto* SpaceSystem = SystemsManager.GetSpaceSystem();
//     auto* AssetSystem = SystemsManager.GetAssetSystem();
//     auto* Connection = SystemsManager.GetMultiplayerConnection();
//     auto* EntitySystem = SystemsManager.GetSpaceEntitySystem();
//
//     const char* TestSpaceName = "OLY-UNITTEST-SPACE-REWIND";
//     const char* TestSpaceDescription = "OLY-UNITTEST-SPACEDESC-REWIND";
//     const char* TestAssetCollectionName = "OLY-UNITTEST-ASSETCOLLECTION-REWIND";
//
//     char UniqueSpaceName[256];
//     SPRINTF(UniqueSpaceName, "%s-%s", TestSpaceName, GetUniqueString().c_str());
//
//     char UniqueAssetCollectionName[256];
//     SPRINTF(UniqueAssetCollectionName, "%s-%s", TestAssetCollectionName, GetUniqueString().c_str());
//
//     csp::common::String UserId;
//
//     // Log in
//     LogInAsNewTestUser(UserSystem, UserId);
//
//     // Create space
//     csp::systems::Space Space;
//     CreateSpace(
//         SpaceSystem, UniqueSpaceName, TestSpaceDescription, csp::systems::SpaceAttributes::Private, nullptr, nullptr, nullptr, nullptr, Space);
//
//     bool Interrupted = false;
//     bool Disconnected = false;
//
//     Connection->SetNetworkInterruptionCallback([&Interrupted](csp::common::String Message) { Interrupted = true; });
//
//     Connection->SetDisconnectionCallback([&Disconnected](csp::common::String Message) { Disconnected = true; });
//
//     csp::common::String UserName = "Player 1";
//     SpaceTransform UserTransform
//         = { csp::common::Vector3 { 1.452322f, 2.34f, 3.45f }, csp::common::Vector4 { 4.1f, 5.1f, 6.1f, 7.1f }, csp::common::Vector3 { 1, 1, 1 } };
//     AvatarState UserAvatarState = AvatarState::Idle;
//     csp::common::String UserAvatarId = "MyCoolAvatar";
//     AvatarPlayMode UserAvatarPlayMode = AvatarPlayMode::Default;
//
//     EntitySystem->SetEntityCreatedCallback([](SpaceEntity* Entity) {});
//
//     auto [Avatar]
//         = Awaitable(&SpaceEntitySystem::CreateAvatar, EntitySystem, UserName, UserTransform, UserAvatarState, UserAvatarId, UserAvatarPlayMode)
//               .Await();
//
//     auto Start = std::chrono::steady_clock::now();
//     auto Current = std::chrono::steady_clock::now();
//     long long TestTime = 0;
//
//     // Interrupt connection here
//     while (!Interrupted && TestTime < 60)
//     {
//         std::this_thread::sleep_for(50ms);
//
//         SetRandomProperties(TestUser, EntitySystem);
//
//         Current = std::chrono::steady_clock::now();
//         TestTime = std::chrono::duration_cast<std::chrono::seconds>(Current - Start).count();
//
//         csp::CSPFoundation::Tick();
//     }
//
//     EXPECT_TRUE(Interrupted);
//
//     // Delete space
//     Awaitable(&csp::systems::SpaceSystem::DeleteSpace, SpaceSystem, Space.Id).Await();
//
//     // Log out
//     Awaitable(&csp::systems::UserSystem::Logout, UserSystem).Await();
// }
// #endif
//
// #if RUN_ALL_UNIT_TESTS || RUN_MULTIPLAYER_TESTS || RUN_MULTIPLAYER_DELETE_MULTIPLE_ENTITIES_TEST
// CSP_PUBLIC_TEST(CSPEngine, MultiplayerTests, DeleteMultipleEntitiesTest)
//{
//     // Test for OB-1046
//     // If the rate limiter hasn't processed all PendingOutgoingUpdates after SpaceEntity deletion it will crash when trying to process them
//
//     InitialiseFoundationWithUserAgentInfo(EndpointBaseURI());
//
//     SetRandSeed();
//
//     auto& SystemsManager = csp::systems::SystemsManager::Get();
//     auto* UserSystem = SystemsManager.GetUserSystem();
//     auto* SpaceSystem = SystemsManager.GetSpaceSystem();
//     auto* Connection = SystemsManager.GetMultiplayerConnection();
//     auto* EntitySystem = SystemsManager.GetSpaceEntitySystem();
//
//     const char* TestSpaceName = "OLY-UNITTEST-SPACE-REWIND";
//     const char* TestSpaceDescription = "OLY-UNITTEST-SPACEDESC-REWIND";
//
//     char UniqueSpaceName[256];
//     SPRINTF(UniqueSpaceName, "%s-%s", TestSpaceName, GetUniqueString().c_str());
//
//     // Log in
//     csp::common::String UserId;
//     LogInAsNewTestUser(UserSystem, UserId);
//
//     // Create space
//     csp::systems::Space Space;
//     CreateSpace(
//         SpaceSystem, UniqueSpaceName, TestSpaceDescription, csp::systems::SpaceAttributes::Private, nullptr, nullptr, nullptr, nullptr, Space);
//
//     // Enter space
//     auto [EnterResult] = AWAIT_PRE(SpaceSystem, EnterSpace, RequestPredicate, Space.Id);
//
//     EXPECT_EQ(EnterResult.GetResultCode(), csp::systems::EResultCode::Success);
//
//     EntitySystem->SetEntityCreatedCallback([](csp::multiplayer::SpaceEntity* Entity) {});
//
//     // Create 3 seperate objects to ensure there is too many updates for the rate limiter to process in one tick
//
//     // Create object
//     const csp::common::String ObjectName = "Object 1";
//     SpaceTransform ObjectTransform = { csp::common::Vector3::Zero(), csp::common::Vector4::Zero(), csp::common::Vector3::One() };
//
//     auto [CreatedObject] = AWAIT(EntitySystem, CreateObject, ObjectName, ObjectTransform);
//     auto* ImageComponent = (ImageSpaceComponent*)CreatedObject->AddComponent(ComponentType::Image);
//     CreatedObject->QueueUpdate();
//
//     // Create object 2
//     auto [CreatedObject2] = AWAIT(EntitySystem, CreateObject, ObjectName, ObjectTransform);
//     auto* ImageComponent2 = (ImageSpaceComponent*)CreatedObject2->AddComponent(ComponentType::Image);
//     CreatedObject2->QueueUpdate();
//
//     // Create object 3
//     auto [CreatedObject3] = AWAIT(EntitySystem, CreateObject, ObjectName, ObjectTransform);
//     auto* ImageComponent3 = (ImageSpaceComponent*)CreatedObject3->AddComponent(ComponentType::Image);
//     CreatedObject3->QueueUpdate();
//
//     // Destroy Entites
//     EntitySystem->DestroyEntity(CreatedObject, [](bool) {});
//     EntitySystem->DestroyEntity(CreatedObject2, [](bool) {});
//     EntitySystem->DestroyEntity(CreatedObject3, [](bool) {});
//
//     csp::CSPFoundation::Tick();
//
//     auto [ExitSpaceResult] = AWAIT_PRE(SpaceSystem, ExitSpace, RequestPredicate);
//
//     // Delete space
//     DeleteSpace(SpaceSystem, Space.Id);
//
//     // Log out
//     LogOut(UserSystem);
// }
// #endif
//
// #if RUN_ALL_UNIT_TESTS || RUN_MULTIPLAYER_TESTS || RUN_MULTIPLAYER_ENTITY_SELECTION_TEST
// CSP_PUBLIC_TEST(CSPEngine, MultiplayerTests, EntitySelectionTest)
//{
//     SetRandSeed();
//
//     auto& SystemsManager = csp::systems::SystemsManager::Get();
//     auto* UserSystem = SystemsManager.GetUserSystem();
//     auto* SpaceSystem = SystemsManager.GetSpaceSystem();
//     auto* Connection = SystemsManager.GetMultiplayerConnection();
//     auto* EntitySystem = SystemsManager.GetSpaceEntitySystem();
//
//     const char* TestSpaceName = "OLY-UNITTEST-SPACE-REWIND";
//     const char* TestSpaceDescription = "OLY-UNITTEST-SPACEDESC-REWIND";
//
//     char UniqueSpaceName[256];
//     SPRINTF(UniqueSpaceName, "%s-%s", TestSpaceName, GetUniqueString().c_str());
//
//     csp::common::String UserId;
//
//     // Log in
//     LogInAsNewTestUser(UserSystem, UserId);
//
//     // Create space
//     csp::systems::Space Space;
//     CreateSpace(
//         SpaceSystem, UniqueSpaceName, TestSpaceDescription, csp::systems::SpaceAttributes::Private, nullptr, nullptr, nullptr, nullptr, Space);
//
//     // Enter space
//     auto [EnterResult] = AWAIT_PRE(SpaceSystem, EnterSpace, RequestPredicate, Space.Id);
//
//     EXPECT_EQ(EnterResult.GetResultCode(), csp::systems::EResultCode::Success);
//
//     EntitySystem->SetEntityCreatedCallback([](csp::multiplayer::SpaceEntity* Entity) {});
//
//     const csp::common::String& UserName = "Player 1";
//     const SpaceTransform& UserTransform
//         = { csp::common::Vector3 { 1.452322f, 2.34f, 3.45f }, csp::common::Vector4 { 4.1f, 5.1f, 6.1f, 7.1f }, csp::common::Vector3 { 1, 1, 1 } };
//     AvatarState UserAvatarState = AvatarState::Idle;
//     const csp::common::String& UserAvatarId = "MyCoolAvatar";
//     AvatarPlayMode UserAvatarPlayMode = AvatarPlayMode::Default;
//
//     auto [Avatar] = AWAIT(EntitySystem, CreateAvatar, UserName, UserTransform, UserAvatarState, UserAvatarId, UserAvatarPlayMode);
//     EXPECT_NE(Avatar, nullptr);
//
//     csp::common::String ObjectName = "Object 1";
//     SpaceTransform ObjectTransform
//         = { csp::common::Vector3 { 1.452322f, 2.34f, 3.45f }, csp::common::Vector4 { 4.1f, 5.1f, 6.1f, 7.1f }, csp::common::Vector3 { 1, 1, 1 } };
//
//     auto [CreatedObject] = AWAIT(EntitySystem, CreateObject, ObjectName, ObjectTransform);
//
//     CreatedObject->Select();
//
//     EXPECT_TRUE(CreatedObject->IsSelected());
//
//     CreatedObject->Deselect();
//
//     EXPECT_FALSE(CreatedObject->IsSelected());
//
//     auto [ExitSpaceResult] = AWAIT_PRE(SpaceSystem, ExitSpace, RequestPredicate);
//
//     // Delete space
//     DeleteSpace(SpaceSystem, Space.Id);
//
//     // Log out
//     LogOut(UserSystem);
// }
// #endif
//
//// Derived type that allows us to access protected members of SpaceEntitySystem
// class InternalSpaceEntitySystem : public csp::multiplayer::SpaceEntitySystem
//{
//     ~InternalSpaceEntitySystem();
//
// public:
//     void ClearEntities()
//     {
//         std::scoped_lock<std::recursive_mutex> EntitiesLocker(*EntitiesLock);
//
//         Entities.Clear();
//         Objects.Clear();
//         Avatars.Clear();
//     }
// };
//
//// Disabled by default as it can be slow
// #if RUN_ALL_UNIT_TESTS || RUN_MULTIPLAYER_TESTS || RUN_MULTIPLAYER_MANYENTITIES_TEST
// CSP_PUBLIC_TEST(CSPEngine, MultiplayerTests, ManyEntitiesTest)
//{
//     SetRandSeed();
//
//     auto& SystemsManager = csp::systems::SystemsManager::Get();
//     auto* UserSystem = SystemsManager.GetUserSystem();
//     auto* SpaceSystem = SystemsManager.GetSpaceSystem();
//     auto* AssetSystem = SystemsManager.GetAssetSystem();
//     auto* Connection = SystemsManager.GetMultiplayerConnection();
//     auto* EntitySystem = SystemsManager.GetSpaceEntitySystem();
//
//     const char* TestSpaceName = "OLY-UNITTEST-SPACE-REWIND";
//     const char* TestSpaceDescription = "OLY-UNITTEST-SPACEDESC-REWIND";
//     const char* TestAssetCollectionName = "OLY-UNITTEST-ASSETCOLLECTION-REWIND";
//     const char* TestAssetName = "OLY-UNITTEST-ASSET-REWIND";
//
//     char UniqueSpaceName[256];
//     SPRINTF(UniqueSpaceName, "%s-%s", TestSpaceName, GetUniqueString().c_str());
//
//     csp::common::String UserId;
//
//     // Log in
//     LogInAsNewTestUser(UserSystem, UserId);
//
//     // Create space
//     csp::systems::Space Space;
//     CreateSpace(
//         SpaceSystem, UniqueSpaceName, TestSpaceDescription, csp::systems::SpaceAttributes::Private, nullptr, nullptr, nullptr, nullptr, Space);
//
//     auto [EnterResult] = AWAIT_PRE(SpaceSystem, EnterSpace, RequestPredicate, Space.Id);
//     EXPECT_EQ(EnterResult.GetResultCode(), csp::systems::EResultCode::Success);
//
//     EntitySystem->SetEntityCreatedCallback([](auto) {});
//
//     EXPECT_EQ(EntitySystem->GetNumEntities(), 0);
//     EXPECT_EQ(EntitySystem->GetNumObjects(), 0);
//
//     // Create a bunch of entities
//     constexpr size_t NUM_ENTITIES_TO_CREATE = 15;
//     constexpr char ENTITY_NAME_PREFIX[] = "Object_";
//
//     SpaceTransform Transform = { csp::common::Vector3::Zero(), csp::common::Vector4::Zero(), csp::common::Vector3::One() };
//
//     for (size_t i = 0; i < NUM_ENTITIES_TO_CREATE; ++i)
//     {
//         csp::common::String Name = ENTITY_NAME_PREFIX;
//         Name.Append(std::to_string(i).c_str());
//
//         auto [Object] = AWAIT(EntitySystem, CreateObject, Name, Transform);
//
//         EXPECT_NE(Object, nullptr);
//     }
//
//     EXPECT_EQ(EntitySystem->GetNumEntities(), NUM_ENTITIES_TO_CREATE);
//     EXPECT_EQ(EntitySystem->GetNumObjects(), NUM_ENTITIES_TO_CREATE);
//
//     EntitySystem->ProcessPendingEntityOperations();
//
//     // Clear all entities locally
//     auto InternalEntitySystem = static_cast<InternalSpaceEntitySystem*>(EntitySystem);
//     InternalEntitySystem->ClearEntities();
//
//     EXPECT_EQ(EntitySystem->GetNumEntities(), 0);
//     EXPECT_EQ(EntitySystem->GetNumObjects(), 0);
//
//     // Retrieve all entities and verify count
//     auto GotAllEntities = false;
//
//     EntitySystem->SetInitialEntitiesRetrievedCallback([&](bool) { GotAllEntities = true; });
//
//     EntitySystem->RetrieveAllEntities();
//
//     while (!GotAllEntities)
//     {
//         std::this_thread::sleep_for(100ms);
//     }
//
//     EXPECT_EQ(EntitySystem->GetNumEntities(), NUM_ENTITIES_TO_CREATE);
//     // We created objects exclusively, so this should also be true.
//     EXPECT_EQ(EntitySystem->GetNumEntities(), EntitySystem->GetNumObjects());
//
//     auto [ExitResult] = AWAIT_PRE(SpaceSystem, ExitSpace, RequestPredicate);
//     EXPECT_EQ(ExitResult.GetResultCode(), csp::systems::EResultCode::Success);
//
//     // Validate that leaving a space flushes CSP's view of all currently known entities.
//     EXPECT_EQ(EntitySystem->GetNumEntities(), 0);
//     EXPECT_EQ(EntitySystem->GetNumObjects(), 0);
//     EXPECT_EQ(EntitySystem->GetNumAvatars(), 0);
//
//     // Delete space
//     DeleteSpace(SpaceSystem, Space.Id);
//
//     // Log out
//     LogOut(UserSystem);
// }
// #endif
//
// #if RUN_ALL_UNIT_TESTS || RUN_MULTIPLAYER_TESTS || RUN_MULTIPLAYER_INVALID_TEST
// CSP_PUBLIC_TEST(CSPEngine, MultiplayerTests, InvalidComponentFieldsTest)
//{
//     SetRandSeed();
//
//     auto& SystemsManager = csp::systems::SystemsManager::Get();
//     auto* UserSystem = SystemsManager.GetUserSystem();
//     auto* SpaceSystem = SystemsManager.GetSpaceSystem();
//     auto* AssetSystem = SystemsManager.GetAssetSystem();
//     auto* Connection = SystemsManager.GetMultiplayerConnection();
//     auto* EntitySystem = SystemsManager.GetSpaceEntitySystem();
//
//     const char* TestSpaceName = "OLY-UNITTEST-SPACE-REWIND";
//     const char* TestSpaceDescription = "OLY-UNITTEST-SPACEDESC-REWIND";
//     const char* TestAssetCollectionName = "OLY-UNITTEST-ASSETCOLLECTION-REWIND";
//     const char* TestAssetName = "OLY-UNITTEST-ASSET-REWIND";
//
//     char UniqueSpaceName[256];
//     SPRINTF(UniqueSpaceName, "%s-%s", TestSpaceName, GetUniqueString().c_str());
//
//     csp::common::String UserId;
//
//     // Log in
//     LogInAsNewTestUser(UserSystem, UserId);
//
//     // Create space
//     csp::systems::Space Space;
//     CreateSpace(
//         SpaceSystem, UniqueSpaceName, TestSpaceDescription, csp::systems::SpaceAttributes::Private, nullptr, nullptr, nullptr, nullptr, Space);
//
//     // Enter space
//     auto [EnterResult] = AWAIT_PRE(SpaceSystem, EnterSpace, RequestPredicate, Space.Id);
//
//     EXPECT_EQ(EnterResult.GetResultCode(), csp::systems::EResultCode::Success);
//
//     EntitySystem->SetEntityCreatedCallback([](csp::multiplayer::SpaceEntity* Entity) {});
//
//     bool AssetDetailBlobChangedCallbackCalled = false;
//     csp::common::String CallbackAssetId;
//
//     const csp::common::String ObjectName = "Object 1";
//     SpaceTransform ObjectTransform = { csp::common::Vector3::Zero(), csp::common::Vector4::Zero(), csp::common::Vector3::One() };
//
//     auto [Object] = AWAIT(EntitySystem, CreateObject, ObjectName, ObjectTransform);
//
//     const csp::common::String ModelAssetId = "NotARealId";
//
//     auto* LightSpaceComponentInstance = (LightSpaceComponent*)Object->AddComponent(ComponentType::Invalid);
//
//     // Process component creation
//     Object->QueueUpdate();
//     EntitySystem->ProcessPendingEntityOperations();
//
//     auto [ExitSpaceResult] = AWAIT_PRE(SpaceSystem, ExitSpace, RequestPredicate);
//
//     // Delete space
//     DeleteSpace(SpaceSystem, Space.Id);
//
//     // Log out
//     LogOut(UserSystem);
// }
// #endif
//
// #if RUN_ALL_UNIT_TESTS || RUN_MULTIPLAYER_TESTS || RUN_MULTIPLAYER_FIND_COMPONENT_BY_ID_TEST
// CSP_PUBLIC_TEST(CSPEngine, MultiplayerTests, FindComponentByIdTest)
//{
//     SetRandSeed();
//
//     auto& SystemsManager = csp::systems::SystemsManager::Get();
//     auto* UserSystem = SystemsManager.GetUserSystem();
//     auto* SpaceSystem = SystemsManager.GetSpaceSystem();
//     auto* Connection = SystemsManager.GetMultiplayerConnection();
//     auto* EntitySystem = SystemsManager.GetSpaceEntitySystem();
//
//     const char* TestSpaceName = "OLY-UNITTEST-SPACE-REWIND";
//     const char* TestSpaceDescription = "OLY-UNITTEST-SPACEDESC-REWIND";
//
//     char UniqueSpaceName[256];
//     SPRINTF(UniqueSpaceName, "%s-%s", TestSpaceName, GetUniqueString().c_str());
//
//     csp::common::String UserId;
//
//     // Log in
//     LogInAsNewTestUser(UserSystem, UserId);
//
//     // Create space
//     csp::systems::Space Space;
//     CreateSpace(
//         SpaceSystem, UniqueSpaceName, TestSpaceDescription, csp::systems::SpaceAttributes::Private, nullptr, nullptr, nullptr, nullptr, Space);
//
//     // Enter space
//     auto [EnterResult] = AWAIT_PRE(SpaceSystem, EnterSpace, RequestPredicate, Space.Id);
//
//     EXPECT_EQ(EnterResult.GetResultCode(), csp::systems::EResultCode::Success);
//
//     EntitySystem->SetEntityCreatedCallback([](csp::multiplayer::SpaceEntity* Entity) {});
//
//     // Create space object
//     csp::common::String ObjectName = "Object 1";
//     SpaceTransform ObjectTransform = { csp::common::Vector3::Zero(), csp::common::Vector4::Zero(), csp::common::Vector3::One() };
//     auto [SpaceEntity] = AWAIT(EntitySystem, CreateObject, ObjectName, ObjectTransform);
//
//     // Create second space object
//     csp::common::String ObjectName2 = "Object 2";
//     auto [SpaceEntity2] = AWAIT(EntitySystem, CreateObject, ObjectName2, ObjectTransform);
//
//     auto Component1 = SpaceEntity->AddComponent(ComponentType::AnimatedModel);
//     auto Component2 = SpaceEntity2->AddComponent(ComponentType::AnimatedModel);
//
//     SpaceEntity->QueueUpdate();
//     SpaceEntity2->QueueUpdate();
//     EntitySystem->ProcessPendingEntityOperations();
//
//     auto FoundComponent = EntitySystem->FindComponentById(Component1->GetId());
//
//     EXPECT_TRUE(FoundComponent != nullptr);
//     EXPECT_EQ(Component1->GetId(), FoundComponent->GetId());
//
//     FoundComponent = EntitySystem->FindComponentById(Component2->GetId());
//
//     EXPECT_TRUE(FoundComponent != nullptr);
//     EXPECT_EQ(Component2->GetId(), FoundComponent->GetId());
//
//     auto [ExitSpaceResult] = AWAIT_PRE(SpaceSystem, ExitSpace, RequestPredicate);
//
//     // Delete space
//     DeleteSpace(SpaceSystem, Space.Id);
//
//     // Log out
//     LogOut(UserSystem);
// }
// #endif
//
// void RunParentEntityReplicationTest(bool Local)
//{
//     SetRandSeed();
//
//     auto& SystemsManager = csp::systems::SystemsManager::Get();
//     auto* UserSystem = SystemsManager.GetUserSystem();
//     auto* SpaceSystem = SystemsManager.GetSpaceSystem();
//     auto* Connection = SystemsManager.GetMultiplayerConnection();
//     auto* EntitySystem = SystemsManager.GetSpaceEntitySystem();
//
//     // Log in
//     csp::common::String UserId;
//     LogInAsNewTestUser(UserSystem, UserId);
//
//     // Create space
//     const char* TestSpaceName = "CSP-UNITTEST-SPACE-MAG";
//     const char* TestSpaceDescription = "CSP-UNITTEST-SPACEDESC-MAG";
//
//     char UniqueSpaceName[256];
//     SPRINTF(UniqueSpaceName, "%s-%s", TestSpaceName, GetUniqueString().c_str());
//
//     csp::systems::Space Space;
//     CreateSpace(
//         SpaceSystem, UniqueSpaceName, TestSpaceDescription, csp::systems::SpaceAttributes::Private, nullptr, nullptr, nullptr, nullptr, Space);
//
//     // Enter space
//     auto [EnterResult] = AWAIT_PRE(SpaceSystem, EnterSpace, RequestPredicate, Space.Id);
//     EXPECT_EQ(EnterResult.GetResultCode(), csp::systems::EResultCode::Success);
//
//     // If local is false, test DeserialiseFromPatch functionality
//     auto [FlagSetResult] = AWAIT(Connection, SetAllowSelfMessagingFlag, !Local);
//
//     // Create Entities
//     csp::common::String ParentEntityName = "ParentEntity";
//     csp::common::String ChildEntityName1 = "ChildEntity1";
//     csp::common::String ChildEntityName2 = "ChildEntity2";
//     SpaceTransform ObjectTransform
//         = { csp::common::Vector3 { 1.452322f, 2.34f, 3.45f }, csp::common::Vector4 { 4.1f, 5.1f, 6.1f, 7.1f }, csp::common::Vector3 { 1, 1, 1 } };
//
//     EntitySystem->SetEntityCreatedCallback([](SpaceEntity* Entity) {});
//
//     auto [CreatedParentEntity] = AWAIT(EntitySystem, CreateObject, ParentEntityName, ObjectTransform);
//     auto [CreatedChildEntity1] = AWAIT(EntitySystem, CreateObject, ChildEntityName1, ObjectTransform);
//     auto [CreatedChildEntity2] = AWAIT(EntitySystem, CreateObject, ChildEntityName2, ObjectTransform);
//
//     EXPECT_EQ(CreatedParentEntity->GetParentEntity(), nullptr);
//     EXPECT_EQ(CreatedChildEntity1->GetParentEntity(), nullptr);
//     EXPECT_EQ(CreatedChildEntity2->GetParentEntity(), nullptr);
//
//     EXPECT_EQ(EntitySystem->GetRootHierarchyEntities()->Size(), 3);
//
//     // Test setting the parent for the first child
//     {
//         bool ChildEntityUpdated = false;
//
//         CreatedChildEntity1->SetUpdateCallback(
//             [&ChildEntityUpdated, ChildEntityName1](
//                 SpaceEntity* Entity, SpaceEntityUpdateFlags Flags, csp::common::Array<ComponentUpdateInfo>& UpdateInfo)
//             {
//                 if (Entity->GetName() == ChildEntityName1 && Flags & SpaceEntityUpdateFlags::UPDATE_FLAGS_PARENT)
//                 {
//                     ChildEntityUpdated = true;
//                 }
//             });
//
//         CreatedChildEntity1->SetParentId(CreatedParentEntity->GetId());
//
//         // Parents shouldn't be set until after replication
//         EXPECT_EQ(CreatedParentEntity->GetParentEntity(), nullptr);
//         EXPECT_EQ(CreatedChildEntity1->GetParentEntity(), nullptr);
//         EXPECT_EQ(CreatedChildEntity2->GetParentEntity(), nullptr);
//
//         EXPECT_EQ(EntitySystem->GetRootHierarchyEntities()->Size(), 3);
//
//         CreatedChildEntity1->QueueUpdate();
//
//         WaitForCallbackWithUpdate(ChildEntityUpdated, EntitySystem);
//
//         EXPECT_TRUE(ChildEntityUpdated);
//
//         // Check entity1 is parented correctly
//         EXPECT_EQ(CreatedParentEntity->GetParentEntity(), nullptr);
//         EXPECT_EQ(CreatedChildEntity1->GetParentEntity(), CreatedParentEntity);
//         EXPECT_EQ(CreatedChildEntity2->GetParentEntity(), nullptr);
//
//         EXPECT_EQ(CreatedParentEntity->GetChildEntities()->Size(), 1);
//         EXPECT_EQ((*CreatedParentEntity->GetChildEntities())[0], CreatedChildEntity1);
//
//         EXPECT_EQ(CreatedChildEntity1->GetChildEntities()->Size(), 0);
//         EXPECT_EQ(CreatedChildEntity2->GetChildEntities()->Size(), 0);
//
//         EXPECT_EQ(EntitySystem->GetRootHierarchyEntities()->Size(), 2);
//     }
//
//     // Test setting the parent for the second child
//     {
//         bool ChildEntityUpdated = false;
//
//         CreatedChildEntity2->SetUpdateCallback(
//             [&ChildEntityUpdated, ChildEntityName2](
//                 SpaceEntity* Entity, SpaceEntityUpdateFlags Flags, csp::common::Array<ComponentUpdateInfo>& UpdateInfo)
//             {
//                 if (Entity->GetName() == ChildEntityName2 && Flags & SpaceEntityUpdateFlags::UPDATE_FLAGS_PARENT)
//                 {
//                     ChildEntityUpdated = true;
//                 }
//             });
//
//         CreatedChildEntity2->SetParentId(CreatedParentEntity->GetId());
//
//         CreatedChildEntity2->QueueUpdate();
//
//         WaitForCallbackWithUpdate(ChildEntityUpdated, EntitySystem);
//
//         EXPECT_TRUE(ChildEntityUpdated);
//
//         // Check all entities are parented correctly
//         EXPECT_EQ(CreatedParentEntity->GetParentEntity(), nullptr);
//         EXPECT_EQ(CreatedChildEntity1->GetParentEntity(), CreatedParentEntity);
//         EXPECT_EQ(CreatedChildEntity2->GetParentEntity(), CreatedParentEntity);
//
//         EXPECT_EQ(CreatedParentEntity->GetChildEntities()->Size(), 2);
//         EXPECT_EQ((*CreatedParentEntity->GetChildEntities())[0], CreatedChildEntity1);
//         EXPECT_EQ((*CreatedParentEntity->GetChildEntities())[1], CreatedChildEntity2);
//
//         EXPECT_EQ(CreatedChildEntity1->GetChildEntities()->Size(), 0);
//         EXPECT_EQ(CreatedChildEntity2->GetChildEntities()->Size(), 0);
//
//         EXPECT_EQ(EntitySystem->GetRootHierarchyEntities()->Size(), 1);
//     }
//
//     // Remove parent from first child
//     {
//         bool ChildEntityUpdated = false;
//
//         CreatedChildEntity1->SetUpdateCallback(
//             [&ChildEntityUpdated, ChildEntityName1](
//                 SpaceEntity* Entity, SpaceEntityUpdateFlags Flags, csp::common::Array<ComponentUpdateInfo>& UpdateInfo)
//             {
//                 if (Entity->GetName() == ChildEntityName1 && Flags & SpaceEntityUpdateFlags::UPDATE_FLAGS_PARENT)
//                 {
//                     ChildEntityUpdated = true;
//                 }
//             });
//
//         CreatedChildEntity1->RemoveParentEntity();
//
//         CreatedChildEntity1->QueueUpdate();
//
//         WaitForCallbackWithUpdate(ChildEntityUpdated, EntitySystem);
//         EXPECT_TRUE(ChildEntityUpdated);
//
//         // Check entity is  unparented correctly
//         EXPECT_EQ(CreatedParentEntity->GetParentEntity(), nullptr);
//         EXPECT_EQ(CreatedChildEntity1->GetParentEntity(), nullptr);
//         EXPECT_EQ(CreatedChildEntity2->GetParentEntity(), CreatedParentEntity);
//
//         EXPECT_EQ(CreatedParentEntity->GetChildEntities()->Size(), 1);
//         EXPECT_EQ((*CreatedParentEntity->GetChildEntities())[0], CreatedChildEntity2);
//
//         EXPECT_EQ(CreatedChildEntity1->GetChildEntities()->Size(), 0);
//         EXPECT_EQ(CreatedChildEntity2->GetChildEntities()->Size(), 0);
//
//         EXPECT_EQ(EntitySystem->GetRootHierarchyEntities()->Size(), 2);
//     }
//
//     // Remove parent from second child
//     {
//         bool ChildEntityUpdated = false;
//
//         CreatedChildEntity2->SetUpdateCallback(
//             [&ChildEntityUpdated, ChildEntityName2](
//                 SpaceEntity* Entity, SpaceEntityUpdateFlags Flags, csp::common::Array<ComponentUpdateInfo>& UpdateInfo)
//             {
//                 if (Entity->GetName() == ChildEntityName2 && Flags & SpaceEntityUpdateFlags::UPDATE_FLAGS_PARENT)
//                 {
//                     ChildEntityUpdated = true;
//                 }
//             });
//
//         CreatedChildEntity2->RemoveParentEntity();
//
//         CreatedChildEntity2->QueueUpdate();
//
//         WaitForCallbackWithUpdate(ChildEntityUpdated, EntitySystem);
//         EXPECT_TRUE(ChildEntityUpdated);
//
//         // Check entity is  unparented correctly
//         EXPECT_EQ(CreatedParentEntity->GetParentEntity(), nullptr);
//         EXPECT_EQ(CreatedChildEntity1->GetParentEntity(), nullptr);
//         EXPECT_EQ(CreatedChildEntity2->GetParentEntity(), nullptr);
//
//         EXPECT_EQ(CreatedParentEntity->GetChildEntities()->Size(), 0);
//
//         EXPECT_EQ(CreatedChildEntity1->GetChildEntities()->Size(), 0);
//         EXPECT_EQ(CreatedChildEntity2->GetChildEntities()->Size(), 0);
//
//         EXPECT_EQ(EntitySystem->GetRootHierarchyEntities()->Size(), 3);
//     }
//
//     if (!Local)
//     {
//         auto [FlagSetResult2] = AWAIT(Connection, SetAllowSelfMessagingFlag, false);
//     }
//
//     auto [ExitSpaceResult] = AWAIT_PRE(SpaceSystem, ExitSpace, RequestPredicate);
//
//     // Delete space
//     DeleteSpace(SpaceSystem, Space.Id);
//
//     // Log out
//     LogOut(UserSystem);
// }
//
// #if RUN_ALL_UNIT_TESTS || RUN_MULTIPLAYER_TESTS || RUN_MULTIPLAYER_LOCAL_PARENT_ENTITY_REPLICATION_TEST
// CSP_PUBLIC_TEST(CSPEngine, MultiplayerTests, ParentEntityLocalReplicationTest)
//{
//     // Tests the SpaceEntity::SerializeFromPatch and SpaceEntity::ApplyLocalPatch functionality
//     // for ParentId and ChildEntities
//     RunParentEntityReplicationTest(true);
// }
// #endif
//
// #if RUN_ALL_UNIT_TESTS || RUN_MULTIPLAYER_TESTS || RUN_MULTIPLAYER_PARENT_ENTITY_REPLICATION_TEST
// CSP_PUBLIC_TEST(CSPEngine, MultiplayerTests, ParentEntityReplicationTest)
//{
//     // Tests the SpaceEntity::SerializeFromPatch and SpaceEntity::DeserializeFromPatch functionality
//     // for ParentId and ChildEntities
//     RunParentEntityReplicationTest(false);
// }
// #endif
//
// #if RUN_ALL_UNIT_TESTS || RUN_MULTIPLAYER_TESTS || RUN_MULTIPLAYER_GLOBAL_POSITION_TEST
// CSP_PUBLIC_TEST(CSPEngine, MultiplayerTests, EntityGlobalPositionTest)
//{
//     // Tests the SpaceEntitySystem::OnAllEntitiesCreated
//     // for ParentId and ChildEntities
//     SetRandSeed();
//
//     auto& SystemsManager = csp::systems::SystemsManager::Get();
//     auto* UserSystem = SystemsManager.GetUserSystem();
//     auto* SpaceSystem = SystemsManager.GetSpaceSystem();
//     auto* AssetSystem = SystemsManager.GetAssetSystem();
//     auto* Connection = SystemsManager.GetMultiplayerConnection();
//     auto* EntitySystem = SystemsManager.GetSpaceEntitySystem();
//
//     // Log in
//     csp::common::String UserId;
//     LogInAsNewTestUser(UserSystem, UserId);
//
//     // Create space
//     const char* TestSpaceName = "CSP-UNITTEST-SPACE-MAG";
//     const char* TestSpaceDescription = "CSP-UNITTEST-SPACEDESC-MAG";
//
//     char UniqueSpaceName[256];
//     SPRINTF(UniqueSpaceName, "%s-%s", TestSpaceName, GetUniqueString().c_str());
//
//     csp::systems::Space Space;
//     CreateSpace(
//         SpaceSystem, UniqueSpaceName, TestSpaceDescription, csp::systems::SpaceAttributes::Private, nullptr, nullptr, nullptr, nullptr, Space);
//
//     // Enter space
//     auto [EnterResult] = AWAIT_PRE(SpaceSystem, EnterSpace, RequestPredicate, Space.Id);
//     EXPECT_EQ(EnterResult.GetResultCode(), csp::systems::EResultCode::Success);
//
//     // Create Entities for testing heirarchy transforms
//     csp::common::String ParentEntityName = "ParentEntity";
//     csp::common::String ChildEntityName = "ChildEntity";
//     // create a parent child entity, where the parent is positioned at the position [1,1,1], and the child is position [1,0,0] relative to the
//     parent SpaceTransform ObjectTransformParent
//         = { csp::common::Vector3 { 1, 1, 1 }, csp::common::Vector4 { 0, 0, 0, 1 }, csp::common::Vector3 { 1, 1, 1 } };
//     SpaceTransform ObjectTransformChild = { csp::common::Vector3 { 1, 0, 0 }, csp::common::Vector4 { 0, 0, 0, 1 }, csp::common::Vector3 { 1, 1, 1 }
//     }; SpaceTransform ObjectTransformExpected
//         = { csp::common::Vector3 { 2, 1, 1 }, csp::common::Vector4 { 0, 0, 0, 1 }, csp::common::Vector3 { 1, 1, 1 } };
//
//     EntitySystem->SetEntityCreatedCallback([](SpaceEntity* Entity) {});
//
//     auto [CreatedParentEntity] = AWAIT(EntitySystem, CreateObject, ParentEntityName, ObjectTransformParent);
//     auto [CreatedChildEntity] = AWAIT(EntitySystem, CreateObject, ChildEntityName, ObjectTransformChild);
//
//     uint64_t ParentEntityId = CreatedParentEntity->GetId();
//     uint64_t ChildEntityId = CreatedChildEntity->GetId();
//
//     bool ChildEntityUpdated = false;
//
//     CreatedChildEntity->SetUpdateCallback(
//         [&ChildEntityUpdated, ChildEntityName](SpaceEntity* Entity, SpaceEntityUpdateFlags Flags, csp::common::Array<ComponentUpdateInfo>&
//         UpdateInfo)
//         {
//             if (Entity->GetName() == ChildEntityName && Flags & SpaceEntityUpdateFlags::UPDATE_FLAGS_PARENT)
//             {
//                 ChildEntityUpdated = true;
//             }
//         });
//
//     // Change Parent
//     CreatedChildEntity->SetParentId(CreatedParentEntity->GetId());
//
//     CreatedChildEntity->QueueUpdate();
//
//     // Wait for update
//     while (!ChildEntityUpdated && WaitForTestTimeoutCountMs < WaitForTestTimeoutLimit)
//     {
//         EntitySystem->ProcessPendingEntityOperations();
//         std::this_thread::sleep_for(50ms);
//         WaitForTestTimeoutCountMs += 50;
//     }
//
//     EXPECT_TRUE(ChildEntityUpdated);
//
//     // The expected outcome is that rotation and scale are unaffected, but the child is translated to position [2,1,1]
//     csp::common::Vector3 GlobalPosition = CreatedChildEntity->GetGlobalPosition();
//     csp::common::Vector4 GlobalRotation = CreatedChildEntity->GetGlobalRotation();
//     csp::common::Vector3 GlobalScale = CreatedChildEntity->GetGlobalScale();
//
//     EXPECT_EQ(ObjectTransformExpected.Position == GlobalPosition, true);
//     EXPECT_EQ(ObjectTransformExpected.Rotation.X == GlobalRotation.X, true);
//     EXPECT_EQ(ObjectTransformExpected.Rotation.Y == GlobalRotation.Y, true);
//     EXPECT_EQ(ObjectTransformExpected.Rotation.Z == GlobalRotation.Z, true);
//     // When performing quaternion operations, W can be negative, so no point checking
//     EXPECT_EQ(ObjectTransformExpected.Scale == GlobalScale, true);
//
//     SpaceSystem->ExitSpace([](const csp::systems::NullResult& Result) {});
//
//     // Delete space
//     DeleteSpace(SpaceSystem, Space.Id);
//
//     // Log out
//     LogOut(UserSystem);
// }
// #endif
//
// #if RUN_ALL_UNIT_TESTS || RUN_MULTIPLAYER_TESTS || RUN_MULTIPLAYER_PARENT_ENTITY_GLOBAL_ROTATION_TEST
// CSP_PUBLIC_TEST(CSPEngine, MultiplayerTests, EntityGlobalRotationTest)
//{
//     // Tests the SpaceEntitySystem::OnAllEntitiesCreated
//     // for ParentId and ChildEntities
//     SetRandSeed();
//
//     auto& SystemsManager = csp::systems::SystemsManager::Get();
//     auto* UserSystem = SystemsManager.GetUserSystem();
//     auto* SpaceSystem = SystemsManager.GetSpaceSystem();
//     auto* AssetSystem = SystemsManager.GetAssetSystem();
//     auto* Connection = SystemsManager.GetMultiplayerConnection();
//     auto* EntitySystem = SystemsManager.GetSpaceEntitySystem();
//
//     // Log in
//     csp::common::String UserId;
//     LogInAsNewTestUser(UserSystem, UserId);
//
//     // Create space
//     const char* TestSpaceName = "CSP-UNITTEST-SPACE-MAG";
//     const char* TestSpaceDescription = "CSP-UNITTEST-SPACEDESC-MAG";
//
//     char UniqueSpaceName[256];
//     SPRINTF(UniqueSpaceName, "%s-%s", TestSpaceName, GetUniqueString().c_str());
//
//     csp::systems::Space Space;
//     CreateSpace(
//         SpaceSystem, UniqueSpaceName, TestSpaceDescription, csp::systems::SpaceAttributes::Private, nullptr, nullptr, nullptr, nullptr, Space);
//
//     // Enter space
//     auto [EnterResult] = AWAIT_PRE(SpaceSystem, EnterSpace, RequestPredicate, Space.Id);
//     EXPECT_EQ(EnterResult.GetResultCode(), csp::systems::EResultCode::Success);
//
//     // Create Entities for testing heirarchy transforms
//     csp::common::String ParentEntityName = "ParentEntity";
//     csp::common::String ChildEntityName = "ChildEntity";
//     // Parent has a position [0,0,0], and 1.507 radian (90 degree) rotation around the y axis
//     SpaceTransform ObjectTransformParent
//         = { csp::common::Vector3 { 0, 0, 0 }, csp::common::Vector4 { 0, -0.7071081f, 0, 0.7071055f }, csp::common::Vector3 { 1, 1, 1 } };
//     SpaceTransform ObjectTransformChild = { csp::common::Vector3 { 1, 0, 0 }, csp::common::Vector4 { 0, 0, 0, 1 }, csp::common::Vector3 { 1, 1, 1 }
//     }; SpaceTransform ObjectTransformExpected
//         = { csp::common::Vector3 { 0, 0, 1 }, csp::common::Vector4 { 0, -0.7071081f, 0, 0.7071055f }, csp::common::Vector3 { 1, 1, 1 } };
//
//     EntitySystem->SetEntityCreatedCallback([](SpaceEntity* Entity) {});
//
//     auto [CreatedParentEntity] = AWAIT(EntitySystem, CreateObject, ParentEntityName, ObjectTransformParent);
//     auto [CreatedChildEntity] = AWAIT(EntitySystem, CreateObject, ChildEntityName, ObjectTransformChild);
//
//     uint64_t ParentEntityId = CreatedParentEntity->GetId();
//     uint64_t ChildEntityId = CreatedChildEntity->GetId();
//
//     bool ChildEntityUpdated = false;
//
//     CreatedChildEntity->SetUpdateCallback(
//         [&ChildEntityUpdated, ChildEntityName](SpaceEntity* Entity, SpaceEntityUpdateFlags Flags, csp::common::Array<ComponentUpdateInfo>&
//         UpdateInfo)
//         {
//             if (Entity->GetName() == ChildEntityName && Flags & SpaceEntityUpdateFlags::UPDATE_FLAGS_PARENT)
//             {
//                 ChildEntityUpdated = true;
//             }
//         });
//
//     // Change Parent
//     CreatedChildEntity->SetParentId(CreatedParentEntity->GetId());
//
//     CreatedChildEntity->QueueUpdate();
//
//     // Wait for update
//     while (!ChildEntityUpdated && WaitForTestTimeoutCountMs < WaitForTestTimeoutLimit)
//     {
//         EntitySystem->ProcessPendingEntityOperations();
//         std::this_thread::sleep_for(50ms);
//         WaitForTestTimeoutCountMs += 50;
//     }
//
//     EXPECT_TRUE(ChildEntityUpdated);
//
//     // expectation is that scale is unaffected, rotation is passed on from parent,
//     // and child is displaced to position [0, 0, 1], within floating point accuracy limits
//     csp::common::Vector3 GlobalPosition = CreatedChildEntity->GetGlobalPosition();
//     csp::common::Vector4 GlobalRotation = CreatedChildEntity->GetGlobalRotation();
//     csp::common::Vector3 GlobalScale = CreatedChildEntity->GetGlobalScale();
//
//     EXPECT_EQ(ObjectTransformExpected.Position == GlobalPosition, true);
//     EXPECT_EQ(ObjectTransformExpected.Rotation.X == GlobalRotation.X, true);
//     EXPECT_EQ(ObjectTransformExpected.Rotation.Y == GlobalRotation.Y, true);
//     EXPECT_EQ(ObjectTransformExpected.Rotation.Z == GlobalRotation.Z, true);
//     EXPECT_EQ(ObjectTransformExpected.Scale == GlobalScale, true);
//
//     SpaceSystem->ExitSpace([](const csp::systems::NullResult& Result) {});
//
//     // Delete space
//     DeleteSpace(SpaceSystem, Space.Id);
//
//     // Log out
//     LogOut(UserSystem);
// }
// #endif
//
// #if RUN_ALL_UNIT_TESTS || RUN_MULTIPLAYER_TESTS || RUN_MULTIPLAYER_PARENT_ENTITY_GLOBAL_SCALE_TEST
// CSP_PUBLIC_TEST(CSPEngine, MultiplayerTests, EntityGlobalScaleTest)
//{
//     // Tests the SpaceEntitySystem::OnAllEntitiesCreated
//     // for ParentId and ChildEntities
//     SetRandSeed();
//
//     auto& SystemsManager = csp::systems::SystemsManager::Get();
//     auto* UserSystem = SystemsManager.GetUserSystem();
//     auto* SpaceSystem = SystemsManager.GetSpaceSystem();
//     auto* AssetSystem = SystemsManager.GetAssetSystem();
//     auto* Connection = SystemsManager.GetMultiplayerConnection();
//     auto* EntitySystem = SystemsManager.GetSpaceEntitySystem();
//
//     // Log in
//     csp::common::String UserId;
//     LogInAsNewTestUser(UserSystem, UserId);
//
//     // Create space
//     const char* TestSpaceName = "CSP-UNITTEST-SPACE-MAG";
//     const char* TestSpaceDescription = "CSP-UNITTEST-SPACEDESC-MAG";
//
//     char UniqueSpaceName[256];
//     SPRINTF(UniqueSpaceName, "%s-%s", TestSpaceName, GetUniqueString().c_str());
//
//     csp::systems::Space Space;
//     CreateSpace(
//         SpaceSystem, UniqueSpaceName, TestSpaceDescription, csp::systems::SpaceAttributes::Private, nullptr, nullptr, nullptr, nullptr, Space);
//
//     // Enter space
//     auto [EnterResult] = AWAIT_PRE(SpaceSystem, EnterSpace, RequestPredicate, Space.Id);
//     EXPECT_EQ(EnterResult.GetResultCode(), csp::systems::EResultCode::Success);
//
//     // Create Entities for testing heirarchy transforms
//     csp::common::String ParentEntityName = "ParentEntity";
//     csp::common::String ChildEntityName = "ChildEntity";
//
//     // Create a parent, positioned at the origin, rotated 90 degrees, with a scale of -0.5 on x axis and 0.5 on Y/Z axes
//     // child created at a position of [1,0,0], no rotation, and scale of 1
//     SpaceTransform ObjectTransformParent
//         = { csp::common::Vector3 { 0, 0, 0 }, csp::common::Vector4 { 0, -0.7071081f, 0, 0.7071055f }, csp::common::Vector3 { -0.5f, 0.5f, 0.5f } };
//     SpaceTransform ObjectTransformChild = { csp::common::Vector3 { 1, 0, 0 }, csp::common::Vector4 { 0, 0, 0, 1 }, csp::common::Vector3 { 1, 1, 1 }
//     };
//
//     SpaceTransform ObjectTransformExpected = { csp::common::Vector3 { 0, 0, -0.5f }, csp::common::Vector4 { 0, -0.7071081f, 0, 0.7071055f },
//         csp::common::Vector3 { -0.5f, 0.5f, 0.5f } };
//
//     EntitySystem->SetEntityCreatedCallback([](SpaceEntity* Entity) {});
//
//     auto [CreatedParentEntity] = AWAIT(EntitySystem, CreateObject, ParentEntityName, ObjectTransformParent);
//     auto [CreatedChildEntity] = AWAIT(EntitySystem, CreateObject, ChildEntityName, ObjectTransformChild);
//
//     uint64_t ParentEntityId = CreatedParentEntity->GetId();
//     uint64_t ChildEntityId = CreatedChildEntity->GetId();
//
//     bool ChildEntityUpdated = false;
//
//     CreatedChildEntity->SetUpdateCallback(
//         [&ChildEntityUpdated, ChildEntityName](SpaceEntity* Entity, SpaceEntityUpdateFlags Flags, csp::common::Array<ComponentUpdateInfo>&
//         UpdateInfo)
//         {
//             if (Entity->GetName() == ChildEntityName && Flags & SpaceEntityUpdateFlags::UPDATE_FLAGS_PARENT)
//             {
//                 ChildEntityUpdated = true;
//             }
//         });
//
//     // Change Parent
//     CreatedChildEntity->SetParentId(CreatedParentEntity->GetId());
//
//     CreatedChildEntity->QueueUpdate();
//
//     // Wait for update
//     while (!ChildEntityUpdated && WaitForTestTimeoutCountMs < WaitForTestTimeoutLimit)
//     {
//         EntitySystem->ProcessPendingEntityOperations();
//         std::this_thread::sleep_for(50ms);
//         WaitForTestTimeoutCountMs += 50;
//     }
//
//     EXPECT_TRUE(ChildEntityUpdated);
//     // expectation is that the global data will have position [0,0,-0.5] (scaled by -0.5, then rotated 90 degrees from [1,0,0] around Y axis)
//     // rotation will be same as parent
//     // scale will now be [-0.5,0.5,0.5], same as parent
//     csp::common::Vector3 GlobalPosition = CreatedChildEntity->GetGlobalPosition();
//     csp::common::Vector4 GlobalRotation = CreatedChildEntity->GetGlobalRotation();
//     csp::common::Vector3 GlobalScale = CreatedChildEntity->GetGlobalScale();
//
//     EXPECT_EQ(ObjectTransformExpected.Position == GlobalPosition, true);
//     EXPECT_EQ(ObjectTransformExpected.Rotation.X == GlobalRotation.X, true);
//     EXPECT_EQ(ObjectTransformExpected.Rotation.Y == GlobalRotation.Y, true);
//     EXPECT_EQ(ObjectTransformExpected.Rotation.Z == GlobalRotation.Z, true);
//     EXPECT_EQ(ObjectTransformExpected.Scale == GlobalScale, true);
//
//     SpaceSystem->ExitSpace([](const csp::systems::NullResult& Result) {});
//
//     // Delete space
//     DeleteSpace(SpaceSystem, Space.Id);
//
//     // Log out
//     LogOut(UserSystem);
// }
// #endif
//
// #if RUN_ALL_UNIT_TESTS || RUN_MULTIPLAYER_TESTS || RUN_MULTIPLAYER_PARENT_ENTITY_GLOBAL_TRANSFORM_TEST
// CSP_PUBLIC_TEST(CSPEngine, MultiplayerTests, EntityGlobalTransformTest)
//{
//     // Tests the SpaceEntitySystem::OnAllEntitiesCreated
//     // for ParentId and ChildEntities
//     SetRandSeed();
//
//     auto& SystemsManager = csp::systems::SystemsManager::Get();
//     auto* UserSystem = SystemsManager.GetUserSystem();
//     auto* SpaceSystem = SystemsManager.GetSpaceSystem();
//     auto* AssetSystem = SystemsManager.GetAssetSystem();
//     auto* Connection = SystemsManager.GetMultiplayerConnection();
//     auto* EntitySystem = SystemsManager.GetSpaceEntitySystem();
//
//     // Log in
//     csp::common::String UserId;
//     LogInAsNewTestUser(UserSystem, UserId);
//
//     // Create space
//     const char* TestSpaceName = "CSP-UNITTEST-SPACE-MAG";
//     const char* TestSpaceDescription = "CSP-UNITTEST-SPACEDESC-MAG";
//
//     char UniqueSpaceName[256];
//     SPRINTF(UniqueSpaceName, "%s-%s", TestSpaceName, GetUniqueString().c_str());
//
//     csp::systems::Space Space;
//     CreateSpace(
//         SpaceSystem, UniqueSpaceName, TestSpaceDescription, csp::systems::SpaceAttributes::Private, nullptr, nullptr, nullptr, nullptr, Space);
//
//     // Enter space
//     auto [EnterResult] = AWAIT_PRE(SpaceSystem, EnterSpace, RequestPredicate, Space.Id);
//     EXPECT_EQ(EnterResult.GetResultCode(), csp::systems::EResultCode::Success);
//
//     // Create Entities for testing heirarchy transforms
//     csp::common::String ParentEntityName = "ParentEntity";
//     csp::common::String ChildEntityName = "ChildEntity";
//     SpaceTransform ObjectTransformParent
//         = { csp::common::Vector3 { 0, 0, 0 }, csp::common::Vector4 { 0, -0.7071081f, 0, 0.7071055f }, csp::common::Vector3 { 1, 1, 1 } };
//     SpaceTransform ObjectTransformChild
//         = { csp::common::Vector3 { 1, 0, 0 }, csp::common::Vector4 { 0, 0, 0, 1 }, csp::common::Vector3 { 0.5f, 0.5f, 0.5f } };
//     SpaceTransform ObjectTransformExpected
//         = { csp::common::Vector3 { 0, 0, 1 }, csp::common::Vector4 { 0, -0.7071081f, 0, 0.7071055f }, csp::common::Vector3 { 0.5f, 0.5f, 0.5f } };
//
//     EntitySystem->SetEntityCreatedCallback([](SpaceEntity* Entity) {});
//
//     auto [CreatedParentEntity] = AWAIT(EntitySystem, CreateObject, ParentEntityName, ObjectTransformParent);
//     auto [CreatedChildEntity] = AWAIT(EntitySystem, CreateObject, ChildEntityName, ObjectTransformChild);
//
//     uint64_t ParentEntityId = CreatedParentEntity->GetId();
//     uint64_t ChildEntityId = CreatedChildEntity->GetId();
//
//     bool ChildEntityUpdated = false;
//
//     CreatedChildEntity->SetUpdateCallback(
//         [&ChildEntityUpdated, ChildEntityName](SpaceEntity* Entity, SpaceEntityUpdateFlags Flags, csp::common::Array<ComponentUpdateInfo>&
//         UpdateInfo)
//         {
//             if (Entity->GetName() == ChildEntityName && Flags & SpaceEntityUpdateFlags::UPDATE_FLAGS_PARENT)
//             {
//                 ChildEntityUpdated = true;
//             }
//         });
//
//     // Change Parent
//     CreatedChildEntity->SetParentId(CreatedParentEntity->GetId());
//
//     CreatedChildEntity->QueueUpdate();
//
//     // Wait for update
//     while (!ChildEntityUpdated && WaitForTestTimeoutCountMs < WaitForTestTimeoutLimit)
//     {
//         EntitySystem->ProcessPendingEntityOperations();
//         std::this_thread::sleep_for(50ms);
//         WaitForTestTimeoutCountMs += 50;
//     }
//
//     EXPECT_TRUE(ChildEntityUpdated);
//     SpaceTransform ObjectTransformActual = CreatedChildEntity->GetGlobalTransform();
//
//     EXPECT_EQ(ObjectTransformExpected.Position == ObjectTransformActual.Position, true);
//     EXPECT_EQ(ObjectTransformExpected.Rotation.X == ObjectTransformActual.Rotation.X, true);
//     EXPECT_EQ(ObjectTransformExpected.Rotation.Y == ObjectTransformActual.Rotation.Y, true);
//     EXPECT_EQ(ObjectTransformExpected.Rotation.Z == ObjectTransformActual.Rotation.Z, true);
//     EXPECT_EQ(ObjectTransformExpected.Scale == ObjectTransformActual.Scale, true);
//
//     SpaceSystem->ExitSpace([](const csp::systems::NullResult& Result) {});
//
//     // Delete space
//     DeleteSpace(SpaceSystem, Space.Id);
//
//     // Log out
//     LogOut(UserSystem);
// }
// #endif
//
// #if RUN_ALL_UNIT_TESTS || RUN_MULTIPLAYER_TESTS || RUN_MULTIPLAYER_PARENT_ENTITY_ENTER_SPACE_REPLICATION_TEST
// CSP_PUBLIC_TEST(CSPEngine, MultiplayerTests, ParentEntityEnterSpaceReplicationTest)
//{
//     // Tests the SpaceEntitySystem::OnAllEntitiesCreated
//     // for ParentId and ChildEntities
//     SetRandSeed();
//
//     auto& SystemsManager = csp::systems::SystemsManager::Get();
//     auto* UserSystem = SystemsManager.GetUserSystem();
//     auto* SpaceSystem = SystemsManager.GetSpaceSystem();
//     auto* AssetSystem = SystemsManager.GetAssetSystem();
//     auto* Connection = SystemsManager.GetMultiplayerConnection();
//     auto* EntitySystem = SystemsManager.GetSpaceEntitySystem();
//
//     // Log in
//     csp::common::String UserId;
//     csp::systems::Profile TestUser = CreateTestUser();
//     LogIn(UserSystem, UserId, TestUser.Email, GeneratedTestAccountPassword);
//
//     // Create space
//     const char* TestSpaceName = "CSP-UNITTEST-SPACE-MAG";
//     const char* TestSpaceDescription = "CSP-UNITTEST-SPACEDESC-MAG";
//
//     char UniqueSpaceName[256];
//     SPRINTF(UniqueSpaceName, "%s-%s", TestSpaceName, GetUniqueString().c_str());
//
//     csp::systems::Space Space;
//     CreateSpace(
//         SpaceSystem, UniqueSpaceName, TestSpaceDescription, csp::systems::SpaceAttributes::Private, nullptr, nullptr, nullptr, nullptr, Space);
//
//     // Enter space
//     auto [EnterResult] = AWAIT_PRE(SpaceSystem, EnterSpace, RequestPredicate, Space.Id);
//     EXPECT_EQ(EnterResult.GetResultCode(), csp::systems::EResultCode::Success);
//
//     // Create Entities
//     csp::common::String ParentEntityName = "ParentEntity";
//     csp::common::String ChildEntityName = "ChildEntity";
//     csp::common::String RootEntityName = "RootEntity";
//     SpaceTransform ObjectTransform
//         = { csp::common::Vector3 { 1.452322f, 2.34f, 3.45f }, csp::common::Vector4 { 4.1f, 5.1f, 6.1f, 7.1f }, csp::common::Vector3 { 1, 1, 1 } };
//
//     EntitySystem->SetEntityCreatedCallback([](SpaceEntity* Entity) {});
//
//     auto [CreatedParentEntity] = AWAIT(EntitySystem, CreateObject, ParentEntityName, ObjectTransform);
//     auto [CreatedChildEntity] = AWAIT(EntitySystem, CreateObject, ChildEntityName, ObjectTransform);
//     auto [CreatedRootEntity] = AWAIT(EntitySystem, CreateObject, RootEntityName, ObjectTransform);
//
//     uint64_t ParentEntityId = CreatedParentEntity->GetId();
//     uint64_t ChildEntityId = CreatedChildEntity->GetId();
//
//     // Parents shouldn't be set yet
//     EXPECT_EQ(CreatedParentEntity->GetParentEntity(), nullptr);
//     EXPECT_EQ(CreatedChildEntity->GetParentEntity(), nullptr);
//     EXPECT_EQ(CreatedRootEntity->GetParentEntity(), nullptr);
//
//     EXPECT_EQ(EntitySystem->GetRootHierarchyEntities()->Size(), 3);
//
//     bool ChildEntityUpdated = false;
//
//     CreatedChildEntity->SetUpdateCallback(
//         [&ChildEntityUpdated, ChildEntityName](SpaceEntity* Entity, SpaceEntityUpdateFlags Flags, csp::common::Array<ComponentUpdateInfo>&
//         UpdateInfo)
//         {
//             if (Entity->GetName() == ChildEntityName && Flags & SpaceEntityUpdateFlags::UPDATE_FLAGS_PARENT)
//             {
//                 ChildEntityUpdated = true;
//             }
//         });
//
//     // Change Parent
//     CreatedChildEntity->SetParentId(CreatedParentEntity->GetId());
//
//     CreatedChildEntity->QueueUpdate();
//
//     // Wait for update
//     WaitForCallbackWithUpdate(ChildEntityUpdated, EntitySystem);
//     EXPECT_TRUE(ChildEntityUpdated);
//
//     EXPECT_EQ(EntitySystem->GetRootHierarchyEntities()->Size(), 2);
//
//     // Exit Space
//     auto [ExitSpaceResult] = AWAIT_PRE(SpaceSystem, ExitSpace, RequestPredicate);
//
//     // Log out
//     LogOut(UserSystem);
//
//     // Log in again
//     LogIn(UserSystem, UserId, TestUser.Email, GeneratedTestAccountPassword);
//
//     // Enter space
//     auto [EnterResult2] = AWAIT_PRE(SpaceSystem, EnterSpace, RequestPredicate, Space.Id);
//     EXPECT_EQ(EnterResult2.GetResultCode(), csp::systems::EResultCode::Success);
//
//     bool EntitiesCreated = false;
//
//     auto EntitiesReadyCallback = [&EntitiesCreated](bool Success)
//     {
//         EntitiesCreated = true;
//         EXPECT_TRUE(Success);
//     };
//
//     EntitySystem->SetInitialEntitiesRetrievedCallback(EntitiesReadyCallback);
//
//     WaitForCallbackWithUpdate(EntitiesCreated, EntitySystem);
//     EXPECT_TRUE(EntitiesCreated);
//
//     // Find our entities
//     SpaceEntity* RetrievedParentEntity = EntitySystem->FindSpaceEntityById(ParentEntityId);
//     EXPECT_TRUE(RetrievedParentEntity != nullptr);
//
//     SpaceEntity* RetrievedChildEntity = EntitySystem->FindSpaceEntityById(ChildEntityId);
//     EXPECT_TRUE(RetrievedChildEntity != nullptr);
//
//     // Check entity is parented correctly
//     EXPECT_EQ(RetrievedChildEntity->GetParentEntity(), RetrievedParentEntity);
//     EXPECT_EQ(RetrievedParentEntity->GetChildEntities()->Size(), 1);
//     EXPECT_EQ((*RetrievedParentEntity->GetChildEntities())[0], RetrievedChildEntity);
//
//     EXPECT_EQ(EntitySystem->GetRootHierarchyEntities()->Size(), 2);
//
//     AWAIT_PRE(SpaceSystem, ExitSpace, RequestPredicate);
//
//     // Delete space
//     DeleteSpace(SpaceSystem, Space.Id);
//
//     // Log out
//     LogOut(UserSystem);
// }
// #endif
//
// void RunParentChildDeletionTest(bool Local)
//{
//     SetRandSeed();
//
//     auto& SystemsManager = csp::systems::SystemsManager::Get();
//     auto* UserSystem = SystemsManager.GetUserSystem();
//     auto* SpaceSystem = SystemsManager.GetSpaceSystem();
//     auto* Connection = SystemsManager.GetMultiplayerConnection();
//     auto* EntitySystem = SystemsManager.GetSpaceEntitySystem();
//
//     // Log in
//     csp::common::String UserId;
//     LogInAsNewTestUser(UserSystem, UserId);
//
//     // Create space
//     const char* TestSpaceName = "CSP-UNITTEST-SPACE-MAG";
//     const char* TestSpaceDescription = "CSP-UNITTEST-SPACEDESC-MAG";
//
//     char UniqueSpaceName[256];
//     SPRINTF(UniqueSpaceName, "%s-%s", TestSpaceName, GetUniqueString().c_str());
//
//     csp::systems::Space Space;
//     CreateSpace(
//         SpaceSystem, UniqueSpaceName, TestSpaceDescription, csp::systems::SpaceAttributes::Private, nullptr, nullptr, nullptr, nullptr, Space);
//
//     // Enter space
//     auto [EnterResult] = AWAIT_PRE(SpaceSystem, EnterSpace, RequestPredicate, Space.Id);
//     EXPECT_EQ(EnterResult.GetResultCode(), csp::systems::EResultCode::Success);
//
//     // If local is false, test DeserialiseFromPatch functionality
//     auto [FlagSetResult] = AWAIT(Connection, SetAllowSelfMessagingFlag, !Local);
//
//     // Create Entities
//     csp::common::String ParentEntityName = "ParentEntity";
//     csp::common::String ChildEntityName1 = "ChildEntity1";
//     csp::common::String ChildEntityName2 = "ChildEntity2";
//     SpaceTransform ObjectTransform
//         = { csp::common::Vector3 { 1.452322f, 2.34f, 3.45f }, csp::common::Vector4 { 4.1f, 5.1f, 6.1f, 7.1f }, csp::common::Vector3 { 1, 1, 1 } };
//
//     EntitySystem->SetEntityCreatedCallback([](SpaceEntity* Entity) {});
//
//     auto [CreatedParentEntity] = AWAIT(EntitySystem, CreateObject, ParentEntityName, ObjectTransform);
//     auto [CreatedChildEntity1] = AWAIT(EntitySystem, CreateObject, ChildEntityName1, ObjectTransform);
//     auto [CreatedChildEntity2] = AWAIT(EntitySystem, CreateObject, ChildEntityName2, ObjectTransform);
//
//     // Test setting the parent for the first child
//     {
//         bool ChildEntityUpdated = false;
//
//         CreatedChildEntity1->SetUpdateCallback(
//             [&ChildEntityUpdated, ChildEntityName1](
//                 SpaceEntity* Entity, SpaceEntityUpdateFlags Flags, csp::common::Array<ComponentUpdateInfo>& UpdateInfo)
//             {
//                 if (Entity->GetName() == ChildEntityName1 && Flags & SpaceEntityUpdateFlags::UPDATE_FLAGS_PARENT)
//                 {
//                     ChildEntityUpdated = true;
//                 }
//             });
//
//         CreatedChildEntity1->SetParentId(CreatedParentEntity->GetId());
//
//         // Parents shouldn't be set until after replication
//         EXPECT_EQ(CreatedParentEntity->GetParentEntity(), nullptr);
//         EXPECT_EQ(CreatedChildEntity1->GetParentEntity(), nullptr);
//         EXPECT_EQ(CreatedChildEntity2->GetParentEntity(), nullptr);
//
//         EXPECT_EQ(EntitySystem->GetNumEntities(), 3);
//         EXPECT_EQ(EntitySystem->GetRootHierarchyEntities()->Size(), 3);
//
//         CreatedChildEntity1->QueueUpdate();
//
//         WaitForCallbackWithUpdate(ChildEntityUpdated, EntitySystem);
//         EXPECT_TRUE(ChildEntityUpdated);
//
//         EXPECT_EQ(EntitySystem->GetNumEntities(), 3);
//         EXPECT_EQ(EntitySystem->GetRootHierarchyEntities()->Size(), 2);
//     }
//
//     // Test setting the parent for the second child
//     {
//         bool ChildEntityUpdated = false;
//
//         CreatedChildEntity2->SetUpdateCallback(
//             [&ChildEntityUpdated, ChildEntityName2](
//                 SpaceEntity* Entity, SpaceEntityUpdateFlags Flags, csp::common::Array<ComponentUpdateInfo>& UpdateInfo)
//             {
//                 if (Entity->GetName() == ChildEntityName2 && Flags & SpaceEntityUpdateFlags::UPDATE_FLAGS_PARENT)
//                 {
//                     ChildEntityUpdated = true;
//                 }
//             });
//
//         CreatedChildEntity2->SetParentId(CreatedParentEntity->GetId());
//         CreatedChildEntity2->QueueUpdate();
//
//         WaitForCallbackWithUpdate(ChildEntityUpdated, EntitySystem);
//         EXPECT_TRUE(ChildEntityUpdated);
//
//         EXPECT_EQ(EntitySystem->GetNumEntities(), 3);
//         EXPECT_EQ(EntitySystem->GetRootHierarchyEntities()->Size(), 1);
//     }
//
//     // Delete the first child
//     {
//         bool DestroyCalled = false;
//
//         auto DestroyCb = [&DestroyCalled](bool Success)
//         {
//             DestroyCalled = true;
//             EXPECT_TRUE(Success);
//         };
//
//         EntitySystem->DestroyEntity(CreatedChildEntity1, DestroyCb);
//
//         WaitForCallbackWithUpdate(DestroyCalled, EntitySystem);
//         EXPECT_TRUE(DestroyCalled);
//
//         // Check entity is  unparented correctly
//         EXPECT_EQ(EntitySystem->GetNumEntities(), 2);
//
//         EXPECT_EQ(CreatedParentEntity->GetParentEntity(), nullptr);
//         EXPECT_EQ(CreatedChildEntity2->GetParentEntity(), CreatedParentEntity);
//
//         EXPECT_EQ(CreatedParentEntity->GetChildEntities()->Size(), 1);
//         EXPECT_EQ((*CreatedParentEntity->GetChildEntities())[0], CreatedChildEntity2);
//
//         EXPECT_EQ(CreatedChildEntity2->GetChildEntities()->Size(), 0);
//     }
//
//     // Delete the parent
//     {
//         bool DestroyCalled = false;
//
//         auto DestroyCb = [&DestroyCalled](bool Success)
//         {
//             DestroyCalled = true;
//             EXPECT_TRUE(Success);
//         };
//
//         EntitySystem->DestroyEntity(CreatedParentEntity, DestroyCb);
//
//         WaitForCallbackWithUpdate(DestroyCalled, EntitySystem);
//         EXPECT_TRUE(DestroyCalled);
//
//         // Ensure parent is deleted and child is re-parented
//         EXPECT_EQ(EntitySystem->GetNumEntities(), 1);
//         EXPECT_EQ(CreatedChildEntity2->GetParentEntity(), nullptr);
//
//         if (!Local)
//         {
//             auto [FlagSetResult2] = AWAIT(Connection, SetAllowSelfMessagingFlag, false);
//         }
//
//         auto [ExitSpaceResult] = AWAIT_PRE(SpaceSystem, ExitSpace, RequestPredicate);
//
//         // Delete space
//         DeleteSpace(SpaceSystem, Space.Id);
//
//         // Log out
//         LogOut(UserSystem);
//     }
// }
//
// #if RUN_ALL_UNIT_TESTS || RUN_MULTIPLAYER_TESTS || RUN_MULTIPLAYER_LOCAL_PARENT_CHILD_DELETION_TEST
// CSP_PUBLIC_TEST(CSPEngine, MultiplayerTests, ParentChildLocalDeletionTest)
//{
//     // Tests the SpaceEntity::SerializeFromPatch and SpaceEntity::ApplyLocalPatch functionality
//     // for deletion of child and parent entities
//     RunParentChildDeletionTest(true);
// }
// #endif
//
// #if RUN_ALL_UNIT_TESTS || RUN_MULTIPLAYER_TESTS || RUN_MULTIPLAYER_PARENT_CHILD_DELETION_TEST
// CSP_PUBLIC_TEST(CSPEngine, MultiplayerTests, ParentChildDeletionTest)
//{
//     // Tests the SpaceEntity::SerializeFromPatch and SpaceEntity::DeserializeFromPatch functionality
//     // for deletion of child and parent entities
//     RunParentChildDeletionTest(false);
// }
// #endif
//
// #if RUN_ALL_UNIT_TESTS || RUN_MULTIPLAYER_TESTS || RUN_MULTIPLAYER_CREATE_OBJECT_PARENT_TEST
// CSP_PUBLIC_TEST(CSPEngine, MultiplayerTests, CreateObjectParentTest)
//{
//     SetRandSeed();
//
//     auto& SystemsManager = csp::systems::SystemsManager::Get();
//     auto* UserSystem = SystemsManager.GetUserSystem();
//     auto* SpaceSystem = SystemsManager.GetSpaceSystem();
//     auto* AssetSystem = SystemsManager.GetAssetSystem();
//     auto* Connection = SystemsManager.GetMultiplayerConnection();
//     auto* EntitySystem = SystemsManager.GetSpaceEntitySystem();
//
//     // Log in
//     csp::common::String UserId;
//     LogInAsNewTestUser(UserSystem, UserId);
//
//     // Create space
//     const char* TestSpaceName = "CSP-UNITTEST-SPACE-MAG";
//     const char* TestSpaceDescription = "CSP-UNITTEST-SPACEDESC-MAG";
//
//     char UniqueSpaceName[256];
//     SPRINTF(UniqueSpaceName, "%s-%s", TestSpaceName, GetUniqueString().c_str());
//
//     csp::systems::Space Space;
//     CreateSpace(
//         SpaceSystem, UniqueSpaceName, TestSpaceDescription, csp::systems::SpaceAttributes::Private, nullptr, nullptr, nullptr, nullptr, Space);
//
//     // Enter space
//     auto [EnterResult] = AWAIT_PRE(SpaceSystem, EnterSpace, RequestPredicate, Space.Id);
//     EXPECT_EQ(EnterResult.GetResultCode(), csp::systems::EResultCode::Success);
//
//     // Create Entities
//     csp::common::String ParentEntityName = "ParentEntity";
//     csp::common::String ChildEntityName = "ChildEntity";
//
//     SpaceTransform ObjectTransform
//         = { csp::common::Vector3 { 1.452322f, 2.34f, 3.45f }, csp::common::Vector4 { 4.1f, 5.1f, 6.1f, 7.1f }, csp::common::Vector3 { 1, 1, 1 } };
//
//     EntitySystem->SetEntityCreatedCallback([](SpaceEntity* Entity) {});
//
//     auto [CreatedParentEntity] = AWAIT(EntitySystem, CreateObject, ParentEntityName, ObjectTransform);
//     auto [CreatedChildEntity] = AWAIT(CreatedParentEntity, CreateChildEntity, ChildEntityName, ObjectTransform);
//
//     EXPECT_EQ(CreatedParentEntity->GetParentEntity(), nullptr);
//     EXPECT_EQ(CreatedChildEntity->GetParentEntity(), CreatedParentEntity);
//
//     EXPECT_EQ(EntitySystem->GetRootHierarchyEntities()->Size(), 1);
//
//     auto [ExitSpaceResult] = AWAIT_PRE(SpaceSystem, ExitSpace, RequestPredicate);
//
//     // Delete space
//     DeleteSpace(SpaceSystem, Space.Id);
//
//     // Log out
//     LogOut(UserSystem);
// }
// #endif
//
// void RunParentDeletionTest(bool Local)
//{
//     SetRandSeed();
//
//     auto& SystemsManager = csp::systems::SystemsManager::Get();
//     auto* UserSystem = SystemsManager.GetUserSystem();
//     auto* SpaceSystem = SystemsManager.GetSpaceSystem();
//     auto* Connection = SystemsManager.GetMultiplayerConnection();
//     auto* EntitySystem = SystemsManager.GetSpaceEntitySystem();
//
//     // Log in
//     csp::common::String UserId;
//     csp::systems::Profile TestUser = CreateTestUser();
//     LogIn(UserSystem, UserId, TestUser.Email, GeneratedTestAccountPassword);
//
//     // Create space
//     const char* TestSpaceName = "CSP-UNITTEST-SPACE-MAG";
//     const char* TestSpaceDescription = "CSP-UNITTEST-SPACEDESC-MAG";
//
//     char UniqueSpaceName[256];
//     SPRINTF(UniqueSpaceName, "%s-%s", TestSpaceName, GetUniqueString().c_str());
//
//     csp::systems::Space Space;
//     CreateSpace(
//         SpaceSystem, UniqueSpaceName, TestSpaceDescription, csp::systems::SpaceAttributes::Private, nullptr, nullptr, nullptr, nullptr, Space);
//
//     // Enter space
//     auto [EnterResult] = AWAIT_PRE(SpaceSystem, EnterSpace, RequestPredicate, Space.Id);
//     EXPECT_EQ(EnterResult.GetResultCode(), csp::systems::EResultCode::Success);
//
//     // If local is false, test DeserialiseFromPatch functionality
//     auto [FlagSetResult] = AWAIT(Connection, SetAllowSelfMessagingFlag, !Local);
//
//     // Create Entities
//     csp::common::String ParentEntityName = "ParentEntity";
//     csp::common::String ChildEntityName1 = "ChildEntity1";
//     csp::common::String ChildEntityName2 = "ChildEntity2";
//     SpaceTransform ObjectTransform
//         = { csp::common::Vector3 { 1.452322f, 2.34f, 3.45f }, csp::common::Vector4 { 4.1f, 5.1f, 6.1f, 7.1f }, csp::common::Vector3 { 1, 1, 1 } };
//
//     EntitySystem->SetEntityCreatedCallback([](SpaceEntity* Entity) {});
//
//     auto [CreatedParentEntity] = AWAIT(EntitySystem, CreateObject, ParentEntityName, ObjectTransform);
//     auto [CreatedChildEntity1] = AWAIT(EntitySystem, CreateObject, ChildEntityName1, ObjectTransform);
//     auto [CreatedChildEntity2] = AWAIT(EntitySystem, CreateObject, ChildEntityName2, ObjectTransform);
//
//     // Test setting the parent for the first child
//     {
//         bool ChildEntityUpdated = false;
//
//         CreatedChildEntity1->SetUpdateCallback(
//             [&ChildEntityUpdated, ChildEntityName1](
//                 SpaceEntity* Entity, SpaceEntityUpdateFlags Flags, csp::common::Array<ComponentUpdateInfo>& UpdateInfo)
//             {
//                 if (Entity->GetName() == ChildEntityName1 && (Flags & SpaceEntityUpdateFlags::UPDATE_FLAGS_PARENT))
//                 {
//                     ChildEntityUpdated = true;
//                 }
//             });
//
//         CreatedChildEntity1->SetParentId(CreatedParentEntity->GetId());
//
//         // Parents shouldn't be set until after replication
//         EXPECT_EQ(CreatedParentEntity->GetParentEntity(), nullptr);
//         EXPECT_EQ(CreatedChildEntity1->GetParentEntity(), nullptr);
//         EXPECT_EQ(CreatedChildEntity2->GetParentEntity(), nullptr);
//
//         EXPECT_EQ(EntitySystem->GetRootHierarchyEntities()->Size(), 3);
//
//         CreatedChildEntity1->QueueUpdate();
//
//         WaitForCallbackWithUpdate(ChildEntityUpdated, EntitySystem);
//         EXPECT_TRUE(ChildEntityUpdated);
//     }
//
//     // Test setting the parent for the second child
//     {
//         bool ChildEntityUpdated = false;
//
//         CreatedChildEntity2->SetUpdateCallback(
//             [&ChildEntityUpdated, ChildEntityName2](
//                 SpaceEntity* Entity, SpaceEntityUpdateFlags Flags, csp::common::Array<ComponentUpdateInfo>& UpdateInfo)
//             {
//                 if (Entity->GetName() == ChildEntityName2 && Flags & SpaceEntityUpdateFlags::UPDATE_FLAGS_PARENT)
//                 {
//                     ChildEntityUpdated = true;
//                 }
//             });
//
//         CreatedChildEntity2->SetParentId(CreatedParentEntity->GetId());
//
//         CreatedChildEntity2->QueueUpdate();
//
//         WaitForCallbackWithUpdate(ChildEntityUpdated, EntitySystem);
//         EXPECT_TRUE(ChildEntityUpdated);
//     }
//
//     // Delete the parent
//     {
//         bool LocalDestroyCalled = false;
//         bool EntityDestroyCalled = false;
//         bool ChildEntityUpdated = false;
//         bool ChildEntityUpdated2 = false;
//
//         CreatedChildEntity1->SetUpdateCallback(
//             [&ChildEntityUpdated, &LocalDestroyCalled, &EntityDestroyCalled, ChildEntityName1](
//                 SpaceEntity* Entity, SpaceEntityUpdateFlags Flags, csp::common::Array<ComponentUpdateInfo>& UpdateInfo)
//             {
//                 if (ChildEntityUpdated)
//                 {
//                     // Prevent from being called twice when AllowSelfMessaging is on
//                     return;
//                 }
//
//                 if (Entity->GetName() == ChildEntityName1 && Flags & SpaceEntityUpdateFlags::UPDATE_FLAGS_PARENT)
//                 {
//                     ChildEntityUpdated = true;
//                     // Ensure this is called before both destroy callbacks
//                     EXPECT_FALSE(LocalDestroyCalled);
//                     EXPECT_FALSE(EntityDestroyCalled);
//                 }
//             });
//
//         CreatedChildEntity2->SetUpdateCallback(
//             [&ChildEntityUpdated2, &LocalDestroyCalled, &EntityDestroyCalled, ChildEntityName2](
//                 SpaceEntity* Entity, SpaceEntityUpdateFlags Flags, csp::common::Array<ComponentUpdateInfo>& UpdateInfo)
//             {
//                 if (ChildEntityUpdated2)
//                 {
//                     // Prevent from being called twice when AllowSelfMessaging is on
//                     return;
//                 }
//
//                 if (Entity->GetName() == ChildEntityName2 && Flags & SpaceEntityUpdateFlags::UPDATE_FLAGS_PARENT)
//                 {
//                     ChildEntityUpdated2 = true;
//                     // Ensure this is called before both destroy callbacks
//                     EXPECT_FALSE(LocalDestroyCalled);
//                     EXPECT_FALSE(EntityDestroyCalled);
//                 }
//             });
//
//         CreatedParentEntity->SetDestroyCallback(
//             [&EntityDestroyCalled](bool Success)
//             {
//                 EntityDestroyCalled = true;
//                 EXPECT_TRUE(Success);
//             });
//
//         EntitySystem->DestroyEntity(CreatedParentEntity,
//             [&LocalDestroyCalled](bool Success)
//             {
//                 LocalDestroyCalled = true;
//                 EXPECT_TRUE(Success);
//             });
//
//         WaitForCallbackWithUpdate(LocalDestroyCalled, EntitySystem);
//         EXPECT_TRUE(LocalDestroyCalled);
//
//         WaitForCallbackWithUpdate(EntityDestroyCalled, EntitySystem);
//         EXPECT_TRUE(EntityDestroyCalled);
//
//         WaitForCallbackWithUpdate(ChildEntityUpdated, EntitySystem);
//         EXPECT_TRUE(ChildEntityUpdated);
//
//         WaitForCallbackWithUpdate(ChildEntityUpdated2, EntitySystem);
//         EXPECT_TRUE(ChildEntityUpdated2);
//
//         // Check children are unparented correctly
//         EXPECT_EQ(CreatedChildEntity1->GetParentEntity(), nullptr);
//         EXPECT_EQ(CreatedChildEntity2->GetParentEntity(), nullptr);
//
//         EXPECT_EQ(EntitySystem->GetNumEntities(), 2);
//         EXPECT_EQ(EntitySystem->GetRootHierarchyEntities()->Size(), 2);
//     }
//
//     // Re-enter space to ensure updates were made to the server
//     {
//         // Exit Space
//         auto [ExitSpaceResult] = AWAIT_PRE(SpaceSystem, ExitSpace, RequestPredicate);
//
//         // Log out
//         LogOut(UserSystem);
//
//         // Log in again
//         LogIn(UserSystem, UserId, TestUser.Email, GeneratedTestAccountPassword);
//
//         // Enter space
//         bool EntitiesCreated = false;
//
//         auto EntitiesReadyCallback = [&EntitiesCreated](bool Success)
//         {
//             EntitiesCreated = true;
//             EXPECT_TRUE(Success);
//         };
//
//         EntitySystem->SetInitialEntitiesRetrievedCallback(EntitiesReadyCallback);
//
//         auto [EnterResult2] = AWAIT_PRE(SpaceSystem, EnterSpace, RequestPredicate, Space.Id);
//         EXPECT_EQ(EnterResult2.GetResultCode(), csp::systems::EResultCode::Success);
//
//         WaitForCallbackWithUpdate(EntitiesCreated, EntitySystem);
//         EXPECT_TRUE(EntitiesCreated);
//     }
//
//     // Ensure children have been unparented and are now root entities
//     {
//         auto RetrievedChildEntity1 = EntitySystem->FindSpaceEntity(ChildEntityName1);
//         auto RetrievedChildEntity2 = EntitySystem->FindSpaceEntity(ChildEntityName2);
//
//         EXPECT_EQ(RetrievedChildEntity1->GetParentEntity(), nullptr);
//         EXPECT_EQ(RetrievedChildEntity2->GetParentEntity(), nullptr);
//
//         EXPECT_EQ(EntitySystem->GetNumEntities(), 2);
//         EXPECT_EQ(EntitySystem->GetRootHierarchyEntities()->Size(), 2);
//     }
//
//     auto [ExitSpaceResult] = AWAIT_PRE(SpaceSystem, ExitSpace, RequestPredicate);
//
//     // Delete space
//     DeleteSpace(SpaceSystem, Space.Id);
//
//     // Log out
//     LogOut(UserSystem);
// }
//
// #if RUN_ALL_UNIT_TESTS || RUN_MULTIPLAYER_TESTS || RUN_MULTIPLAYER_LOCAL_PARENT_DELETION_TEST
// CSP_PUBLIC_TEST(CSPEngine, MultiplayerTests, ParentLocalDeletionTest)
//{
//     // Tests the SpaceEntity::SerializeFromPatch and SpaceEntity::ApplyLocalPatch functionality
//     // for deletion of child and parent entities
//     RunParentDeletionTest(true);
// }
// #endif
//
// #if RUN_ALL_UNIT_TESTS || RUN_MULTIPLAYER_TESTS || RUN_MULTIPLAYER_PARENT_DELETION_TEST
// CSP_PUBLIC_TEST(CSPEngine, MultiplayerTests, ParentDeletionTest)
//{
//     // Tests the SpaceEntity::SerializeFromPatch and SpaceEntity::DeserializeFromPatch functionality
//     // for deletion of child and parent entities
//     RunParentDeletionTest(false);
// }
// #endif
=======
#if RUN_ALL_UNIT_TESTS || RUN_MULTIPLAYER_TESTS || RUN_MULTIPLAYER_MANUAL_SIGNALRCONNECTION_TEST
CSP_PUBLIC_TEST(CSPEngine, MultiplayerTests, ManualConnectionTest)
{
    SetRandSeed();

    auto& SystemsManager = csp::systems::SystemsManager::Get();
    auto* UserSystem = SystemsManager.GetUserSystem();
    auto* SpaceSystem = SystemsManager.GetSpaceSystem();
    auto* AssetSystem = SystemsManager.GetAssetSystem();
    auto* Connection = SystemsManager.GetMultiplayerConnection();
    auto* EntitySystem = SystemsManager.GetSpaceEntitySystem();

    const char* TestSpaceName = "OLY-UNITTEST-SPACE-REWIND";
    const char* TestSpaceDescription = "OLY-UNITTEST-SPACEDESC-REWIND";
    const char* TestAssetCollectionName = "OLY-UNITTEST-ASSETCOLLECTION-REWIND";

    char UniqueSpaceName[256];
    SPRINTF(UniqueSpaceName, "%s-%s", TestSpaceName, GetUniqueString().c_str());

    char UniqueAssetCollectionName[256];
    SPRINTF(UniqueAssetCollectionName, "%s-%s", TestAssetCollectionName, GetUniqueString().c_str());

    bool CallbackCalled = false;

    Connection->SetConnectionCallback([&CallbackCalled](const csp::common::String& Message) { CallbackCalled = true; });

    csp::common::String UserId;

    // Log in
    LogInAsNewTestUser(UserSystem, UserId);

    WaitForCallback(CallbackCalled);
    EXPECT_TRUE(CallbackCalled);

    // Create space
    csp::systems::Space Space;
    CreateSpace(
        SpaceSystem, UniqueSpaceName, TestSpaceDescription, csp::systems::SpaceAttributes::Private, nullptr, nullptr, nullptr, nullptr, Space);

    auto [EnterSpaceResult] = AWAIT_PRE(SpaceSystem, EnterSpace, RequestPredicate, Space.Id);

    csp::common::String ObjectName = "Object 1";
    SpaceTransform ObjectTransform
        = { csp::common::Vector3 { 1.452322f, 2.34f, 3.45f }, csp::common::Vector4 { 4.1f, 5.1f, 6.1f, 7.1f }, csp::common::Vector3 { 1, 1, 1 } };

    EntitySystem->SetEntityCreatedCallback([](SpaceEntity* Entity) {});

    auto [CreatedObject] = AWAIT(EntitySystem, CreateObject, ObjectName, ObjectTransform);

    EXPECT_EQ(CreatedObject->GetName(), ObjectName);
    EXPECT_EQ(CreatedObject->GetPosition(), ObjectTransform.Position);
    EXPECT_EQ(CreatedObject->GetRotation(), ObjectTransform.Rotation);
    EXPECT_EQ(CreatedObject->GetScale(), ObjectTransform.Scale);

    auto [ExitSpaceResult] = AWAIT_PRE(SpaceSystem, ExitSpace, RequestPredicate);

    // Delete space
    DeleteSpace(SpaceSystem, Space.Id);

    // Log out
    LogOut(UserSystem);
}
#endif

#if RUN_ALL_UNIT_TESTS || RUN_MULTIPLAYER_TESTS || RUN_MULTIPLAYER_SIGNALRCONNECTION_TEST
CSP_PUBLIC_TEST(CSPEngine, MultiplayerTests, SignalRConnectionTest)
{
    SetRandSeed();

    auto& SystemsManager = csp::systems::SystemsManager::Get();
    auto* UserSystem = SystemsManager.GetUserSystem();
    auto* SpaceSystem = SystemsManager.GetSpaceSystem();
    auto* AssetSystem = SystemsManager.GetAssetSystem();
    auto* Connection = SystemsManager.GetMultiplayerConnection();
    auto* EntitySystem = SystemsManager.GetSpaceEntitySystem();

    const char* TestSpaceName = "OLY-UNITTEST-SPACE-REWIND";
    const char* TestSpaceDescription = "OLY-UNITTEST-SPACEDESC-REWIND";
    const char* TestAssetCollectionName = "OLY-UNITTEST-ASSETCOLLECTION-REWIND";

    char UniqueSpaceName[256];
    SPRINTF(UniqueSpaceName, "%s-%s", TestSpaceName, GetUniqueString().c_str());

    char UniqueAssetCollectionName[256];
    SPRINTF(UniqueAssetCollectionName, "%s-%s", TestAssetCollectionName, GetUniqueString().c_str());

    csp::common::String UserId;

    // Log in
    LogInAsNewTestUser(UserSystem, UserId);

    // Create space
    csp::systems::Space Space;
    CreateSpace(
        SpaceSystem, UniqueSpaceName, TestSpaceDescription, csp::systems::SpaceAttributes::Private, nullptr, nullptr, nullptr, nullptr, Space);

    InitialiseTestingConnection();

    // Enter space
    auto [EnterResult] = AWAIT_PRE(SpaceSystem, EnterSpace, RequestPredicate, Space.Id);

    EXPECT_EQ(EnterResult.GetResultCode(), csp::systems::EResultCode::Success);

    EntitySystem->SetEntityCreatedCallback([](csp::multiplayer::SpaceEntity* Entity) {});

    auto [ExitSpaceResult] = AWAIT_PRE(SpaceSystem, ExitSpace, RequestPredicate);

    // Delete space
    DeleteSpace(SpaceSystem, Space.Id);

    // Log out
    LogOut(UserSystem);
}
#endif

#if RUN_ALL_UNIT_TESTS || RUN_MULTIPLAYER_TESTS || RUN_MULTIPLAYER_KEEPALIVE_TEST
CSP_PUBLIC_TEST(CSPEngine, MultiplayerTests, SignalRKeepAliveTest)
{
    SetRandSeed();

    auto& SystemsManager = csp::systems::SystemsManager::Get();
    auto* UserSystem = SystemsManager.GetUserSystem();
    auto* SpaceSystem = SystemsManager.GetSpaceSystem();
    auto* AssetSystem = SystemsManager.GetAssetSystem();
    auto* Connection = SystemsManager.GetMultiplayerConnection();
    auto* EntitySystem = SystemsManager.GetSpaceEntitySystem();

    const char* TestSpaceName = "OLY-UNITTEST-SPACE-REWIND";
    const char* TestSpaceDescription = "OLY-UNITTEST-SPACEDESC-REWIND";
    const char* TestAssetCollectionName = "OLY-UNITTEST-ASSETCOLLECTION-REWIND";

    char UniqueSpaceName[256];
    SPRINTF(UniqueSpaceName, "%s-%s", TestSpaceName, GetUniqueString().c_str());

    char UniqueAssetCollectionName[256];
    SPRINTF(UniqueAssetCollectionName, "%s-%s", TestAssetCollectionName, GetUniqueString().c_str());

    csp::common::String UserId;

    // Log in
    LogInAsNewTestUser(UserSystem, UserId);

    // Create space
    csp::systems::Space Space;
    CreateSpace(
        SpaceSystem, UniqueSpaceName, TestSpaceDescription, csp::systems::SpaceAttributes::Private, nullptr, nullptr, nullptr, nullptr, Space);

    InitialiseTestingConnection();

    auto [EnterResult] = AWAIT_PRE(SpaceSystem, EnterSpace, RequestPredicate, Space.Id);
    EXPECT_EQ(EnterResult.GetResultCode(), csp::systems::EResultCode::Success);

    EntitySystem->SetEntityCreatedCallback([](csp::multiplayer::SpaceEntity* Entity) {});

    WaitForTestTimeoutCountMs = 0;
    int KeepAliveInterval = 200;

    while (WaitForTestTimeoutCountMs < KeepAliveInterval)
    {
        std::this_thread::sleep_for(20ms);
        WaitForTestTimeoutCountMs += 20;
    }

    auto [ExitSpaceResult] = AWAIT_PRE(SpaceSystem, ExitSpace, RequestPredicate);

    // Delete space
    DeleteSpace(SpaceSystem, Space.Id);

    // Log out
    LogOut(UserSystem);
}
#endif

#if RUN_ALL_UNIT_TESTS || RUN_MULTIPLAYER_TESTS || RUN_MULTIPLAYER_ENTITYREPLICATION_TEST
CSP_PUBLIC_TEST(CSPEngine, MultiplayerTests, EntityReplicationTest)
{
    SetRandSeed();

    auto& SystemsManager = csp::systems::SystemsManager::Get();
    auto* UserSystem = SystemsManager.GetUserSystem();
    auto* SpaceSystem = SystemsManager.GetSpaceSystem();
    auto* AssetSystem = SystemsManager.GetAssetSystem();
    auto* Connection = SystemsManager.GetMultiplayerConnection();
    auto* EntitySystem = SystemsManager.GetSpaceEntitySystem();

    const char* TestSpaceName = "OLY-UNITTEST-SPACE-REWIND";
    const char* TestSpaceDescription = "OLY-UNITTEST-SPACEDESC-REWIND";
    const char* TestAssetCollectionName = "OLY-UNITTEST-ASSETCOLLECTION-REWIND";

    char UniqueSpaceName[256];
    SPRINTF(UniqueSpaceName, "%s-%s", TestSpaceName, GetUniqueString().c_str());

    char UniqueAssetCollectionName[256];
    SPRINTF(UniqueAssetCollectionName, "%s-%s", TestAssetCollectionName, GetUniqueString().c_str());

    csp::common::String UserId;

    // Log in
    LogInAsNewTestUser(UserSystem, UserId);

    // Create space
    csp::systems::Space Space;
    CreateSpace(
        SpaceSystem, UniqueSpaceName, TestSpaceDescription, csp::systems::SpaceAttributes::Private, nullptr, nullptr, nullptr, nullptr, Space);

    InitialiseTestingConnection();

    // Enter space
    auto [EnterResult] = AWAIT_PRE(SpaceSystem, EnterSpace, RequestPredicate, Space.Id);

    EXPECT_EQ(EnterResult.GetResultCode(), csp::systems::EResultCode::Success);

    EntitySystem->SetEntityCreatedCallback([](csp::multiplayer::SpaceEntity* Entity) {});

    OnConnect(EntitySystem);

    WaitForTestTimeoutCountMs = 0;

    while (!IsTestComplete && WaitForTestTimeoutCountMs < WaitForTestTimeoutLimit)
    {
        EntitySystem->ProcessPendingEntityOperations();

        std::this_thread::sleep_for(50ms);
        WaitForTestTimeoutCountMs += 50;

        if (ReceivedEntityUpdatesCount < NumberOfEntityUpdateTicks)
        {
            if (IsReadyForUpdate)
            {
                SetRandomProperties(TestUser, EntitySystem);
            }
        }
        else if (ReceivedEntityUpdatesCount == NumberOfEntityUpdateTicks && IsReadyForUpdate) // Send a final update that doesn't change the data
        {
            IsReadyForUpdate = false;
            EntitySystem->QueueEntityUpdate(TestUser);
        }
        else
        {
            IsTestComplete = true;
        }
    }

    EXPECT_TRUE(IsTestComplete);

    auto [ExitSpaceResult] = AWAIT_PRE(SpaceSystem, ExitSpace, RequestPredicate);

    // Delete space
    DeleteSpace(SpaceSystem, Space.Id);

    // Log out
    LogOut(UserSystem);
}
#endif

#if RUN_ALL_UNIT_TESTS || RUN_MULTIPLAYER_TESTS || RUN_MULTIPLAYER_SELF_REPLICATION_TEST
CSP_PUBLIC_TEST(CSPEngine, MultiplayerTests, SelfReplicationTest)
{
    SetRandSeed();

    auto& SystemsManager = csp::systems::SystemsManager::Get();
    auto* UserSystem = SystemsManager.GetUserSystem();
    auto* SpaceSystem = SystemsManager.GetSpaceSystem();
    auto* AssetSystem = SystemsManager.GetAssetSystem();
    auto* Connection = SystemsManager.GetMultiplayerConnection();
    auto* EntitySystem = SystemsManager.GetSpaceEntitySystem();

    const char* TestSpaceName = "OLY-UNITTEST-SPACE-REWIND";
    const char* TestSpaceDescription = "OLY-UNITTEST-SPACEDESC-REWIND";
    const char* TestAssetCollectionName = "OLY-UNITTEST-ASSETCOLLECTION-REWIND";

    char UniqueSpaceName[256];
    SPRINTF(UniqueSpaceName, "%s-%s", TestSpaceName, GetUniqueString().c_str());

    char UniqueAssetCollectionName[256];
    SPRINTF(UniqueAssetCollectionName, "%s-%s", TestAssetCollectionName, GetUniqueString().c_str());

    csp::common::String UserId;

    // Log in
    LogInAsNewTestUser(UserSystem, UserId);

    // Create space
    csp::systems::Space Space;
    CreateSpace(
        SpaceSystem, UniqueSpaceName, TestSpaceDescription, csp::systems::SpaceAttributes::Private, nullptr, nullptr, nullptr, nullptr, Space);

    // Enter space
    auto [EnterResult] = AWAIT_PRE(SpaceSystem, EnterSpace, RequestPredicate, Space.Id);

    EXPECT_EQ(EnterResult.GetResultCode(), csp::systems::EResultCode::Success);

    auto [FlagSetResult] = AWAIT(Connection, SetAllowSelfMessagingFlag, true);

    if (FlagSetResult == ErrorCode::None)
    {
        csp::common::String ObjectName = "Object 1";
        SpaceTransform ObjectTransform
            = { csp::common::Vector3 { 1.452322f, 2.34f, 3.45f }, csp::common::Vector4 { 4.1f, 5.1f, 6.1f, 7.1f }, csp::common::Vector3 { 1, 1, 1 } };

        EntitySystem->SetEntityCreatedCallback([](SpaceEntity* Entity) {});

        auto [CreatedObject] = AWAIT(EntitySystem, CreateObject, ObjectName, ObjectTransform);

        EXPECT_EQ(CreatedObject->GetName(), ObjectName);
        EXPECT_EQ(CreatedObject->GetPosition(), ObjectTransform.Position);
        EXPECT_EQ(CreatedObject->GetRotation(), ObjectTransform.Rotation);
        EXPECT_EQ(CreatedObject->GetScale(), ObjectTransform.Scale);

        auto ModelComponent = dynamic_cast<StaticModelSpaceComponent*>(CreatedObject->AddComponent(ComponentType::StaticModel));
        ModelComponent->SetExternalResourceAssetId("SomethingElse");
        ModelComponent->SetExternalResourceAssetCollectionId("Something");

        bool EntityUpdated = false;

        CreatedObject->SetUpdateCallback(
            [&EntityUpdated](SpaceEntity* Entity, SpaceEntityUpdateFlags Flags, csp::common::Array<ComponentUpdateInfo>& UpdateInfo)
            {
                if (Entity->GetName() == "Object 1")
                {
                    if (Flags & SpaceEntityUpdateFlags::UPDATE_FLAGS_SCALE)
                    {
                        std::cerr << "Scale Updated" << std::endl;
                        EntityUpdated = true;
                    }
                }
            });
        CreatedObject->SetScale(csp::common::Vector3 { 3.0f, 3.0f, 3.0f });
        CreatedObject->QueueUpdate();

        while (!EntityUpdated && WaitForTestTimeoutCountMs < WaitForTestTimeoutLimit)
        {
            EntitySystem->ProcessPendingEntityOperations();
            std::this_thread::sleep_for(50ms);
            WaitForTestTimeoutCountMs += 50;
        }

        EXPECT_LE(WaitForTestTimeoutCountMs, WaitForTestTimeoutLimit);

        EXPECT_EQ(CreatedObject->GetScale().X, 3.0f);
        EXPECT_EQ(CreatedObject->GetScale().Y, 3.0f);
        EXPECT_EQ(CreatedObject->GetScale().Z, 3.0f);
    }

    auto [FlagSetResult2] = AWAIT(Connection, SetAllowSelfMessagingFlag, false);

    auto [ExitSpaceResult] = AWAIT_PRE(SpaceSystem, ExitSpace, RequestPredicate);

    // Delete space
    DeleteSpace(SpaceSystem, Space.Id);

    // Log out
    LogOut(UserSystem);
}
#endif

#if RUN_ALL_UNIT_TESTS || RUN_MULTIPLAYER_TESTS || RUN_MULTIPLAYER_CREATE_AVATAR_TEST
CSP_PUBLIC_TEST(CSPEngine, MultiplayerTests, CreateAvatarTest)
{
    SetRandSeed();

    auto& SystemsManager = csp::systems::SystemsManager::Get();
    auto* UserSystem = SystemsManager.GetUserSystem();
    auto* SpaceSystem = SystemsManager.GetSpaceSystem();
    auto* Connection = SystemsManager.GetMultiplayerConnection();
    auto* EntitySystem = SystemsManager.GetSpaceEntitySystem();

    const char* TestSpaceName = "OLY-UNITTEST-SPACE-REWIND";
    const char* TestSpaceDescription = "OLY-UNITTEST-SPACEDESC-REWIND";

    char UniqueSpaceName[256];
    SPRINTF(UniqueSpaceName, "%s-%s", TestSpaceName, GetUniqueString().c_str());

    csp::common::String UserId;

    // Log in
    LogInAsNewTestUser(UserSystem, UserId);

    // Create space
    csp::systems::Space Space;
    CreateSpace(
        SpaceSystem, UniqueSpaceName, TestSpaceDescription, csp::systems::SpaceAttributes::Private, nullptr, nullptr, nullptr, nullptr, Space);

    // Enter space
    auto [EnterResult] = AWAIT_PRE(SpaceSystem, EnterSpace, RequestPredicate, Space.Id);

    EXPECT_EQ(EnterResult.GetResultCode(), csp::systems::EResultCode::Success);

    EntitySystem->SetEntityCreatedCallback([](csp::multiplayer::SpaceEntity* Entity) {});

    const csp::common::String& UserName = "Player 1";
    const SpaceTransform& UserTransform
        = { csp::common::Vector3 { 1.452322f, 2.34f, 3.45f }, csp::common::Vector4 { 4.1f, 5.1f, 6.1f, 7.1f }, csp::common::Vector3 { 1, 1, 1 } };
    AvatarState UserAvatarState = AvatarState::Idle;
    const csp::common::String& UserAvatarId = "MyCoolAvatar";
    AvatarPlayMode UserAvatarPlayMode = AvatarPlayMode::Default;
    LocomotionModel UserAvatarLocomotionModel = LocomotionModel::Grounded;

    auto [Avatar] = AWAIT(EntitySystem, CreateAvatar, UserName, UserTransform, UserAvatarState, UserAvatarId, UserAvatarPlayMode);
    EXPECT_NE(Avatar, nullptr);

    EXPECT_EQ(Avatar->GetEntityType(), SpaceEntityType::Avatar);
    EXPECT_EQ(Avatar->GetName(), UserName);
    EXPECT_EQ(Avatar->GetPosition(), UserTransform.Position);
    EXPECT_EQ(Avatar->GetRotation(), UserTransform.Rotation);

    auto& Components = *Avatar->GetComponents();

    EXPECT_EQ(Components.Size(), 1);

    auto* Component = Components[0];

    EXPECT_EQ(Component->GetComponentType(), ComponentType::AvatarData);

    // Verify the values of UserAvatarState and UserAvatarPlayMode
    auto* AvatarComponent = dynamic_cast<AvatarSpaceComponent*>(Component);

    EXPECT_NE(AvatarComponent, nullptr);
    EXPECT_EQ(AvatarComponent->GetState(), UserAvatarState);
    EXPECT_EQ(AvatarComponent->GetAvatarPlayMode(), UserAvatarPlayMode);
    EXPECT_EQ(AvatarComponent->GetLocomotionModel(), UserAvatarLocomotionModel);

    auto [ExitSpaceResult] = AWAIT_PRE(SpaceSystem, ExitSpace, RequestPredicate);

    // Delete space
    DeleteSpace(SpaceSystem, Space.Id);

    // Log out
    LogOut(UserSystem);
}
#endif

#if RUN_ALL_UNIT_TESTS || RUN_MULTIPLAYER_TESTS || RUN_MULTIPLAYER_CREATE_CREATOR_AVATAR_TEST
CSP_PUBLIC_TEST(CSPEngine, MultiplayerTests, CreateCreatorAvatarTest)
{
    SetRandSeed();

    auto& SystemsManager = csp::systems::SystemsManager::Get();
    auto* UserSystem = SystemsManager.GetUserSystem();
    auto* SpaceSystem = SystemsManager.GetSpaceSystem();
    auto* Connection = SystemsManager.GetMultiplayerConnection();
    auto* EntitySystem = SystemsManager.GetSpaceEntitySystem();

    const char* TestSpaceName = "OLY-UNITTEST-SPACE-REWIND";
    const char* TestSpaceDescription = "OLY-UNITTEST-SPACEDESC-REWIND";

    char UniqueSpaceName[256];
    SPRINTF(UniqueSpaceName, "%s-%s", TestSpaceName, GetUniqueString().c_str());

    csp::common::String UserId;

    // Log in
    LogInAsNewTestUser(UserSystem, UserId);

    // Create space
    csp::systems::Space Space;
    CreateSpace(
        SpaceSystem, UniqueSpaceName, TestSpaceDescription, csp::systems::SpaceAttributes::Private, nullptr, nullptr, nullptr, nullptr, Space);

    // Enter space
    auto [EnterResult] = AWAIT_PRE(SpaceSystem, EnterSpace, RequestPredicate, Space.Id);

    EXPECT_EQ(EnterResult.GetResultCode(), csp::systems::EResultCode::Success);

    EntitySystem->SetEntityCreatedCallback([](csp::multiplayer::SpaceEntity* Entity) {});

    const csp::common::String& UserName = "Creator 1";
    const SpaceTransform& UserTransform
        = { csp::common::Vector3 { 1.452322f, 2.34f, 3.45f }, csp::common::Vector4 { 4.1f, 5.1f, 6.1f, 7.1f }, csp::common::Vector3 { 1, 1, 1 } };
    AvatarState UserAvatarState = AvatarState::Idle;
    const csp::common::String& UserAvatarId = "MyCoolCreatorAvatar";
    AvatarPlayMode UserAvatarPlayMode = AvatarPlayMode::Creator;
    LocomotionModel UserAvatarLocomotionModel = LocomotionModel::Grounded;

    auto [Avatar] = AWAIT(EntitySystem, CreateAvatar, UserName, UserTransform, UserAvatarState, UserAvatarId, UserAvatarPlayMode);
    EXPECT_NE(Avatar, nullptr);

    EXPECT_EQ(Avatar->GetEntityType(), SpaceEntityType::Avatar);
    EXPECT_EQ(Avatar->GetName(), UserName);
    EXPECT_EQ(Avatar->GetPosition(), UserTransform.Position);
    EXPECT_EQ(Avatar->GetRotation(), UserTransform.Rotation);

    auto& Components = *Avatar->GetComponents();

    EXPECT_EQ(Components.Size(), 1);

    auto* Component = Components[0];

    EXPECT_EQ(Component->GetComponentType(), ComponentType::AvatarData);

    // Verify the values of UserAvatarState and UserAvatarPlayMode
    AvatarSpaceComponent* AvatarComponent = dynamic_cast<AvatarSpaceComponent*>(Component);
    EXPECT_NE(AvatarComponent, nullptr);
    EXPECT_EQ(AvatarComponent->GetState(), UserAvatarState);
    EXPECT_EQ(AvatarComponent->GetAvatarPlayMode(), UserAvatarPlayMode);
    EXPECT_EQ(AvatarComponent->GetAvatarPlayMode(), AvatarPlayMode::Creator);
    EXPECT_EQ(AvatarComponent->GetLocomotionModel(), UserAvatarLocomotionModel);

    auto [ExitSpaceResult] = AWAIT_PRE(SpaceSystem, ExitSpace, RequestPredicate);

    // Delete space
    DeleteSpace(SpaceSystem, Space.Id);

    // Log out
    LogOut(UserSystem);
}
#endif

#if RUN_ALL_UNIT_TESTS || RUN_MULTIPLAYER_TESTS || RUN_MULTIPLAYER_CREATE_MANY_AVATAR_TEST
CSP_PUBLIC_TEST(CSPEngine, MultiplayerTests, CreateManyAvatarTest)
{
    /*
     * At time of writing (2025) this may seem a bit out of place.
     * There is no special need to test avatar creation in this multiprocess way.
     * It's only that creating avatars was used as the most basic example to
     * develop the multiplayer test runner, hence this test being here, just
     * as an exerciser.
     */
    SetRandSeed();

    auto& SystemsManager = csp::systems::SystemsManager::Get();
    auto* UserSystem = SystemsManager.GetUserSystem();
    auto* SpaceSystem = SystemsManager.GetSpaceSystem();
    auto* Connection = SystemsManager.GetMultiplayerConnection();
    auto* EntitySystem = SystemsManager.GetSpaceEntitySystem();

    const char* TestSpaceName = "OLY-UNITTEST-SPACE-REWIND";
    const char* TestSpaceDescription = "OLY-UNITTEST-SPACEDESC-REWIND";

    char UniqueSpaceName[256];
    SPRINTF(UniqueSpaceName, "%s-%s", TestSpaceName, GetUniqueString().c_str());

    csp::common::String UserId;

    auto ThisProcessTestUser = CreateTestUser();

    // Log in
    LogIn(UserSystem, UserId, ThisProcessTestUser.Email, GeneratedTestAccountPassword);

    // Create space
    csp::systems::Space Space;
    CreateSpace(
        SpaceSystem, UniqueSpaceName, TestSpaceDescription, csp::systems::SpaceAttributes::Unlisted, nullptr, nullptr, nullptr, nullptr, Space);

    // Enter space
    auto [EnterResult] = AWAIT_PRE(SpaceSystem, EnterSpace, RequestPredicate, Space.Id);
    EXPECT_EQ(EnterResult.GetResultCode(), csp::systems::EResultCode::Success);

    auto TestUser1 = CreateTestUser();
    auto TestUser2 = CreateTestUser();

    MultiplayerTestRunnerProcess CreateAvatarRunner
        = MultiplayerTestRunnerProcess(MultiplayerTestRunner::TestIdentifiers::TestIdentifier::CREATE_AVATAR)
              .SetSpaceId(Space.Id.c_str())
              .SetLoginEmail(TestUser1.Email.c_str())
              .SetPassword(GeneratedTestAccountPassword)
              .SetTimeoutInSeconds(60);

    MultiplayerTestRunnerProcess CreateAvatarRunner2
        = MultiplayerTestRunnerProcess(MultiplayerTestRunner::TestIdentifiers::TestIdentifier::CREATE_AVATAR)
              .SetSpaceId(Space.Id.c_str())
              .SetLoginEmail(TestUser2.Email.c_str())
              .SetPassword(GeneratedTestAccountPassword)
              .SetTimeoutInSeconds(60);

    std::array<MultiplayerTestRunnerProcess, 2> Runners = { CreateAvatarRunner, CreateAvatarRunner2 };
    std::array<std::future<void>, 2> ReadyForAssertionsFutures = { Runners[0].ReadyForAssertionsFuture(), Runners[1].ReadyForAssertionsFuture() };

    // Start all the MultiplayerTestRunners
    for (auto& Runner : Runners)
    {
        Runner.StartProcess();
    }

    // Wait until the processes have reached the point where we're ready to assert
    for (auto& Future : ReadyForAssertionsFutures)
    {
        // Just being safe here, so we dont hang forever in case of catastrophe.
        auto Status = Future.wait_for(std::chrono::seconds(60));

        if (Status == std::future_status::timeout)
        {
            FAIL() << "CreateAvatar process timed out before it was ready for assertions.";
        }
    }

    // We must tick the entities or our local CSP instance wont know about the changes the other processes have made.
    EntitySystem->TickEntities();

    // Check there are 2 avatars in the space.
    // (The two external processes added one each, our process here in the test project just joined the room, didnt add an avatar)
    EXPECT_EQ(EntitySystem->GetNumAvatars(), 2);

    auto [ExitSpaceResult] = AWAIT_PRE(SpaceSystem, ExitSpace, RequestPredicate);

    // Delete space
    DeleteSpace(SpaceSystem, Space.Id);

    // Log out
    LogOut(UserSystem);
}
#endif

#if RUN_ALL_UNIT_TESTS || RUN_MULTIPLAYER_TESTS || RUN_MULTIPLAYER_AVATAR_MOVEMENT_DIRECTION_TEST
CSP_PUBLIC_TEST(CSPEngine, MultiplayerTests, AvatarMovementDirectionTest)
{
    SetRandSeed();

    auto& SystemsManager = csp::systems::SystemsManager::Get();
    auto* UserSystem = SystemsManager.GetUserSystem();
    auto* SpaceSystem = SystemsManager.GetSpaceSystem();
    auto* Connection = SystemsManager.GetMultiplayerConnection();
    auto* EntitySystem = SystemsManager.GetSpaceEntitySystem();

    const char* TestSpaceName = "OLY-UNITTEST-SPACE-REWIND";
    const char* TestSpaceDescription = "OLY-UNITTEST-SPACEDESC-REWIND";

    char UniqueSpaceName[256];
    SPRINTF(UniqueSpaceName, "%s-%s", TestSpaceName, GetUniqueString().c_str());

    csp::common::String UserId;

    // Log in
    LogInAsNewTestUser(UserSystem, UserId);

    // Create space
    csp::systems::Space Space;
    CreateSpace(
        SpaceSystem, UniqueSpaceName, TestSpaceDescription, csp::systems::SpaceAttributes::Private, nullptr, nullptr, nullptr, nullptr, Space);

    // Enter space
    auto [EnterResult] = AWAIT_PRE(SpaceSystem, EnterSpace, RequestPredicate, Space.Id);

    EXPECT_EQ(EnterResult.GetResultCode(), csp::systems::EResultCode::Success);

    EntitySystem->SetEntityCreatedCallback([](csp::multiplayer::SpaceEntity* Entity) {});

    const csp::common::String& UserName = "Player 1";
    const SpaceTransform& UserTransform
        = { csp::common::Vector3 { 1.452322f, 2.34f, 3.45f }, csp::common::Vector4 { 4.1f, 5.1f, 6.1f, 7.1f }, csp::common::Vector3 { 1, 1, 1 } };
    AvatarState UserAvatarState = AvatarState::Idle;
    const csp::common::String& UserAvatarId = "MyCoolAvatar";
    AvatarPlayMode UserAvatarPlayMode = AvatarPlayMode::Default;

    auto [Avatar] = AWAIT(EntitySystem, CreateAvatar, UserName, UserTransform, UserAvatarState, UserAvatarId, UserAvatarPlayMode);
    EXPECT_NE(Avatar, nullptr);

    auto& Components = *Avatar->GetComponents();
    EXPECT_EQ(Components.Size(), 1);

    auto* Component = Components[0];
    EXPECT_EQ(Component->GetComponentType(), ComponentType::AvatarData);

    AvatarSpaceComponent* AvatarComponent = dynamic_cast<AvatarSpaceComponent*>(Component);
    EXPECT_NE(AvatarComponent, nullptr);

    // test setting and getting movement direction
    AvatarComponent->SetMovementDirection(csp::common::Vector3::One());

    Avatar->QueueUpdate();

    EXPECT_EQ(AvatarComponent->GetMovementDirection(), csp::common::Vector3::One());

    auto [ExitSpaceResult] = AWAIT_PRE(SpaceSystem, ExitSpace, RequestPredicate);

    // Delete space
    DeleteSpace(SpaceSystem, Space.Id);

    // Log out
    LogOut(UserSystem);
}
#endif

#if RUN_ALL_UNIT_TESTS || RUN_MULTIPLAYER_TESTS || RUN_MULTIPLAYER_OBJECT_CREATE_TEST
CSP_PUBLIC_TEST(CSPEngine, MultiplayerTests, ObjectCreateTest)
{
    SetRandSeed();

    auto& SystemsManager = csp::systems::SystemsManager::Get();
    auto* UserSystem = SystemsManager.GetUserSystem();
    auto* SpaceSystem = SystemsManager.GetSpaceSystem();
    auto* AssetSystem = SystemsManager.GetAssetSystem();
    auto* Connection = SystemsManager.GetMultiplayerConnection();
    auto* EntitySystem = SystemsManager.GetSpaceEntitySystem();

    const char* TestSpaceName = "OLY-UNITTEST-SPACE-REWIND";
    const char* TestSpaceDescription = "OLY-UNITTEST-SPACEDESC-REWIND";
    const char* TestAssetCollectionName = "OLY-UNITTEST-ASSETCOLLECTION-REWIND";

    char UniqueSpaceName[256];
    SPRINTF(UniqueSpaceName, "%s-%s", TestSpaceName, GetUniqueString().c_str());

    char UniqueAssetCollectionName[256];
    SPRINTF(UniqueAssetCollectionName, "%s-%s", TestAssetCollectionName, GetUniqueString().c_str());

    csp::common::String UserId;

    // Log in
    LogInAsNewTestUser(UserSystem, UserId);

    // Create space
    csp::systems::Space Space;
    CreateSpace(
        SpaceSystem, UniqueSpaceName, TestSpaceDescription, csp::systems::SpaceAttributes::Private, nullptr, nullptr, nullptr, nullptr, Space);

    InitialiseTestingConnection();

    // Enter space
    auto [EnterResult] = AWAIT_PRE(SpaceSystem, EnterSpace, RequestPredicate, Space.Id);

    EXPECT_EQ(EnterResult.GetResultCode(), csp::systems::EResultCode::Success);

    EntitySystem->SetEntityCreatedCallback([](csp::multiplayer::SpaceEntity* Entity) {});

    csp::common::String ObjectName = "Object 1";
    SpaceTransform ObjectTransform
        = { csp::common::Vector3 { 1.452322f, 2.34f, 3.45f }, csp::common::Vector4 { 4.1f, 5.1f, 6.1f, 7.1f }, csp::common::Vector3 { 1, 1, 1 } };

    auto [CreatedObject] = AWAIT(EntitySystem, CreateObject, ObjectName, ObjectTransform);

    EXPECT_EQ(CreatedObject->GetName(), ObjectName);
    EXPECT_EQ(CreatedObject->GetPosition(), ObjectTransform.Position);
    EXPECT_EQ(CreatedObject->GetRotation(), ObjectTransform.Rotation);
    EXPECT_EQ(CreatedObject->GetScale(), ObjectTransform.Scale);
    EXPECT_EQ(CreatedObject->GetThirdPartyRef(), "");
    EXPECT_EQ(CreatedObject->GetThirdPartyPlatformType(), csp::systems::EThirdPartyPlatform::NONE);

    auto [ExitSpaceResult] = AWAIT_PRE(SpaceSystem, ExitSpace, RequestPredicate);

    // Delete space
    DeleteSpace(SpaceSystem, Space.Id);

    // Log out
    LogOut(UserSystem);
}
#endif

#if RUN_ALL_UNIT_TESTS || RUN_MULTIPLAYER_TESTS || RUN_MULTIPLAYER_OBJECT_ADDCOMPONENT_TEST
CSP_PUBLIC_TEST(CSPEngine, MultiplayerTests, ObjectAddComponentTest)
{
    SetRandSeed();

    auto& SystemsManager = csp::systems::SystemsManager::Get();
    auto* UserSystem = SystemsManager.GetUserSystem();
    auto* SpaceSystem = SystemsManager.GetSpaceSystem();
    auto* Connection = SystemsManager.GetMultiplayerConnection();
    auto* EntitySystem = SystemsManager.GetSpaceEntitySystem();

    const char* TestSpaceName = "OLY-UNITTEST-SPACE-REWIND";
    const char* TestSpaceDescription = "OLY-UNITTEST-SPACEDESC-REWIND";

    char UniqueSpaceName[256];
    SPRINTF(UniqueSpaceName, "%s-%s", TestSpaceName, GetUniqueString().c_str());

    csp::common::String UserId;

    // Log in
    LogInAsNewTestUser(UserSystem, UserId);

    // Create space
    csp::systems::Space Space;
    CreateSpace(
        SpaceSystem, UniqueSpaceName, TestSpaceDescription, csp::systems::SpaceAttributes::Private, nullptr, nullptr, nullptr, nullptr, Space);

    // Enter space
    auto [EnterResult] = AWAIT_PRE(SpaceSystem, EnterSpace, RequestPredicate, Space.Id);

    EXPECT_EQ(EnterResult.GetResultCode(), csp::systems::EResultCode::Success);

    EntitySystem->SetEntityCreatedCallback([](csp::multiplayer::SpaceEntity* Entity) {});

    const csp::common::String ObjectName = "Object 1";
    SpaceTransform ObjectTransform = { csp::common::Vector3::Zero(), csp::common::Vector4::Zero(), csp::common::Vector3::One() };

    auto [Object] = AWAIT(EntitySystem, CreateObject, ObjectName, ObjectTransform);

    bool PatchPending = true;
    Object->SetPatchSentCallback([&PatchPending](bool ok) { PatchPending = false; });

    const csp::common::String ModelAssetId = "NotARealId";

    auto* StaticModelComponent = (StaticModelSpaceComponent*)Object->AddComponent(ComponentType::StaticModel);
    auto StaticModelComponentKey = StaticModelComponent->GetId();
    StaticModelComponent->SetExternalResourceAssetId(ModelAssetId);
    Object->QueueUpdate();

    while (PatchPending)
    {
        EntitySystem->ProcessPendingEntityOperations();
        std::this_thread::sleep_for(10ms);
    }

    PatchPending = true;

    auto& Components = *Object->GetComponents();

    EXPECT_EQ(Components.Size(), 1);
    EXPECT_TRUE(Components.HasKey(StaticModelComponentKey));

    auto* _StaticModelComponent = Object->GetComponent(StaticModelComponentKey);

    EXPECT_EQ(_StaticModelComponent->GetComponentType(), ComponentType::StaticModel);
    auto* RealStaticModelComponent = (StaticModelSpaceComponent*)_StaticModelComponent;

    EXPECT_EQ(RealStaticModelComponent->GetExternalResourceAssetId(), ModelAssetId);

    const csp::common::String ImageAssetId = "AlsoNotARealId";

    auto* ImageComponent = (ImageSpaceComponent*)Object->AddComponent(ComponentType::Image);
    auto ImageModelComponentKey = ImageComponent->GetId();
    ImageComponent->SetImageAssetId(ImageAssetId);
    Object->QueueUpdate();

    while (PatchPending)
    {
        EntitySystem->ProcessPendingEntityOperations();
        std::this_thread::sleep_for(10ms);
    }

    EXPECT_EQ(Object->GetComponents()->Size(), 2);
    EXPECT_TRUE(Components.HasKey(StaticModelComponentKey));
    EXPECT_TRUE(Components.HasKey(ImageModelComponentKey));

    auto* _ImageComponent = Object->GetComponent(ImageModelComponentKey);

    EXPECT_EQ(_ImageComponent->GetComponentType(), ComponentType::Image);
    auto* RealImageComponent = (ImageSpaceComponent*)_ImageComponent;

    EXPECT_EQ(RealImageComponent->GetImageAssetId(), ImageAssetId);

    auto [ExitSpaceResult] = AWAIT_PRE(SpaceSystem, ExitSpace, RequestPredicate);

    // Delete space
    DeleteSpace(SpaceSystem, Space.Id);

    // Log out
    LogOut(UserSystem);
}
#endif

#if RUN_ALL_UNIT_TESTS || RUN_MULTIPLAYER_TESTS || RUN_MULTIPLAYER_OBJECT_REMOVECOMPONENT_TEST
CSP_PUBLIC_TEST(CSPEngine, MultiplayerTests, ObjectRemoveComponentTest)
{
    SetRandSeed();

    auto& SystemsManager = csp::systems::SystemsManager::Get();
    auto* UserSystem = SystemsManager.GetUserSystem();
    auto* SpaceSystem = SystemsManager.GetSpaceSystem();
    auto* Connection = SystemsManager.GetMultiplayerConnection();
    auto* EntitySystem = SystemsManager.GetSpaceEntitySystem();

    const char* TestSpaceName = "OLY-UNITTEST-SPACE-REWIND";
    const char* TestSpaceDescription = "OLY-UNITTEST-SPACEDESC-REWIND";

    char UniqueSpaceName[256];
    SPRINTF(UniqueSpaceName, "%s-%s", TestSpaceName, GetUniqueString().c_str());

    csp::common::String UserId;

    // Log in
    LogInAsNewTestUser(UserSystem, UserId);

    // Create space
    csp::systems::Space Space;
    CreateSpace(
        SpaceSystem, UniqueSpaceName, TestSpaceDescription, csp::systems::SpaceAttributes::Private, nullptr, nullptr, nullptr, nullptr, Space);

    // Enter space
    auto [EnterResult] = AWAIT_PRE(SpaceSystem, EnterSpace, RequestPredicate, Space.Id);

    EXPECT_EQ(EnterResult.GetResultCode(), csp::systems::EResultCode::Success);

    EntitySystem->SetEntityCreatedCallback([](csp::multiplayer::SpaceEntity* Entity) {});

    const csp::common::String ObjectName = "Object 1";
    SpaceTransform ObjectTransform = { csp::common::Vector3::Zero(), csp::common::Vector4::Zero(), csp::common::Vector3::One() };

    auto [Object] = AWAIT(EntitySystem, CreateObject, ObjectName, ObjectTransform);

    bool PatchPending = true;
    Object->SetPatchSentCallback([&PatchPending](bool ok) { PatchPending = false; });

    const csp::common::String ModelAssetId = "NotARealId";

    auto* StaticModelComponent = (StaticModelSpaceComponent*)Object->AddComponent(ComponentType::StaticModel);
    auto StaticModelComponentKey = StaticModelComponent->GetId();
    StaticModelComponent->SetExternalResourceAssetId(ModelAssetId);
    auto* ImageComponent = (ImageSpaceComponent*)Object->AddComponent(ComponentType::Image);
    auto ImageComponentKey = ImageComponent->GetId();
    ImageComponent->SetImageAssetId("TestID");
    Object->QueueUpdate();

    while (PatchPending)
    {
        EntitySystem->ProcessPendingEntityOperations();
        std::this_thread::sleep_for(10ms);
    }

    PatchPending = true;

    auto& Components = *Object->GetComponents();

    EXPECT_EQ(Components.Size(), 2);
    EXPECT_TRUE(Components.HasKey(StaticModelComponentKey));
    EXPECT_TRUE(Components.HasKey(ImageComponentKey));

    auto* _StaticModelComponent = Object->GetComponent(StaticModelComponentKey);

    EXPECT_EQ(_StaticModelComponent->GetComponentType(), ComponentType::StaticModel);
    auto* RealStaticModelComponent = (StaticModelSpaceComponent*)_StaticModelComponent;

    EXPECT_EQ(RealStaticModelComponent->GetExternalResourceAssetId(), ModelAssetId);

    Object->RemoveComponent(StaticModelComponentKey);
    Object->RemoveComponent(ImageComponentKey);

    Object->QueueUpdate();

    while (PatchPending)
    {
        EntitySystem->ProcessPendingEntityOperations();
        std::this_thread::sleep_for(10ms);
    }

    auto& RealComponents = *Object->GetComponents();

    EXPECT_EQ(RealComponents.Size(), 0);
    EXPECT_FALSE(RealComponents.HasKey(StaticModelComponentKey));
    EXPECT_FALSE(RealComponents.HasKey(ImageComponentKey));

    auto [ExitSpaceResult] = AWAIT_PRE(SpaceSystem, ExitSpace, RequestPredicate);

    // Delete space
    DeleteSpace(SpaceSystem, Space.Id);

    // Log out
    LogOut(UserSystem);
}
#endif

// This test currently requires manual steps and will be reviewed as part of OF-1535.
#if RUN_ALL_UNIT_TESTS || RUN_MULTIPLAYER_TESTS || RUN_MULTIPLAYER_CONNECTION_INTERRUPT_TEST
CSP_PUBLIC_TEST(DISABLED_CSPEngine, MultiplayerTests, ConnectionInterruptTest)
{
    InitialiseFoundationWithUserAgentInfo(EndpointBaseURI());

    SetRandSeed();

    auto& SystemsManager = csp::systems::SystemsManager::Get();
    auto* UserSystem = SystemsManager.GetUserSystem();
    auto* SpaceSystem = SystemsManager.GetSpaceSystem();
    auto* AssetSystem = SystemsManager.GetAssetSystem();
    auto* Connection = SystemsManager.GetMultiplayerConnection();
    auto* EntitySystem = SystemsManager.GetSpaceEntitySystem();

    const char* TestSpaceName = "OLY-UNITTEST-SPACE-REWIND";
    const char* TestSpaceDescription = "OLY-UNITTEST-SPACEDESC-REWIND";
    const char* TestAssetCollectionName = "OLY-UNITTEST-ASSETCOLLECTION-REWIND";

    char UniqueSpaceName[256];
    SPRINTF(UniqueSpaceName, "%s-%s", TestSpaceName, GetUniqueString().c_str());

    char UniqueAssetCollectionName[256];
    SPRINTF(UniqueAssetCollectionName, "%s-%s", TestAssetCollectionName, GetUniqueString().c_str());

    csp::common::String UserId;

    // Log in
    LogInAsNewTestUser(UserSystem, UserId);

    // Create space
    csp::systems::Space Space;
    CreateSpace(
        SpaceSystem, UniqueSpaceName, TestSpaceDescription, csp::systems::SpaceAttributes::Private, nullptr, nullptr, nullptr, nullptr, Space);

    bool Interrupted = false;
    bool Disconnected = false;

    Connection->SetNetworkInterruptionCallback([&Interrupted](csp::common::String Message) { Interrupted = true; });

    Connection->SetDisconnectionCallback([&Disconnected](csp::common::String Message) { Disconnected = true; });

    csp::common::String UserName = "Player 1";
    SpaceTransform UserTransform
        = { csp::common::Vector3 { 1.452322f, 2.34f, 3.45f }, csp::common::Vector4 { 4.1f, 5.1f, 6.1f, 7.1f }, csp::common::Vector3 { 1, 1, 1 } };
    AvatarState UserAvatarState = AvatarState::Idle;
    csp::common::String UserAvatarId = "MyCoolAvatar";
    AvatarPlayMode UserAvatarPlayMode = AvatarPlayMode::Default;

    EntitySystem->SetEntityCreatedCallback([](SpaceEntity* Entity) {});

    auto [Avatar]
        = Awaitable(&SpaceEntitySystem::CreateAvatar, EntitySystem, UserName, UserTransform, UserAvatarState, UserAvatarId, UserAvatarPlayMode)
              .Await();

    auto Start = std::chrono::steady_clock::now();
    auto Current = std::chrono::steady_clock::now();
    long long TestTime = 0;

    // Interrupt connection here
    while (!Interrupted && TestTime < 60)
    {
        std::this_thread::sleep_for(50ms);

        SetRandomProperties(TestUser, EntitySystem);

        Current = std::chrono::steady_clock::now();
        TestTime = std::chrono::duration_cast<std::chrono::seconds>(Current - Start).count();

        csp::CSPFoundation::Tick();
    }

    EXPECT_TRUE(Interrupted);

    // Delete space
    Awaitable(&csp::systems::SpaceSystem::DeleteSpace, SpaceSystem, Space.Id).Await();

    // Log out
    Awaitable(&csp::systems::UserSystem::Logout, UserSystem).Await();
}
#endif

#if RUN_ALL_UNIT_TESTS || RUN_MULTIPLAYER_TESTS || RUN_MULTIPLAYER_DELETE_MULTIPLE_ENTITIES_TEST
CSP_PUBLIC_TEST(CSPEngine, MultiplayerTests, DeleteMultipleEntitiesTest)
{
    // Test for OB-1046
    // If the rate limiter hasn't processed all PendingOutgoingUpdates after SpaceEntity deletion it will crash when trying to process them

    InitialiseFoundationWithUserAgentInfo(EndpointBaseURI());

    SetRandSeed();

    auto& SystemsManager = csp::systems::SystemsManager::Get();
    auto* UserSystem = SystemsManager.GetUserSystem();
    auto* SpaceSystem = SystemsManager.GetSpaceSystem();
    auto* Connection = SystemsManager.GetMultiplayerConnection();
    auto* EntitySystem = SystemsManager.GetSpaceEntitySystem();

    const char* TestSpaceName = "OLY-UNITTEST-SPACE-REWIND";
    const char* TestSpaceDescription = "OLY-UNITTEST-SPACEDESC-REWIND";

    char UniqueSpaceName[256];
    SPRINTF(UniqueSpaceName, "%s-%s", TestSpaceName, GetUniqueString().c_str());

    // Log in
    csp::common::String UserId;
    LogInAsNewTestUser(UserSystem, UserId);

    // Create space
    csp::systems::Space Space;
    CreateSpace(
        SpaceSystem, UniqueSpaceName, TestSpaceDescription, csp::systems::SpaceAttributes::Private, nullptr, nullptr, nullptr, nullptr, Space);

    // Enter space
    auto [EnterResult] = AWAIT_PRE(SpaceSystem, EnterSpace, RequestPredicate, Space.Id);

    EXPECT_EQ(EnterResult.GetResultCode(), csp::systems::EResultCode::Success);

    EntitySystem->SetEntityCreatedCallback([](csp::multiplayer::SpaceEntity* Entity) {});

    // Create 3 seperate objects to ensure there is too many updates for the rate limiter to process in one tick

    // Create object
    const csp::common::String ObjectName = "Object 1";
    SpaceTransform ObjectTransform = { csp::common::Vector3::Zero(), csp::common::Vector4::Zero(), csp::common::Vector3::One() };

    auto [CreatedObject] = AWAIT(EntitySystem, CreateObject, ObjectName, ObjectTransform);
    auto* ImageComponent = (ImageSpaceComponent*)CreatedObject->AddComponent(ComponentType::Image);
    CreatedObject->QueueUpdate();

    // Create object 2
    auto [CreatedObject2] = AWAIT(EntitySystem, CreateObject, ObjectName, ObjectTransform);
    auto* ImageComponent2 = (ImageSpaceComponent*)CreatedObject2->AddComponent(ComponentType::Image);
    CreatedObject2->QueueUpdate();

    // Create object 3
    auto [CreatedObject3] = AWAIT(EntitySystem, CreateObject, ObjectName, ObjectTransform);
    auto* ImageComponent3 = (ImageSpaceComponent*)CreatedObject3->AddComponent(ComponentType::Image);
    CreatedObject3->QueueUpdate();

    // Destroy Entites
    EntitySystem->DestroyEntity(CreatedObject, [](bool) {});
    EntitySystem->DestroyEntity(CreatedObject2, [](bool) {});
    EntitySystem->DestroyEntity(CreatedObject3, [](bool) {});

    csp::CSPFoundation::Tick();

    auto [ExitSpaceResult] = AWAIT_PRE(SpaceSystem, ExitSpace, RequestPredicate);

    // Delete space
    DeleteSpace(SpaceSystem, Space.Id);

    // Log out
    LogOut(UserSystem);
}
#endif

#if RUN_ALL_UNIT_TESTS || RUN_MULTIPLAYER_TESTS || RUN_MULTIPLAYER_ENTITY_SELECTION_TEST
CSP_PUBLIC_TEST(CSPEngine, MultiplayerTests, EntitySelectionTest)
{
    SetRandSeed();

    auto& SystemsManager = csp::systems::SystemsManager::Get();
    auto* UserSystem = SystemsManager.GetUserSystem();
    auto* SpaceSystem = SystemsManager.GetSpaceSystem();
    auto* Connection = SystemsManager.GetMultiplayerConnection();
    auto* EntitySystem = SystemsManager.GetSpaceEntitySystem();

    const char* TestSpaceName = "OLY-UNITTEST-SPACE-REWIND";
    const char* TestSpaceDescription = "OLY-UNITTEST-SPACEDESC-REWIND";

    char UniqueSpaceName[256];
    SPRINTF(UniqueSpaceName, "%s-%s", TestSpaceName, GetUniqueString().c_str());

    csp::common::String UserId;

    // Log in
    LogInAsNewTestUser(UserSystem, UserId);

    // Create space
    csp::systems::Space Space;
    CreateSpace(
        SpaceSystem, UniqueSpaceName, TestSpaceDescription, csp::systems::SpaceAttributes::Private, nullptr, nullptr, nullptr, nullptr, Space);

    // Enter space
    auto [EnterResult] = AWAIT_PRE(SpaceSystem, EnterSpace, RequestPredicate, Space.Id);

    EXPECT_EQ(EnterResult.GetResultCode(), csp::systems::EResultCode::Success);

    EntitySystem->SetEntityCreatedCallback([](csp::multiplayer::SpaceEntity* Entity) {});

    const csp::common::String& UserName = "Player 1";
    const SpaceTransform& UserTransform
        = { csp::common::Vector3 { 1.452322f, 2.34f, 3.45f }, csp::common::Vector4 { 4.1f, 5.1f, 6.1f, 7.1f }, csp::common::Vector3 { 1, 1, 1 } };
    AvatarState UserAvatarState = AvatarState::Idle;
    const csp::common::String& UserAvatarId = "MyCoolAvatar";
    AvatarPlayMode UserAvatarPlayMode = AvatarPlayMode::Default;

    auto [Avatar] = AWAIT(EntitySystem, CreateAvatar, UserName, UserTransform, UserAvatarState, UserAvatarId, UserAvatarPlayMode);
    EXPECT_NE(Avatar, nullptr);

    csp::common::String ObjectName = "Object 1";
    SpaceTransform ObjectTransform
        = { csp::common::Vector3 { 1.452322f, 2.34f, 3.45f }, csp::common::Vector4 { 4.1f, 5.1f, 6.1f, 7.1f }, csp::common::Vector3 { 1, 1, 1 } };

    auto [CreatedObject] = AWAIT(EntitySystem, CreateObject, ObjectName, ObjectTransform);

    CreatedObject->Select();

    EXPECT_TRUE(CreatedObject->IsSelected());

    CreatedObject->Deselect();

    EXPECT_FALSE(CreatedObject->IsSelected());

    auto [ExitSpaceResult] = AWAIT_PRE(SpaceSystem, ExitSpace, RequestPredicate);

    // Delete space
    DeleteSpace(SpaceSystem, Space.Id);

    // Log out
    LogOut(UserSystem);
}
#endif

// Derived type that allows us to access protected members of SpaceEntitySystem
class InternalSpaceEntitySystem : public csp::multiplayer::SpaceEntitySystem
{
    ~InternalSpaceEntitySystem();

public:
    void ClearEntities()
    {
        std::scoped_lock<std::recursive_mutex> EntitiesLocker(*EntitiesLock);

        Entities.Clear();
        Objects.Clear();
        Avatars.Clear();
    }
};

// Disabled by default as it can be slow
#if RUN_ALL_UNIT_TESTS || RUN_MULTIPLAYER_TESTS || RUN_MULTIPLAYER_MANYENTITIES_TEST
CSP_PUBLIC_TEST(CSPEngine, MultiplayerTests, ManyEntitiesTest)
{
    SetRandSeed();

    auto& SystemsManager = csp::systems::SystemsManager::Get();
    auto* UserSystem = SystemsManager.GetUserSystem();
    auto* SpaceSystem = SystemsManager.GetSpaceSystem();
    auto* AssetSystem = SystemsManager.GetAssetSystem();
    auto* Connection = SystemsManager.GetMultiplayerConnection();
    auto* EntitySystem = SystemsManager.GetSpaceEntitySystem();

    const char* TestSpaceName = "OLY-UNITTEST-SPACE-REWIND";
    const char* TestSpaceDescription = "OLY-UNITTEST-SPACEDESC-REWIND";
    const char* TestAssetCollectionName = "OLY-UNITTEST-ASSETCOLLECTION-REWIND";
    const char* TestAssetName = "OLY-UNITTEST-ASSET-REWIND";

    char UniqueSpaceName[256];
    SPRINTF(UniqueSpaceName, "%s-%s", TestSpaceName, GetUniqueString().c_str());

    csp::common::String UserId;

    // Log in
    LogInAsNewTestUser(UserSystem, UserId);

    // Create space
    csp::systems::Space Space;
    CreateSpace(
        SpaceSystem, UniqueSpaceName, TestSpaceDescription, csp::systems::SpaceAttributes::Private, nullptr, nullptr, nullptr, nullptr, Space);

    auto [EnterResult] = AWAIT_PRE(SpaceSystem, EnterSpace, RequestPredicate, Space.Id);
    EXPECT_EQ(EnterResult.GetResultCode(), csp::systems::EResultCode::Success);

    EntitySystem->SetEntityCreatedCallback([](auto) {});

    EXPECT_EQ(EntitySystem->GetNumEntities(), 0);
    EXPECT_EQ(EntitySystem->GetNumObjects(), 0);

    // Create a bunch of entities
    constexpr size_t NUM_ENTITIES_TO_CREATE = 15;
    constexpr char ENTITY_NAME_PREFIX[] = "Object_";

    SpaceTransform Transform = { csp::common::Vector3::Zero(), csp::common::Vector4::Zero(), csp::common::Vector3::One() };

    for (size_t i = 0; i < NUM_ENTITIES_TO_CREATE; ++i)
    {
        csp::common::String Name = ENTITY_NAME_PREFIX;
        Name.Append(std::to_string(i).c_str());

        auto [Object] = AWAIT(EntitySystem, CreateObject, Name, Transform);

        EXPECT_NE(Object, nullptr);
    }

    EXPECT_EQ(EntitySystem->GetNumEntities(), NUM_ENTITIES_TO_CREATE);
    EXPECT_EQ(EntitySystem->GetNumObjects(), NUM_ENTITIES_TO_CREATE);

    EntitySystem->ProcessPendingEntityOperations();

    // Clear all entities locally
    auto InternalEntitySystem = static_cast<InternalSpaceEntitySystem*>(EntitySystem);
    InternalEntitySystem->ClearEntities();

    EXPECT_EQ(EntitySystem->GetNumEntities(), 0);
    EXPECT_EQ(EntitySystem->GetNumObjects(), 0);

    // Retrieve all entities and verify count
    auto GotAllEntities = false;

    EntitySystem->SetInitialEntitiesRetrievedCallback([&](bool) { GotAllEntities = true; });

    EntitySystem->RetrieveAllEntities();

    while (!GotAllEntities)
    {
        std::this_thread::sleep_for(100ms);
    }

    EXPECT_EQ(EntitySystem->GetNumEntities(), NUM_ENTITIES_TO_CREATE);
    // We created objects exclusively, so this should also be true.
    EXPECT_EQ(EntitySystem->GetNumEntities(), EntitySystem->GetNumObjects());

    auto [ExitResult] = AWAIT_PRE(SpaceSystem, ExitSpace, RequestPredicate);
    EXPECT_EQ(ExitResult.GetResultCode(), csp::systems::EResultCode::Success);

    // Validate that leaving a space flushes CSP's view of all currently known entities.
    EXPECT_EQ(EntitySystem->GetNumEntities(), 0);
    EXPECT_EQ(EntitySystem->GetNumObjects(), 0);
    EXPECT_EQ(EntitySystem->GetNumAvatars(), 0);

    // Delete space
    DeleteSpace(SpaceSystem, Space.Id);

    // Log out
    LogOut(UserSystem);
}
#endif

#if RUN_ALL_UNIT_TESTS || RUN_MULTIPLAYER_TESTS || RUN_MULTIPLAYER_INVALID_TEST
CSP_PUBLIC_TEST(CSPEngine, MultiplayerTests, InvalidComponentFieldsTest)
{
    SetRandSeed();

    auto& SystemsManager = csp::systems::SystemsManager::Get();
    auto* UserSystem = SystemsManager.GetUserSystem();
    auto* SpaceSystem = SystemsManager.GetSpaceSystem();
    auto* AssetSystem = SystemsManager.GetAssetSystem();
    auto* Connection = SystemsManager.GetMultiplayerConnection();
    auto* EntitySystem = SystemsManager.GetSpaceEntitySystem();

    const char* TestSpaceName = "OLY-UNITTEST-SPACE-REWIND";
    const char* TestSpaceDescription = "OLY-UNITTEST-SPACEDESC-REWIND";
    const char* TestAssetCollectionName = "OLY-UNITTEST-ASSETCOLLECTION-REWIND";
    const char* TestAssetName = "OLY-UNITTEST-ASSET-REWIND";

    char UniqueSpaceName[256];
    SPRINTF(UniqueSpaceName, "%s-%s", TestSpaceName, GetUniqueString().c_str());

    csp::common::String UserId;

    // Log in
    LogInAsNewTestUser(UserSystem, UserId);

    // Create space
    csp::systems::Space Space;
    CreateSpace(
        SpaceSystem, UniqueSpaceName, TestSpaceDescription, csp::systems::SpaceAttributes::Private, nullptr, nullptr, nullptr, nullptr, Space);

    // Enter space
    auto [EnterResult] = AWAIT_PRE(SpaceSystem, EnterSpace, RequestPredicate, Space.Id);

    EXPECT_EQ(EnterResult.GetResultCode(), csp::systems::EResultCode::Success);

    EntitySystem->SetEntityCreatedCallback([](csp::multiplayer::SpaceEntity* Entity) {});

    bool AssetDetailBlobChangedCallbackCalled = false;
    csp::common::String CallbackAssetId;

    const csp::common::String ObjectName = "Object 1";
    SpaceTransform ObjectTransform = { csp::common::Vector3::Zero(), csp::common::Vector4::Zero(), csp::common::Vector3::One() };

    auto [Object] = AWAIT(EntitySystem, CreateObject, ObjectName, ObjectTransform);

    const csp::common::String ModelAssetId = "NotARealId";

    auto* LightSpaceComponentInstance = (LightSpaceComponent*)Object->AddComponent(ComponentType::Invalid);

    // Process component creation
    Object->QueueUpdate();
    EntitySystem->ProcessPendingEntityOperations();

    auto [ExitSpaceResult] = AWAIT_PRE(SpaceSystem, ExitSpace, RequestPredicate);

    // Delete space
    DeleteSpace(SpaceSystem, Space.Id);

    // Log out
    LogOut(UserSystem);
}
#endif

#if RUN_ALL_UNIT_TESTS || RUN_MULTIPLAYER_TESTS || RUN_MULTIPLAYER_FIND_COMPONENT_BY_ID_TEST
CSP_PUBLIC_TEST(CSPEngine, MultiplayerTests, FindComponentByIdTest)
{
    SetRandSeed();

    auto& SystemsManager = csp::systems::SystemsManager::Get();
    auto* UserSystem = SystemsManager.GetUserSystem();
    auto* SpaceSystem = SystemsManager.GetSpaceSystem();
    auto* Connection = SystemsManager.GetMultiplayerConnection();
    auto* EntitySystem = SystemsManager.GetSpaceEntitySystem();

    const char* TestSpaceName = "OLY-UNITTEST-SPACE-REWIND";
    const char* TestSpaceDescription = "OLY-UNITTEST-SPACEDESC-REWIND";

    char UniqueSpaceName[256];
    SPRINTF(UniqueSpaceName, "%s-%s", TestSpaceName, GetUniqueString().c_str());

    csp::common::String UserId;

    // Log in
    LogInAsNewTestUser(UserSystem, UserId);

    // Create space
    csp::systems::Space Space;
    CreateSpace(
        SpaceSystem, UniqueSpaceName, TestSpaceDescription, csp::systems::SpaceAttributes::Private, nullptr, nullptr, nullptr, nullptr, Space);

    // Enter space
    auto [EnterResult] = AWAIT_PRE(SpaceSystem, EnterSpace, RequestPredicate, Space.Id);

    EXPECT_EQ(EnterResult.GetResultCode(), csp::systems::EResultCode::Success);

    EntitySystem->SetEntityCreatedCallback([](csp::multiplayer::SpaceEntity* Entity) {});

    // Create space object
    csp::common::String ObjectName = "Object 1";
    SpaceTransform ObjectTransform = { csp::common::Vector3::Zero(), csp::common::Vector4::Zero(), csp::common::Vector3::One() };
    auto [SpaceEntity] = AWAIT(EntitySystem, CreateObject, ObjectName, ObjectTransform);

    // Create second space object
    csp::common::String ObjectName2 = "Object 2";
    auto [SpaceEntity2] = AWAIT(EntitySystem, CreateObject, ObjectName2, ObjectTransform);

    auto Component1 = SpaceEntity->AddComponent(ComponentType::AnimatedModel);
    auto Component2 = SpaceEntity2->AddComponent(ComponentType::AnimatedModel);

    SpaceEntity->QueueUpdate();
    SpaceEntity2->QueueUpdate();
    EntitySystem->ProcessPendingEntityOperations();

    auto FoundComponent = EntitySystem->FindComponentById(Component1->GetId());

    EXPECT_TRUE(FoundComponent != nullptr);
    EXPECT_EQ(Component1->GetId(), FoundComponent->GetId());

    FoundComponent = EntitySystem->FindComponentById(Component2->GetId());

    EXPECT_TRUE(FoundComponent != nullptr);
    EXPECT_EQ(Component2->GetId(), FoundComponent->GetId());

    auto [ExitSpaceResult] = AWAIT_PRE(SpaceSystem, ExitSpace, RequestPredicate);

    // Delete space
    DeleteSpace(SpaceSystem, Space.Id);

    // Log out
    LogOut(UserSystem);
}
#endif

void RunParentEntityReplicationTest(bool Local)
{
    SetRandSeed();

    auto& SystemsManager = csp::systems::SystemsManager::Get();
    auto* UserSystem = SystemsManager.GetUserSystem();
    auto* SpaceSystem = SystemsManager.GetSpaceSystem();
    auto* Connection = SystemsManager.GetMultiplayerConnection();
    auto* EntitySystem = SystemsManager.GetSpaceEntitySystem();

    // Log in
    csp::common::String UserId;
    LogInAsNewTestUser(UserSystem, UserId);

    // Create space
    const char* TestSpaceName = "CSP-UNITTEST-SPACE-MAG";
    const char* TestSpaceDescription = "CSP-UNITTEST-SPACEDESC-MAG";

    char UniqueSpaceName[256];
    SPRINTF(UniqueSpaceName, "%s-%s", TestSpaceName, GetUniqueString().c_str());

    csp::systems::Space Space;
    CreateSpace(
        SpaceSystem, UniqueSpaceName, TestSpaceDescription, csp::systems::SpaceAttributes::Private, nullptr, nullptr, nullptr, nullptr, Space);

    // Enter space
    auto [EnterResult] = AWAIT_PRE(SpaceSystem, EnterSpace, RequestPredicate, Space.Id);
    EXPECT_EQ(EnterResult.GetResultCode(), csp::systems::EResultCode::Success);

    // If local is false, test DeserialiseFromPatch functionality
    auto [FlagSetResult] = AWAIT(Connection, SetAllowSelfMessagingFlag, !Local);

    // Create Entities
    csp::common::String ParentEntityName = "ParentEntity";
    csp::common::String ChildEntityName1 = "ChildEntity1";
    csp::common::String ChildEntityName2 = "ChildEntity2";
    SpaceTransform ObjectTransform
        = { csp::common::Vector3 { 1.452322f, 2.34f, 3.45f }, csp::common::Vector4 { 4.1f, 5.1f, 6.1f, 7.1f }, csp::common::Vector3 { 1, 1, 1 } };

    EntitySystem->SetEntityCreatedCallback([](SpaceEntity* Entity) {});

    auto [CreatedParentEntity] = AWAIT(EntitySystem, CreateObject, ParentEntityName, ObjectTransform);
    auto [CreatedChildEntity1] = AWAIT(EntitySystem, CreateObject, ChildEntityName1, ObjectTransform);
    auto [CreatedChildEntity2] = AWAIT(EntitySystem, CreateObject, ChildEntityName2, ObjectTransform);

    EXPECT_EQ(CreatedParentEntity->GetParentEntity(), nullptr);
    EXPECT_EQ(CreatedChildEntity1->GetParentEntity(), nullptr);
    EXPECT_EQ(CreatedChildEntity2->GetParentEntity(), nullptr);

    EXPECT_EQ(EntitySystem->GetRootHierarchyEntities()->Size(), 3);

    // Test setting the parent for the first child
    {
        bool ChildEntityUpdated = false;

        CreatedChildEntity1->SetUpdateCallback(
            [&ChildEntityUpdated, ChildEntityName1](
                SpaceEntity* Entity, SpaceEntityUpdateFlags Flags, csp::common::Array<ComponentUpdateInfo>& UpdateInfo)
            {
                if (Entity->GetName() == ChildEntityName1 && Flags & SpaceEntityUpdateFlags::UPDATE_FLAGS_PARENT)
                {
                    ChildEntityUpdated = true;
                }
            });

        CreatedChildEntity1->SetParentId(CreatedParentEntity->GetId());

        // Parents shouldn't be set until after replication
        EXPECT_EQ(CreatedParentEntity->GetParentEntity(), nullptr);
        EXPECT_EQ(CreatedChildEntity1->GetParentEntity(), nullptr);
        EXPECT_EQ(CreatedChildEntity2->GetParentEntity(), nullptr);

        EXPECT_EQ(EntitySystem->GetRootHierarchyEntities()->Size(), 3);

        CreatedChildEntity1->QueueUpdate();

        WaitForCallbackWithUpdate(ChildEntityUpdated, EntitySystem);

        EXPECT_TRUE(ChildEntityUpdated);

        // Check entity1 is parented correctly
        EXPECT_EQ(CreatedParentEntity->GetParentEntity(), nullptr);
        EXPECT_EQ(CreatedChildEntity1->GetParentEntity(), CreatedParentEntity);
        EXPECT_EQ(CreatedChildEntity2->GetParentEntity(), nullptr);

        EXPECT_EQ(CreatedParentEntity->GetChildEntities()->Size(), 1);
        EXPECT_EQ((*CreatedParentEntity->GetChildEntities())[0], CreatedChildEntity1);

        EXPECT_EQ(CreatedChildEntity1->GetChildEntities()->Size(), 0);
        EXPECT_EQ(CreatedChildEntity2->GetChildEntities()->Size(), 0);

        EXPECT_EQ(EntitySystem->GetRootHierarchyEntities()->Size(), 2);
    }

    // Test setting the parent for the second child
    {
        bool ChildEntityUpdated = false;

        CreatedChildEntity2->SetUpdateCallback(
            [&ChildEntityUpdated, ChildEntityName2](
                SpaceEntity* Entity, SpaceEntityUpdateFlags Flags, csp::common::Array<ComponentUpdateInfo>& UpdateInfo)
            {
                if (Entity->GetName() == ChildEntityName2 && Flags & SpaceEntityUpdateFlags::UPDATE_FLAGS_PARENT)
                {
                    ChildEntityUpdated = true;
                }
            });

        CreatedChildEntity2->SetParentId(CreatedParentEntity->GetId());

        CreatedChildEntity2->QueueUpdate();

        WaitForCallbackWithUpdate(ChildEntityUpdated, EntitySystem);

        EXPECT_TRUE(ChildEntityUpdated);

        // Check all entities are parented correctly
        EXPECT_EQ(CreatedParentEntity->GetParentEntity(), nullptr);
        EXPECT_EQ(CreatedChildEntity1->GetParentEntity(), CreatedParentEntity);
        EXPECT_EQ(CreatedChildEntity2->GetParentEntity(), CreatedParentEntity);

        EXPECT_EQ(CreatedParentEntity->GetChildEntities()->Size(), 2);
        EXPECT_EQ((*CreatedParentEntity->GetChildEntities())[0], CreatedChildEntity1);
        EXPECT_EQ((*CreatedParentEntity->GetChildEntities())[1], CreatedChildEntity2);

        EXPECT_EQ(CreatedChildEntity1->GetChildEntities()->Size(), 0);
        EXPECT_EQ(CreatedChildEntity2->GetChildEntities()->Size(), 0);

        EXPECT_EQ(EntitySystem->GetRootHierarchyEntities()->Size(), 1);
    }

    // Remove parent from first child
    {
        bool ChildEntityUpdated = false;

        CreatedChildEntity1->SetUpdateCallback(
            [&ChildEntityUpdated, ChildEntityName1](
                SpaceEntity* Entity, SpaceEntityUpdateFlags Flags, csp::common::Array<ComponentUpdateInfo>& UpdateInfo)
            {
                if (Entity->GetName() == ChildEntityName1 && Flags & SpaceEntityUpdateFlags::UPDATE_FLAGS_PARENT)
                {
                    ChildEntityUpdated = true;
                }
            });

        CreatedChildEntity1->RemoveParentEntity();

        CreatedChildEntity1->QueueUpdate();

        WaitForCallbackWithUpdate(ChildEntityUpdated, EntitySystem);
        EXPECT_TRUE(ChildEntityUpdated);

        // Check entity is  unparented correctly
        EXPECT_EQ(CreatedParentEntity->GetParentEntity(), nullptr);
        EXPECT_EQ(CreatedChildEntity1->GetParentEntity(), nullptr);
        EXPECT_EQ(CreatedChildEntity2->GetParentEntity(), CreatedParentEntity);

        EXPECT_EQ(CreatedParentEntity->GetChildEntities()->Size(), 1);
        EXPECT_EQ((*CreatedParentEntity->GetChildEntities())[0], CreatedChildEntity2);

        EXPECT_EQ(CreatedChildEntity1->GetChildEntities()->Size(), 0);
        EXPECT_EQ(CreatedChildEntity2->GetChildEntities()->Size(), 0);

        EXPECT_EQ(EntitySystem->GetRootHierarchyEntities()->Size(), 2);
    }

    // Remove parent from second child
    {
        bool ChildEntityUpdated = false;

        CreatedChildEntity2->SetUpdateCallback(
            [&ChildEntityUpdated, ChildEntityName2](
                SpaceEntity* Entity, SpaceEntityUpdateFlags Flags, csp::common::Array<ComponentUpdateInfo>& UpdateInfo)
            {
                if (Entity->GetName() == ChildEntityName2 && Flags & SpaceEntityUpdateFlags::UPDATE_FLAGS_PARENT)
                {
                    ChildEntityUpdated = true;
                }
            });

        CreatedChildEntity2->RemoveParentEntity();

        CreatedChildEntity2->QueueUpdate();

        WaitForCallbackWithUpdate(ChildEntityUpdated, EntitySystem);
        EXPECT_TRUE(ChildEntityUpdated);

        // Check entity is  unparented correctly
        EXPECT_EQ(CreatedParentEntity->GetParentEntity(), nullptr);
        EXPECT_EQ(CreatedChildEntity1->GetParentEntity(), nullptr);
        EXPECT_EQ(CreatedChildEntity2->GetParentEntity(), nullptr);

        EXPECT_EQ(CreatedParentEntity->GetChildEntities()->Size(), 0);

        EXPECT_EQ(CreatedChildEntity1->GetChildEntities()->Size(), 0);
        EXPECT_EQ(CreatedChildEntity2->GetChildEntities()->Size(), 0);

        EXPECT_EQ(EntitySystem->GetRootHierarchyEntities()->Size(), 3);
    }

    if (!Local)
    {
        auto [FlagSetResult2] = AWAIT(Connection, SetAllowSelfMessagingFlag, false);
    }

    auto [ExitSpaceResult] = AWAIT_PRE(SpaceSystem, ExitSpace, RequestPredicate);

    // Delete space
    DeleteSpace(SpaceSystem, Space.Id);

    // Log out
    LogOut(UserSystem);
}

#if RUN_ALL_UNIT_TESTS || RUN_MULTIPLAYER_TESTS || RUN_MULTIPLAYER_LOCAL_PARENT_ENTITY_REPLICATION_TEST
CSP_PUBLIC_TEST(CSPEngine, MultiplayerTests, ParentEntityLocalReplicationTest)
{
    // Tests the SpaceEntity::SerializeFromPatch and SpaceEntity::ApplyLocalPatch functionality
    // for ParentId and ChildEntities
    RunParentEntityReplicationTest(true);
}
#endif

#if RUN_ALL_UNIT_TESTS || RUN_MULTIPLAYER_TESTS || RUN_MULTIPLAYER_PARENT_ENTITY_REPLICATION_TEST
CSP_PUBLIC_TEST(CSPEngine, MultiplayerTests, ParentEntityReplicationTest)
{
    // Tests the SpaceEntity::SerializeFromPatch and SpaceEntity::DeserializeFromPatch functionality
    // for ParentId and ChildEntities
    RunParentEntityReplicationTest(false);
}
#endif

#if RUN_ALL_UNIT_TESTS || RUN_MULTIPLAYER_TESTS || RUN_MULTIPLAYER_GLOBAL_POSITION_TEST
CSP_PUBLIC_TEST(CSPEngine, MultiplayerTests, EntityGlobalPositionTest)
{
    // Tests the SpaceEntitySystem::OnAllEntitiesCreated
    // for ParentId and ChildEntities
    SetRandSeed();

    auto& SystemsManager = csp::systems::SystemsManager::Get();
    auto* UserSystem = SystemsManager.GetUserSystem();
    auto* SpaceSystem = SystemsManager.GetSpaceSystem();
    auto* AssetSystem = SystemsManager.GetAssetSystem();
    auto* Connection = SystemsManager.GetMultiplayerConnection();
    auto* EntitySystem = SystemsManager.GetSpaceEntitySystem();

    // Log in
    csp::common::String UserId;
    LogInAsNewTestUser(UserSystem, UserId);

    // Create space
    const char* TestSpaceName = "CSP-UNITTEST-SPACE-MAG";
    const char* TestSpaceDescription = "CSP-UNITTEST-SPACEDESC-MAG";

    char UniqueSpaceName[256];
    SPRINTF(UniqueSpaceName, "%s-%s", TestSpaceName, GetUniqueString().c_str());

    csp::systems::Space Space;
    CreateSpace(
        SpaceSystem, UniqueSpaceName, TestSpaceDescription, csp::systems::SpaceAttributes::Private, nullptr, nullptr, nullptr, nullptr, Space);

    // Enter space
    auto [EnterResult] = AWAIT_PRE(SpaceSystem, EnterSpace, RequestPredicate, Space.Id);
    EXPECT_EQ(EnterResult.GetResultCode(), csp::systems::EResultCode::Success);

    // Create Entities for testing heirarchy transforms
    csp::common::String ParentEntityName = "ParentEntity";
    csp::common::String ChildEntityName = "ChildEntity";
    // create a parent child entity, where the parent is positioned at the position [1,1,1], and the child is position [1,0,0] relative to the parent
    SpaceTransform ObjectTransformParent
        = { csp::common::Vector3 { 1, 1, 1 }, csp::common::Vector4 { 0, 0, 0, 1 }, csp::common::Vector3 { 1, 1, 1 } };
    SpaceTransform ObjectTransformChild = { csp::common::Vector3 { 1, 0, 0 }, csp::common::Vector4 { 0, 0, 0, 1 }, csp::common::Vector3 { 1, 1, 1 } };
    SpaceTransform ObjectTransformExpected
        = { csp::common::Vector3 { 2, 1, 1 }, csp::common::Vector4 { 0, 0, 0, 1 }, csp::common::Vector3 { 1, 1, 1 } };

    EntitySystem->SetEntityCreatedCallback([](SpaceEntity* Entity) {});

    auto [CreatedParentEntity] = AWAIT(EntitySystem, CreateObject, ParentEntityName, ObjectTransformParent);
    auto [CreatedChildEntity] = AWAIT(EntitySystem, CreateObject, ChildEntityName, ObjectTransformChild);

    uint64_t ParentEntityId = CreatedParentEntity->GetId();
    uint64_t ChildEntityId = CreatedChildEntity->GetId();

    bool ChildEntityUpdated = false;

    CreatedChildEntity->SetUpdateCallback(
        [&ChildEntityUpdated, ChildEntityName](SpaceEntity* Entity, SpaceEntityUpdateFlags Flags, csp::common::Array<ComponentUpdateInfo>& UpdateInfo)
        {
            if (Entity->GetName() == ChildEntityName && Flags & SpaceEntityUpdateFlags::UPDATE_FLAGS_PARENT)
            {
                ChildEntityUpdated = true;
            }
        });

    // Change Parent
    CreatedChildEntity->SetParentId(CreatedParentEntity->GetId());

    CreatedChildEntity->QueueUpdate();

    // Wait for update
    while (!ChildEntityUpdated && WaitForTestTimeoutCountMs < WaitForTestTimeoutLimit)
    {
        EntitySystem->ProcessPendingEntityOperations();
        std::this_thread::sleep_for(50ms);
        WaitForTestTimeoutCountMs += 50;
    }

    EXPECT_TRUE(ChildEntityUpdated);

    // The expected outcome is that rotation and scale are unaffected, but the child is translated to position [2,1,1]
    csp::common::Vector3 GlobalPosition = CreatedChildEntity->GetGlobalPosition();
    csp::common::Vector4 GlobalRotation = CreatedChildEntity->GetGlobalRotation();
    csp::common::Vector3 GlobalScale = CreatedChildEntity->GetGlobalScale();

    EXPECT_EQ(ObjectTransformExpected.Position == GlobalPosition, true);
    EXPECT_EQ(ObjectTransformExpected.Rotation.X == GlobalRotation.X, true);
    EXPECT_EQ(ObjectTransformExpected.Rotation.Y == GlobalRotation.Y, true);
    EXPECT_EQ(ObjectTransformExpected.Rotation.Z == GlobalRotation.Z, true);
    // When performing quaternion operations, W can be negative, so no point checking
    EXPECT_EQ(ObjectTransformExpected.Scale == GlobalScale, true);

    SpaceSystem->ExitSpace([](const csp::systems::NullResult& Result) {});

    // Delete space
    DeleteSpace(SpaceSystem, Space.Id);

    // Log out
    LogOut(UserSystem);
}
#endif

#if RUN_ALL_UNIT_TESTS || RUN_MULTIPLAYER_TESTS || RUN_MULTIPLAYER_PARENT_ENTITY_GLOBAL_ROTATION_TEST
CSP_PUBLIC_TEST(CSPEngine, MultiplayerTests, EntityGlobalRotationTest)
{
    // Tests the SpaceEntitySystem::OnAllEntitiesCreated
    // for ParentId and ChildEntities
    SetRandSeed();

    auto& SystemsManager = csp::systems::SystemsManager::Get();
    auto* UserSystem = SystemsManager.GetUserSystem();
    auto* SpaceSystem = SystemsManager.GetSpaceSystem();
    auto* AssetSystem = SystemsManager.GetAssetSystem();
    auto* Connection = SystemsManager.GetMultiplayerConnection();
    auto* EntitySystem = SystemsManager.GetSpaceEntitySystem();

    // Log in
    csp::common::String UserId;
    LogInAsNewTestUser(UserSystem, UserId);

    // Create space
    const char* TestSpaceName = "CSP-UNITTEST-SPACE-MAG";
    const char* TestSpaceDescription = "CSP-UNITTEST-SPACEDESC-MAG";

    char UniqueSpaceName[256];
    SPRINTF(UniqueSpaceName, "%s-%s", TestSpaceName, GetUniqueString().c_str());

    csp::systems::Space Space;
    CreateSpace(
        SpaceSystem, UniqueSpaceName, TestSpaceDescription, csp::systems::SpaceAttributes::Private, nullptr, nullptr, nullptr, nullptr, Space);

    // Enter space
    auto [EnterResult] = AWAIT_PRE(SpaceSystem, EnterSpace, RequestPredicate, Space.Id);
    EXPECT_EQ(EnterResult.GetResultCode(), csp::systems::EResultCode::Success);

    // Create Entities for testing heirarchy transforms
    csp::common::String ParentEntityName = "ParentEntity";
    csp::common::String ChildEntityName = "ChildEntity";
    // Parent has a position [0,0,0], and 1.507 radian (90 degree) rotation around the y axis
    SpaceTransform ObjectTransformParent
        = { csp::common::Vector3 { 0, 0, 0 }, csp::common::Vector4 { 0, -0.7071081f, 0, 0.7071055f }, csp::common::Vector3 { 1, 1, 1 } };
    SpaceTransform ObjectTransformChild = { csp::common::Vector3 { 1, 0, 0 }, csp::common::Vector4 { 0, 0, 0, 1 }, csp::common::Vector3 { 1, 1, 1 } };
    SpaceTransform ObjectTransformExpected
        = { csp::common::Vector3 { 0, 0, 1 }, csp::common::Vector4 { 0, -0.7071081f, 0, 0.7071055f }, csp::common::Vector3 { 1, 1, 1 } };

    EntitySystem->SetEntityCreatedCallback([](SpaceEntity* Entity) {});

    auto [CreatedParentEntity] = AWAIT(EntitySystem, CreateObject, ParentEntityName, ObjectTransformParent);
    auto [CreatedChildEntity] = AWAIT(EntitySystem, CreateObject, ChildEntityName, ObjectTransformChild);

    uint64_t ParentEntityId = CreatedParentEntity->GetId();
    uint64_t ChildEntityId = CreatedChildEntity->GetId();

    bool ChildEntityUpdated = false;

    CreatedChildEntity->SetUpdateCallback(
        [&ChildEntityUpdated, ChildEntityName](SpaceEntity* Entity, SpaceEntityUpdateFlags Flags, csp::common::Array<ComponentUpdateInfo>& UpdateInfo)
        {
            if (Entity->GetName() == ChildEntityName && Flags & SpaceEntityUpdateFlags::UPDATE_FLAGS_PARENT)
            {
                ChildEntityUpdated = true;
            }
        });

    // Change Parent
    CreatedChildEntity->SetParentId(CreatedParentEntity->GetId());

    CreatedChildEntity->QueueUpdate();

    // Wait for update
    while (!ChildEntityUpdated && WaitForTestTimeoutCountMs < WaitForTestTimeoutLimit)
    {
        EntitySystem->ProcessPendingEntityOperations();
        std::this_thread::sleep_for(50ms);
        WaitForTestTimeoutCountMs += 50;
    }

    EXPECT_TRUE(ChildEntityUpdated);

    // expectation is that scale is unaffected, rotation is passed on from parent,
    // and child is displaced to position [0, 0, 1], within floating point accuracy limits
    csp::common::Vector3 GlobalPosition = CreatedChildEntity->GetGlobalPosition();
    csp::common::Vector4 GlobalRotation = CreatedChildEntity->GetGlobalRotation();
    csp::common::Vector3 GlobalScale = CreatedChildEntity->GetGlobalScale();

    EXPECT_EQ(ObjectTransformExpected.Position == GlobalPosition, true);
    EXPECT_EQ(ObjectTransformExpected.Rotation.X == GlobalRotation.X, true);
    EXPECT_EQ(ObjectTransformExpected.Rotation.Y == GlobalRotation.Y, true);
    EXPECT_EQ(ObjectTransformExpected.Rotation.Z == GlobalRotation.Z, true);
    EXPECT_EQ(ObjectTransformExpected.Scale == GlobalScale, true);

    SpaceSystem->ExitSpace([](const csp::systems::NullResult& Result) {});

    // Delete space
    DeleteSpace(SpaceSystem, Space.Id);

    // Log out
    LogOut(UserSystem);
}
#endif

#if RUN_ALL_UNIT_TESTS || RUN_MULTIPLAYER_TESTS || RUN_MULTIPLAYER_PARENT_ENTITY_GLOBAL_SCALE_TEST
CSP_PUBLIC_TEST(CSPEngine, MultiplayerTests, EntityGlobalScaleTest)
{
    // Tests the SpaceEntitySystem::OnAllEntitiesCreated
    // for ParentId and ChildEntities
    SetRandSeed();

    auto& SystemsManager = csp::systems::SystemsManager::Get();
    auto* UserSystem = SystemsManager.GetUserSystem();
    auto* SpaceSystem = SystemsManager.GetSpaceSystem();
    auto* AssetSystem = SystemsManager.GetAssetSystem();
    auto* Connection = SystemsManager.GetMultiplayerConnection();
    auto* EntitySystem = SystemsManager.GetSpaceEntitySystem();

    // Log in
    csp::common::String UserId;
    LogInAsNewTestUser(UserSystem, UserId);

    // Create space
    const char* TestSpaceName = "CSP-UNITTEST-SPACE-MAG";
    const char* TestSpaceDescription = "CSP-UNITTEST-SPACEDESC-MAG";

    char UniqueSpaceName[256];
    SPRINTF(UniqueSpaceName, "%s-%s", TestSpaceName, GetUniqueString().c_str());

    csp::systems::Space Space;
    CreateSpace(
        SpaceSystem, UniqueSpaceName, TestSpaceDescription, csp::systems::SpaceAttributes::Private, nullptr, nullptr, nullptr, nullptr, Space);

    // Enter space
    auto [EnterResult] = AWAIT_PRE(SpaceSystem, EnterSpace, RequestPredicate, Space.Id);
    EXPECT_EQ(EnterResult.GetResultCode(), csp::systems::EResultCode::Success);

    // Create Entities for testing heirarchy transforms
    csp::common::String ParentEntityName = "ParentEntity";
    csp::common::String ChildEntityName = "ChildEntity";

    // Create a parent, positioned at the origin, rotated 90 degrees, with a scale of -0.5 on x axis and 0.5 on Y/Z axes
    // child created at a position of [1,0,0], no rotation, and scale of 1
    SpaceTransform ObjectTransformParent
        = { csp::common::Vector3 { 0, 0, 0 }, csp::common::Vector4 { 0, -0.7071081f, 0, 0.7071055f }, csp::common::Vector3 { -0.5f, 0.5f, 0.5f } };
    SpaceTransform ObjectTransformChild = { csp::common::Vector3 { 1, 0, 0 }, csp::common::Vector4 { 0, 0, 0, 1 }, csp::common::Vector3 { 1, 1, 1 } };

    SpaceTransform ObjectTransformExpected = { csp::common::Vector3 { 0, 0, -0.5f }, csp::common::Vector4 { 0, -0.7071081f, 0, 0.7071055f },
        csp::common::Vector3 { -0.5f, 0.5f, 0.5f } };

    EntitySystem->SetEntityCreatedCallback([](SpaceEntity* Entity) {});

    auto [CreatedParentEntity] = AWAIT(EntitySystem, CreateObject, ParentEntityName, ObjectTransformParent);
    auto [CreatedChildEntity] = AWAIT(EntitySystem, CreateObject, ChildEntityName, ObjectTransformChild);

    uint64_t ParentEntityId = CreatedParentEntity->GetId();
    uint64_t ChildEntityId = CreatedChildEntity->GetId();

    bool ChildEntityUpdated = false;

    CreatedChildEntity->SetUpdateCallback(
        [&ChildEntityUpdated, ChildEntityName](SpaceEntity* Entity, SpaceEntityUpdateFlags Flags, csp::common::Array<ComponentUpdateInfo>& UpdateInfo)
        {
            if (Entity->GetName() == ChildEntityName && Flags & SpaceEntityUpdateFlags::UPDATE_FLAGS_PARENT)
            {
                ChildEntityUpdated = true;
            }
        });

    // Change Parent
    CreatedChildEntity->SetParentId(CreatedParentEntity->GetId());

    CreatedChildEntity->QueueUpdate();

    // Wait for update
    while (!ChildEntityUpdated && WaitForTestTimeoutCountMs < WaitForTestTimeoutLimit)
    {
        EntitySystem->ProcessPendingEntityOperations();
        std::this_thread::sleep_for(50ms);
        WaitForTestTimeoutCountMs += 50;
    }

    EXPECT_TRUE(ChildEntityUpdated);
    // expectation is that the global data will have position [0,0,-0.5] (scaled by -0.5, then rotated 90 degrees from [1,0,0] around Y axis)
    // rotation will be same as parent
    // scale will now be [-0.5,0.5,0.5], same as parent
    csp::common::Vector3 GlobalPosition = CreatedChildEntity->GetGlobalPosition();
    csp::common::Vector4 GlobalRotation = CreatedChildEntity->GetGlobalRotation();
    csp::common::Vector3 GlobalScale = CreatedChildEntity->GetGlobalScale();

    EXPECT_EQ(ObjectTransformExpected.Position == GlobalPosition, true);
    EXPECT_EQ(ObjectTransformExpected.Rotation.X == GlobalRotation.X, true);
    EXPECT_EQ(ObjectTransformExpected.Rotation.Y == GlobalRotation.Y, true);
    EXPECT_EQ(ObjectTransformExpected.Rotation.Z == GlobalRotation.Z, true);
    EXPECT_EQ(ObjectTransformExpected.Scale == GlobalScale, true);

    SpaceSystem->ExitSpace([](const csp::systems::NullResult& Result) {});

    // Delete space
    DeleteSpace(SpaceSystem, Space.Id);

    // Log out
    LogOut(UserSystem);
}
#endif

#if RUN_ALL_UNIT_TESTS || RUN_MULTIPLAYER_TESTS || RUN_MULTIPLAYER_PARENT_ENTITY_GLOBAL_TRANSFORM_TEST
CSP_PUBLIC_TEST(CSPEngine, MultiplayerTests, EntityGlobalTransformTest)
{
    // Tests the SpaceEntitySystem::OnAllEntitiesCreated
    // for ParentId and ChildEntities
    SetRandSeed();

    auto& SystemsManager = csp::systems::SystemsManager::Get();
    auto* UserSystem = SystemsManager.GetUserSystem();
    auto* SpaceSystem = SystemsManager.GetSpaceSystem();
    auto* AssetSystem = SystemsManager.GetAssetSystem();
    auto* Connection = SystemsManager.GetMultiplayerConnection();
    auto* EntitySystem = SystemsManager.GetSpaceEntitySystem();

    // Log in
    csp::common::String UserId;
    LogInAsNewTestUser(UserSystem, UserId);

    // Create space
    const char* TestSpaceName = "CSP-UNITTEST-SPACE-MAG";
    const char* TestSpaceDescription = "CSP-UNITTEST-SPACEDESC-MAG";

    char UniqueSpaceName[256];
    SPRINTF(UniqueSpaceName, "%s-%s", TestSpaceName, GetUniqueString().c_str());

    csp::systems::Space Space;
    CreateSpace(
        SpaceSystem, UniqueSpaceName, TestSpaceDescription, csp::systems::SpaceAttributes::Private, nullptr, nullptr, nullptr, nullptr, Space);

    // Enter space
    auto [EnterResult] = AWAIT_PRE(SpaceSystem, EnterSpace, RequestPredicate, Space.Id);
    EXPECT_EQ(EnterResult.GetResultCode(), csp::systems::EResultCode::Success);

    // Create Entities for testing heirarchy transforms
    csp::common::String ParentEntityName = "ParentEntity";
    csp::common::String ChildEntityName = "ChildEntity";
    SpaceTransform ObjectTransformParent
        = { csp::common::Vector3 { 0, 0, 0 }, csp::common::Vector4 { 0, -0.7071081f, 0, 0.7071055f }, csp::common::Vector3 { 1, 1, 1 } };
    SpaceTransform ObjectTransformChild
        = { csp::common::Vector3 { 1, 0, 0 }, csp::common::Vector4 { 0, 0, 0, 1 }, csp::common::Vector3 { 0.5f, 0.5f, 0.5f } };
    SpaceTransform ObjectTransformExpected
        = { csp::common::Vector3 { 0, 0, 1 }, csp::common::Vector4 { 0, -0.7071081f, 0, 0.7071055f }, csp::common::Vector3 { 0.5f, 0.5f, 0.5f } };

    EntitySystem->SetEntityCreatedCallback([](SpaceEntity* Entity) {});

    auto [CreatedParentEntity] = AWAIT(EntitySystem, CreateObject, ParentEntityName, ObjectTransformParent);
    auto [CreatedChildEntity] = AWAIT(EntitySystem, CreateObject, ChildEntityName, ObjectTransformChild);

    uint64_t ParentEntityId = CreatedParentEntity->GetId();
    uint64_t ChildEntityId = CreatedChildEntity->GetId();

    bool ChildEntityUpdated = false;

    CreatedChildEntity->SetUpdateCallback(
        [&ChildEntityUpdated, ChildEntityName](SpaceEntity* Entity, SpaceEntityUpdateFlags Flags, csp::common::Array<ComponentUpdateInfo>& UpdateInfo)
        {
            if (Entity->GetName() == ChildEntityName && Flags & SpaceEntityUpdateFlags::UPDATE_FLAGS_PARENT)
            {
                ChildEntityUpdated = true;
            }
        });

    // Change Parent
    CreatedChildEntity->SetParentId(CreatedParentEntity->GetId());

    CreatedChildEntity->QueueUpdate();

    // Wait for update
    while (!ChildEntityUpdated && WaitForTestTimeoutCountMs < WaitForTestTimeoutLimit)
    {
        EntitySystem->ProcessPendingEntityOperations();
        std::this_thread::sleep_for(50ms);
        WaitForTestTimeoutCountMs += 50;
    }

    EXPECT_TRUE(ChildEntityUpdated);
    SpaceTransform ObjectTransformActual = CreatedChildEntity->GetGlobalTransform();

    EXPECT_EQ(ObjectTransformExpected.Position == ObjectTransformActual.Position, true);
    EXPECT_EQ(ObjectTransformExpected.Rotation.X == ObjectTransformActual.Rotation.X, true);
    EXPECT_EQ(ObjectTransformExpected.Rotation.Y == ObjectTransformActual.Rotation.Y, true);
    EXPECT_EQ(ObjectTransformExpected.Rotation.Z == ObjectTransformActual.Rotation.Z, true);
    EXPECT_EQ(ObjectTransformExpected.Scale == ObjectTransformActual.Scale, true);

    SpaceSystem->ExitSpace([](const csp::systems::NullResult& Result) {});

    // Delete space
    DeleteSpace(SpaceSystem, Space.Id);

    // Log out
    LogOut(UserSystem);
}
#endif

#if RUN_ALL_UNIT_TESTS || RUN_MULTIPLAYER_TESTS || RUN_MULTIPLAYER_PARENT_ENTITY_ENTER_SPACE_REPLICATION_TEST
CSP_PUBLIC_TEST(CSPEngine, MultiplayerTests, ParentEntityEnterSpaceReplicationTest)
{
    // Tests the SpaceEntitySystem::OnAllEntitiesCreated
    // for ParentId and ChildEntities
    SetRandSeed();

    auto& SystemsManager = csp::systems::SystemsManager::Get();
    auto* UserSystem = SystemsManager.GetUserSystem();
    auto* SpaceSystem = SystemsManager.GetSpaceSystem();
    auto* AssetSystem = SystemsManager.GetAssetSystem();
    auto* Connection = SystemsManager.GetMultiplayerConnection();
    auto* EntitySystem = SystemsManager.GetSpaceEntitySystem();

    // Log in
    csp::common::String UserId;
    csp::systems::Profile TestUser = CreateTestUser();
    LogIn(UserSystem, UserId, TestUser.Email, GeneratedTestAccountPassword);

    // Create space
    const char* TestSpaceName = "CSP-UNITTEST-SPACE-MAG";
    const char* TestSpaceDescription = "CSP-UNITTEST-SPACEDESC-MAG";

    char UniqueSpaceName[256];
    SPRINTF(UniqueSpaceName, "%s-%s", TestSpaceName, GetUniqueString().c_str());

    csp::systems::Space Space;
    CreateSpace(
        SpaceSystem, UniqueSpaceName, TestSpaceDescription, csp::systems::SpaceAttributes::Private, nullptr, nullptr, nullptr, nullptr, Space);

    // Enter space
    auto [EnterResult] = AWAIT_PRE(SpaceSystem, EnterSpace, RequestPredicate, Space.Id);
    EXPECT_EQ(EnterResult.GetResultCode(), csp::systems::EResultCode::Success);

    // Create Entities
    csp::common::String ParentEntityName = "ParentEntity";
    csp::common::String ChildEntityName = "ChildEntity";
    csp::common::String RootEntityName = "RootEntity";
    SpaceTransform ObjectTransform
        = { csp::common::Vector3 { 1.452322f, 2.34f, 3.45f }, csp::common::Vector4 { 4.1f, 5.1f, 6.1f, 7.1f }, csp::common::Vector3 { 1, 1, 1 } };

    EntitySystem->SetEntityCreatedCallback([](SpaceEntity* Entity) {});

    auto [CreatedParentEntity] = AWAIT(EntitySystem, CreateObject, ParentEntityName, ObjectTransform);
    auto [CreatedChildEntity] = AWAIT(EntitySystem, CreateObject, ChildEntityName, ObjectTransform);
    auto [CreatedRootEntity] = AWAIT(EntitySystem, CreateObject, RootEntityName, ObjectTransform);

    uint64_t ParentEntityId = CreatedParentEntity->GetId();
    uint64_t ChildEntityId = CreatedChildEntity->GetId();

    // Parents shouldn't be set yet
    EXPECT_EQ(CreatedParentEntity->GetParentEntity(), nullptr);
    EXPECT_EQ(CreatedChildEntity->GetParentEntity(), nullptr);
    EXPECT_EQ(CreatedRootEntity->GetParentEntity(), nullptr);

    EXPECT_EQ(EntitySystem->GetRootHierarchyEntities()->Size(), 3);

    bool ChildEntityUpdated = false;

    CreatedChildEntity->SetUpdateCallback(
        [&ChildEntityUpdated, ChildEntityName](SpaceEntity* Entity, SpaceEntityUpdateFlags Flags, csp::common::Array<ComponentUpdateInfo>& UpdateInfo)
        {
            if (Entity->GetName() == ChildEntityName && Flags & SpaceEntityUpdateFlags::UPDATE_FLAGS_PARENT)
            {
                ChildEntityUpdated = true;
            }
        });

    // Change Parent
    CreatedChildEntity->SetParentId(CreatedParentEntity->GetId());

    CreatedChildEntity->QueueUpdate();

    // Wait for update
    WaitForCallbackWithUpdate(ChildEntityUpdated, EntitySystem);
    EXPECT_TRUE(ChildEntityUpdated);

    EXPECT_EQ(EntitySystem->GetRootHierarchyEntities()->Size(), 2);

    // Exit Space
    auto [ExitSpaceResult] = AWAIT_PRE(SpaceSystem, ExitSpace, RequestPredicate);

    // Log out
    LogOut(UserSystem);

    // Log in again
    LogIn(UserSystem, UserId, TestUser.Email, GeneratedTestAccountPassword);

    // Enter space
    auto [EnterResult2] = AWAIT_PRE(SpaceSystem, EnterSpace, RequestPredicate, Space.Id);
    EXPECT_EQ(EnterResult2.GetResultCode(), csp::systems::EResultCode::Success);

    bool EntitiesCreated = false;

    auto EntitiesReadyCallback = [&EntitiesCreated](bool Success)
    {
        EntitiesCreated = true;
        EXPECT_TRUE(Success);
    };

    EntitySystem->SetInitialEntitiesRetrievedCallback(EntitiesReadyCallback);

    WaitForCallbackWithUpdate(EntitiesCreated, EntitySystem);
    EXPECT_TRUE(EntitiesCreated);

    // Find our entities
    SpaceEntity* RetrievedParentEntity = EntitySystem->FindSpaceEntityById(ParentEntityId);
    EXPECT_TRUE(RetrievedParentEntity != nullptr);

    SpaceEntity* RetrievedChildEntity = EntitySystem->FindSpaceEntityById(ChildEntityId);
    EXPECT_TRUE(RetrievedChildEntity != nullptr);

    // Check entity is parented correctly
    EXPECT_EQ(RetrievedChildEntity->GetParentEntity(), RetrievedParentEntity);
    EXPECT_EQ(RetrievedParentEntity->GetChildEntities()->Size(), 1);
    EXPECT_EQ((*RetrievedParentEntity->GetChildEntities())[0], RetrievedChildEntity);

    EXPECT_EQ(EntitySystem->GetRootHierarchyEntities()->Size(), 2);

    AWAIT_PRE(SpaceSystem, ExitSpace, RequestPredicate);

    // Delete space
    DeleteSpace(SpaceSystem, Space.Id);

    // Log out
    LogOut(UserSystem);
}
#endif

void RunParentChildDeletionTest(bool Local)
{
    SetRandSeed();

    auto& SystemsManager = csp::systems::SystemsManager::Get();
    auto* UserSystem = SystemsManager.GetUserSystem();
    auto* SpaceSystem = SystemsManager.GetSpaceSystem();
    auto* Connection = SystemsManager.GetMultiplayerConnection();
    auto* EntitySystem = SystemsManager.GetSpaceEntitySystem();

    // Log in
    csp::common::String UserId;
    LogInAsNewTestUser(UserSystem, UserId);

    // Create space
    const char* TestSpaceName = "CSP-UNITTEST-SPACE-MAG";
    const char* TestSpaceDescription = "CSP-UNITTEST-SPACEDESC-MAG";

    char UniqueSpaceName[256];
    SPRINTF(UniqueSpaceName, "%s-%s", TestSpaceName, GetUniqueString().c_str());

    csp::systems::Space Space;
    CreateSpace(
        SpaceSystem, UniqueSpaceName, TestSpaceDescription, csp::systems::SpaceAttributes::Private, nullptr, nullptr, nullptr, nullptr, Space);

    // Enter space
    auto [EnterResult] = AWAIT_PRE(SpaceSystem, EnterSpace, RequestPredicate, Space.Id);
    EXPECT_EQ(EnterResult.GetResultCode(), csp::systems::EResultCode::Success);

    // If local is false, test DeserialiseFromPatch functionality
    auto [FlagSetResult] = AWAIT(Connection, SetAllowSelfMessagingFlag, !Local);

    // Create Entities
    csp::common::String ParentEntityName = "ParentEntity";
    csp::common::String ChildEntityName1 = "ChildEntity1";
    csp::common::String ChildEntityName2 = "ChildEntity2";
    SpaceTransform ObjectTransform
        = { csp::common::Vector3 { 1.452322f, 2.34f, 3.45f }, csp::common::Vector4 { 4.1f, 5.1f, 6.1f, 7.1f }, csp::common::Vector3 { 1, 1, 1 } };

    EntitySystem->SetEntityCreatedCallback([](SpaceEntity* Entity) {});

    auto [CreatedParentEntity] = AWAIT(EntitySystem, CreateObject, ParentEntityName, ObjectTransform);
    auto [CreatedChildEntity1] = AWAIT(EntitySystem, CreateObject, ChildEntityName1, ObjectTransform);
    auto [CreatedChildEntity2] = AWAIT(EntitySystem, CreateObject, ChildEntityName2, ObjectTransform);

    // Test setting the parent for the first child
    {
        bool ChildEntityUpdated = false;

        CreatedChildEntity1->SetUpdateCallback(
            [&ChildEntityUpdated, ChildEntityName1](
                SpaceEntity* Entity, SpaceEntityUpdateFlags Flags, csp::common::Array<ComponentUpdateInfo>& UpdateInfo)
            {
                if (Entity->GetName() == ChildEntityName1 && Flags & SpaceEntityUpdateFlags::UPDATE_FLAGS_PARENT)
                {
                    ChildEntityUpdated = true;
                }
            });

        CreatedChildEntity1->SetParentId(CreatedParentEntity->GetId());

        // Parents shouldn't be set until after replication
        EXPECT_EQ(CreatedParentEntity->GetParentEntity(), nullptr);
        EXPECT_EQ(CreatedChildEntity1->GetParentEntity(), nullptr);
        EXPECT_EQ(CreatedChildEntity2->GetParentEntity(), nullptr);

        EXPECT_EQ(EntitySystem->GetNumEntities(), 3);
        EXPECT_EQ(EntitySystem->GetRootHierarchyEntities()->Size(), 3);

        CreatedChildEntity1->QueueUpdate();

        WaitForCallbackWithUpdate(ChildEntityUpdated, EntitySystem);
        EXPECT_TRUE(ChildEntityUpdated);

        EXPECT_EQ(EntitySystem->GetNumEntities(), 3);
        EXPECT_EQ(EntitySystem->GetRootHierarchyEntities()->Size(), 2);
    }

    // Test setting the parent for the second child
    {
        bool ChildEntityUpdated = false;

        CreatedChildEntity2->SetUpdateCallback(
            [&ChildEntityUpdated, ChildEntityName2](
                SpaceEntity* Entity, SpaceEntityUpdateFlags Flags, csp::common::Array<ComponentUpdateInfo>& UpdateInfo)
            {
                if (Entity->GetName() == ChildEntityName2 && Flags & SpaceEntityUpdateFlags::UPDATE_FLAGS_PARENT)
                {
                    ChildEntityUpdated = true;
                }
            });

        CreatedChildEntity2->SetParentId(CreatedParentEntity->GetId());
        CreatedChildEntity2->QueueUpdate();

        WaitForCallbackWithUpdate(ChildEntityUpdated, EntitySystem);
        EXPECT_TRUE(ChildEntityUpdated);

        EXPECT_EQ(EntitySystem->GetNumEntities(), 3);
        EXPECT_EQ(EntitySystem->GetRootHierarchyEntities()->Size(), 1);
    }

    // Delete the first child
    {
        bool DestroyCalled = false;

        auto DestroyCb = [&DestroyCalled](bool Success)
        {
            DestroyCalled = true;
            EXPECT_TRUE(Success);
        };

        EntitySystem->DestroyEntity(CreatedChildEntity1, DestroyCb);

        WaitForCallbackWithUpdate(DestroyCalled, EntitySystem);
        EXPECT_TRUE(DestroyCalled);

        // Check entity is  unparented correctly
        EXPECT_EQ(EntitySystem->GetNumEntities(), 2);

        EXPECT_EQ(CreatedParentEntity->GetParentEntity(), nullptr);
        EXPECT_EQ(CreatedChildEntity2->GetParentEntity(), CreatedParentEntity);

        EXPECT_EQ(CreatedParentEntity->GetChildEntities()->Size(), 1);
        EXPECT_EQ((*CreatedParentEntity->GetChildEntities())[0], CreatedChildEntity2);

        EXPECT_EQ(CreatedChildEntity2->GetChildEntities()->Size(), 0);
    }

    // Delete the parent
    {
        bool DestroyCalled = false;

        auto DestroyCb = [&DestroyCalled](bool Success)
        {
            DestroyCalled = true;
            EXPECT_TRUE(Success);
        };

        EntitySystem->DestroyEntity(CreatedParentEntity, DestroyCb);

        WaitForCallbackWithUpdate(DestroyCalled, EntitySystem);
        EXPECT_TRUE(DestroyCalled);

        // Ensure parent is deleted and child is re-parented
        EXPECT_EQ(EntitySystem->GetNumEntities(), 1);
        EXPECT_EQ(CreatedChildEntity2->GetParentEntity(), nullptr);

        if (!Local)
        {
            auto [FlagSetResult2] = AWAIT(Connection, SetAllowSelfMessagingFlag, false);
        }

        auto [ExitSpaceResult] = AWAIT_PRE(SpaceSystem, ExitSpace, RequestPredicate);

        // Delete space
        DeleteSpace(SpaceSystem, Space.Id);

        // Log out
        LogOut(UserSystem);
    }
}

#if RUN_ALL_UNIT_TESTS || RUN_MULTIPLAYER_TESTS || RUN_MULTIPLAYER_LOCAL_PARENT_CHILD_DELETION_TEST
CSP_PUBLIC_TEST(CSPEngine, MultiplayerTests, ParentChildLocalDeletionTest)
{
    // Tests the SpaceEntity::SerializeFromPatch and SpaceEntity::ApplyLocalPatch functionality
    // for deletion of child and parent entities
    RunParentChildDeletionTest(true);
}
#endif

#if RUN_ALL_UNIT_TESTS || RUN_MULTIPLAYER_TESTS || RUN_MULTIPLAYER_PARENT_CHILD_DELETION_TEST
CSP_PUBLIC_TEST(CSPEngine, MultiplayerTests, ParentChildDeletionTest)
{
    // Tests the SpaceEntity::SerializeFromPatch and SpaceEntity::DeserializeFromPatch functionality
    // for deletion of child and parent entities
    RunParentChildDeletionTest(false);
}
#endif

#if RUN_ALL_UNIT_TESTS || RUN_MULTIPLAYER_TESTS || RUN_MULTIPLAYER_CREATE_OBJECT_PARENT_TEST
CSP_PUBLIC_TEST(CSPEngine, MultiplayerTests, CreateObjectParentTest)
{
    SetRandSeed();

    auto& SystemsManager = csp::systems::SystemsManager::Get();
    auto* UserSystem = SystemsManager.GetUserSystem();
    auto* SpaceSystem = SystemsManager.GetSpaceSystem();
    auto* AssetSystem = SystemsManager.GetAssetSystem();
    auto* Connection = SystemsManager.GetMultiplayerConnection();
    auto* EntitySystem = SystemsManager.GetSpaceEntitySystem();

    // Log in
    csp::common::String UserId;
    LogInAsNewTestUser(UserSystem, UserId);

    // Create space
    const char* TestSpaceName = "CSP-UNITTEST-SPACE-MAG";
    const char* TestSpaceDescription = "CSP-UNITTEST-SPACEDESC-MAG";

    char UniqueSpaceName[256];
    SPRINTF(UniqueSpaceName, "%s-%s", TestSpaceName, GetUniqueString().c_str());

    csp::systems::Space Space;
    CreateSpace(
        SpaceSystem, UniqueSpaceName, TestSpaceDescription, csp::systems::SpaceAttributes::Private, nullptr, nullptr, nullptr, nullptr, Space);

    // Enter space
    auto [EnterResult] = AWAIT_PRE(SpaceSystem, EnterSpace, RequestPredicate, Space.Id);
    EXPECT_EQ(EnterResult.GetResultCode(), csp::systems::EResultCode::Success);

    // Create Entities
    csp::common::String ParentEntityName = "ParentEntity";
    csp::common::String ChildEntityName = "ChildEntity";

    SpaceTransform ObjectTransform
        = { csp::common::Vector3 { 1.452322f, 2.34f, 3.45f }, csp::common::Vector4 { 4.1f, 5.1f, 6.1f, 7.1f }, csp::common::Vector3 { 1, 1, 1 } };

    EntitySystem->SetEntityCreatedCallback([](SpaceEntity* Entity) {});

    auto [CreatedParentEntity] = AWAIT(EntitySystem, CreateObject, ParentEntityName, ObjectTransform);
    auto [CreatedChildEntity] = AWAIT(CreatedParentEntity, CreateChildEntity, ChildEntityName, ObjectTransform);

    EXPECT_EQ(CreatedParentEntity->GetParentEntity(), nullptr);
    EXPECT_EQ(CreatedChildEntity->GetParentEntity(), CreatedParentEntity);

    EXPECT_EQ(EntitySystem->GetRootHierarchyEntities()->Size(), 1);

    auto [ExitSpaceResult] = AWAIT_PRE(SpaceSystem, ExitSpace, RequestPredicate);

    // Delete space
    DeleteSpace(SpaceSystem, Space.Id);

    // Log out
    LogOut(UserSystem);
}
#endif

void RunParentDeletionTest(bool Local)
{
    SetRandSeed();

    auto& SystemsManager = csp::systems::SystemsManager::Get();
    auto* UserSystem = SystemsManager.GetUserSystem();
    auto* SpaceSystem = SystemsManager.GetSpaceSystem();
    auto* Connection = SystemsManager.GetMultiplayerConnection();
    auto* EntitySystem = SystemsManager.GetSpaceEntitySystem();

    // Log in
    csp::common::String UserId;
    csp::systems::Profile TestUser = CreateTestUser();
    LogIn(UserSystem, UserId, TestUser.Email, GeneratedTestAccountPassword);

    // Create space
    const char* TestSpaceName = "CSP-UNITTEST-SPACE-MAG";
    const char* TestSpaceDescription = "CSP-UNITTEST-SPACEDESC-MAG";

    char UniqueSpaceName[256];
    SPRINTF(UniqueSpaceName, "%s-%s", TestSpaceName, GetUniqueString().c_str());

    csp::systems::Space Space;
    CreateSpace(
        SpaceSystem, UniqueSpaceName, TestSpaceDescription, csp::systems::SpaceAttributes::Private, nullptr, nullptr, nullptr, nullptr, Space);

    // Enter space
    auto [EnterResult] = AWAIT_PRE(SpaceSystem, EnterSpace, RequestPredicate, Space.Id);
    EXPECT_EQ(EnterResult.GetResultCode(), csp::systems::EResultCode::Success);

    // If local is false, test DeserialiseFromPatch functionality
    auto [FlagSetResult] = AWAIT(Connection, SetAllowSelfMessagingFlag, !Local);

    // Create Entities
    csp::common::String ParentEntityName = "ParentEntity";
    csp::common::String ChildEntityName1 = "ChildEntity1";
    csp::common::String ChildEntityName2 = "ChildEntity2";
    SpaceTransform ObjectTransform
        = { csp::common::Vector3 { 1.452322f, 2.34f, 3.45f }, csp::common::Vector4 { 4.1f, 5.1f, 6.1f, 7.1f }, csp::common::Vector3 { 1, 1, 1 } };

    EntitySystem->SetEntityCreatedCallback([](SpaceEntity* Entity) {});

    auto [CreatedParentEntity] = AWAIT(EntitySystem, CreateObject, ParentEntityName, ObjectTransform);
    auto [CreatedChildEntity1] = AWAIT(EntitySystem, CreateObject, ChildEntityName1, ObjectTransform);
    auto [CreatedChildEntity2] = AWAIT(EntitySystem, CreateObject, ChildEntityName2, ObjectTransform);

    // Test setting the parent for the first child
    {
        bool ChildEntityUpdated = false;

        CreatedChildEntity1->SetUpdateCallback(
            [&ChildEntityUpdated, ChildEntityName1](
                SpaceEntity* Entity, SpaceEntityUpdateFlags Flags, csp::common::Array<ComponentUpdateInfo>& UpdateInfo)
            {
                if (Entity->GetName() == ChildEntityName1 && (Flags & SpaceEntityUpdateFlags::UPDATE_FLAGS_PARENT))
                {
                    ChildEntityUpdated = true;
                }
            });

        CreatedChildEntity1->SetParentId(CreatedParentEntity->GetId());

        // Parents shouldn't be set until after replication
        EXPECT_EQ(CreatedParentEntity->GetParentEntity(), nullptr);
        EXPECT_EQ(CreatedChildEntity1->GetParentEntity(), nullptr);
        EXPECT_EQ(CreatedChildEntity2->GetParentEntity(), nullptr);

        EXPECT_EQ(EntitySystem->GetRootHierarchyEntities()->Size(), 3);

        CreatedChildEntity1->QueueUpdate();

        WaitForCallbackWithUpdate(ChildEntityUpdated, EntitySystem);
        EXPECT_TRUE(ChildEntityUpdated);
    }

    // Test setting the parent for the second child
    {
        bool ChildEntityUpdated = false;

        CreatedChildEntity2->SetUpdateCallback(
            [&ChildEntityUpdated, ChildEntityName2](
                SpaceEntity* Entity, SpaceEntityUpdateFlags Flags, csp::common::Array<ComponentUpdateInfo>& UpdateInfo)
            {
                if (Entity->GetName() == ChildEntityName2 && Flags & SpaceEntityUpdateFlags::UPDATE_FLAGS_PARENT)
                {
                    ChildEntityUpdated = true;
                }
            });

        CreatedChildEntity2->SetParentId(CreatedParentEntity->GetId());

        CreatedChildEntity2->QueueUpdate();

        WaitForCallbackWithUpdate(ChildEntityUpdated, EntitySystem);
        EXPECT_TRUE(ChildEntityUpdated);
    }

    // Delete the parent
    {
        bool LocalDestroyCalled = false;
        bool EntityDestroyCalled = false;
        bool ChildEntityUpdated = false;
        bool ChildEntityUpdated2 = false;

        CreatedChildEntity1->SetUpdateCallback(
            [&ChildEntityUpdated, &LocalDestroyCalled, &EntityDestroyCalled, ChildEntityName1](
                SpaceEntity* Entity, SpaceEntityUpdateFlags Flags, csp::common::Array<ComponentUpdateInfo>& UpdateInfo)
            {
                if (ChildEntityUpdated)
                {
                    // Prevent from being called twice when AllowSelfMessaging is on
                    return;
                }

                if (Entity->GetName() == ChildEntityName1 && Flags & SpaceEntityUpdateFlags::UPDATE_FLAGS_PARENT)
                {
                    ChildEntityUpdated = true;
                    // Ensure this is called before both destroy callbacks
                    EXPECT_FALSE(LocalDestroyCalled);
                    EXPECT_FALSE(EntityDestroyCalled);
                }
            });

        CreatedChildEntity2->SetUpdateCallback(
            [&ChildEntityUpdated2, &LocalDestroyCalled, &EntityDestroyCalled, ChildEntityName2](
                SpaceEntity* Entity, SpaceEntityUpdateFlags Flags, csp::common::Array<ComponentUpdateInfo>& UpdateInfo)
            {
                if (ChildEntityUpdated2)
                {
                    // Prevent from being called twice when AllowSelfMessaging is on
                    return;
                }

                if (Entity->GetName() == ChildEntityName2 && Flags & SpaceEntityUpdateFlags::UPDATE_FLAGS_PARENT)
                {
                    ChildEntityUpdated2 = true;
                    // Ensure this is called before both destroy callbacks
                    EXPECT_FALSE(LocalDestroyCalled);
                    EXPECT_FALSE(EntityDestroyCalled);
                }
            });

        CreatedParentEntity->SetDestroyCallback(
            [&EntityDestroyCalled](bool Success)
            {
                EntityDestroyCalled = true;
                EXPECT_TRUE(Success);
            });

        EntitySystem->DestroyEntity(CreatedParentEntity,
            [&LocalDestroyCalled](bool Success)
            {
                LocalDestroyCalled = true;
                EXPECT_TRUE(Success);
            });

        WaitForCallbackWithUpdate(LocalDestroyCalled, EntitySystem);
        EXPECT_TRUE(LocalDestroyCalled);

        WaitForCallbackWithUpdate(EntityDestroyCalled, EntitySystem);
        EXPECT_TRUE(EntityDestroyCalled);

        WaitForCallbackWithUpdate(ChildEntityUpdated, EntitySystem);
        EXPECT_TRUE(ChildEntityUpdated);

        WaitForCallbackWithUpdate(ChildEntityUpdated2, EntitySystem);
        EXPECT_TRUE(ChildEntityUpdated2);

        // Check children are unparented correctly
        EXPECT_EQ(CreatedChildEntity1->GetParentEntity(), nullptr);
        EXPECT_EQ(CreatedChildEntity2->GetParentEntity(), nullptr);

        EXPECT_EQ(EntitySystem->GetNumEntities(), 2);
        EXPECT_EQ(EntitySystem->GetRootHierarchyEntities()->Size(), 2);
    }

    // Re-enter space to ensure updates were made to the server
    {
        // Exit Space
        auto [ExitSpaceResult] = AWAIT_PRE(SpaceSystem, ExitSpace, RequestPredicate);

        // Log out
        LogOut(UserSystem);

        // Log in again
        LogIn(UserSystem, UserId, TestUser.Email, GeneratedTestAccountPassword);

        // Enter space
        bool EntitiesCreated = false;

        auto EntitiesReadyCallback = [&EntitiesCreated](bool Success)
        {
            EntitiesCreated = true;
            EXPECT_TRUE(Success);
        };

        EntitySystem->SetInitialEntitiesRetrievedCallback(EntitiesReadyCallback);

        auto [EnterResult2] = AWAIT_PRE(SpaceSystem, EnterSpace, RequestPredicate, Space.Id);
        EXPECT_EQ(EnterResult2.GetResultCode(), csp::systems::EResultCode::Success);

        WaitForCallbackWithUpdate(EntitiesCreated, EntitySystem);
        EXPECT_TRUE(EntitiesCreated);
    }

    // Ensure children have been unparented and are now root entities
    {
        auto RetrievedChildEntity1 = EntitySystem->FindSpaceEntity(ChildEntityName1);
        auto RetrievedChildEntity2 = EntitySystem->FindSpaceEntity(ChildEntityName2);

        EXPECT_EQ(RetrievedChildEntity1->GetParentEntity(), nullptr);
        EXPECT_EQ(RetrievedChildEntity2->GetParentEntity(), nullptr);

        EXPECT_EQ(EntitySystem->GetNumEntities(), 2);
        EXPECT_EQ(EntitySystem->GetRootHierarchyEntities()->Size(), 2);
    }

    auto [ExitSpaceResult] = AWAIT_PRE(SpaceSystem, ExitSpace, RequestPredicate);

    // Delete space
    DeleteSpace(SpaceSystem, Space.Id);

    // Log out
    LogOut(UserSystem);
}

#if RUN_ALL_UNIT_TESTS || RUN_MULTIPLAYER_TESTS || RUN_MULTIPLAYER_LOCAL_PARENT_DELETION_TEST
CSP_PUBLIC_TEST(CSPEngine, MultiplayerTests, ParentLocalDeletionTest)
{
    // Tests the SpaceEntity::SerializeFromPatch and SpaceEntity::ApplyLocalPatch functionality
    // for deletion of child and parent entities
    RunParentDeletionTest(true);
}
#endif

#if RUN_ALL_UNIT_TESTS || RUN_MULTIPLAYER_TESTS || RUN_MULTIPLAYER_PARENT_DELETION_TEST
CSP_PUBLIC_TEST(CSPEngine, MultiplayerTests, ParentDeletionTest)
{
    // Tests the SpaceEntity::SerializeFromPatch and SpaceEntity::DeserializeFromPatch functionality
    // for deletion of child and parent entities
    RunParentDeletionTest(false);
}
#endif
>>>>>>> df525add
<|MERGE_RESOLUTION|>--- conflicted
+++ resolved
@@ -263,7 +263,6 @@
 }
 } // namespace
 
-<<<<<<< HEAD
 // #if RUN_ALL_UNIT_TESTS || RUN_MULTIPLAYER_TESTS || RUN_MULTIPLAYER_MANUAL_SIGNALRCONNECTION_TEST
 // CSP_PUBLIC_TEST(CSPEngine, MultiplayerTests, ManualConnectionTest)
 //{
@@ -2913,2656 +2912,4 @@
 //     // for deletion of child and parent entities
 //     RunParentDeletionTest(false);
 // }
-// #endif
-=======
-#if RUN_ALL_UNIT_TESTS || RUN_MULTIPLAYER_TESTS || RUN_MULTIPLAYER_MANUAL_SIGNALRCONNECTION_TEST
-CSP_PUBLIC_TEST(CSPEngine, MultiplayerTests, ManualConnectionTest)
-{
-    SetRandSeed();
-
-    auto& SystemsManager = csp::systems::SystemsManager::Get();
-    auto* UserSystem = SystemsManager.GetUserSystem();
-    auto* SpaceSystem = SystemsManager.GetSpaceSystem();
-    auto* AssetSystem = SystemsManager.GetAssetSystem();
-    auto* Connection = SystemsManager.GetMultiplayerConnection();
-    auto* EntitySystem = SystemsManager.GetSpaceEntitySystem();
-
-    const char* TestSpaceName = "OLY-UNITTEST-SPACE-REWIND";
-    const char* TestSpaceDescription = "OLY-UNITTEST-SPACEDESC-REWIND";
-    const char* TestAssetCollectionName = "OLY-UNITTEST-ASSETCOLLECTION-REWIND";
-
-    char UniqueSpaceName[256];
-    SPRINTF(UniqueSpaceName, "%s-%s", TestSpaceName, GetUniqueString().c_str());
-
-    char UniqueAssetCollectionName[256];
-    SPRINTF(UniqueAssetCollectionName, "%s-%s", TestAssetCollectionName, GetUniqueString().c_str());
-
-    bool CallbackCalled = false;
-
-    Connection->SetConnectionCallback([&CallbackCalled](const csp::common::String& Message) { CallbackCalled = true; });
-
-    csp::common::String UserId;
-
-    // Log in
-    LogInAsNewTestUser(UserSystem, UserId);
-
-    WaitForCallback(CallbackCalled);
-    EXPECT_TRUE(CallbackCalled);
-
-    // Create space
-    csp::systems::Space Space;
-    CreateSpace(
-        SpaceSystem, UniqueSpaceName, TestSpaceDescription, csp::systems::SpaceAttributes::Private, nullptr, nullptr, nullptr, nullptr, Space);
-
-    auto [EnterSpaceResult] = AWAIT_PRE(SpaceSystem, EnterSpace, RequestPredicate, Space.Id);
-
-    csp::common::String ObjectName = "Object 1";
-    SpaceTransform ObjectTransform
-        = { csp::common::Vector3 { 1.452322f, 2.34f, 3.45f }, csp::common::Vector4 { 4.1f, 5.1f, 6.1f, 7.1f }, csp::common::Vector3 { 1, 1, 1 } };
-
-    EntitySystem->SetEntityCreatedCallback([](SpaceEntity* Entity) {});
-
-    auto [CreatedObject] = AWAIT(EntitySystem, CreateObject, ObjectName, ObjectTransform);
-
-    EXPECT_EQ(CreatedObject->GetName(), ObjectName);
-    EXPECT_EQ(CreatedObject->GetPosition(), ObjectTransform.Position);
-    EXPECT_EQ(CreatedObject->GetRotation(), ObjectTransform.Rotation);
-    EXPECT_EQ(CreatedObject->GetScale(), ObjectTransform.Scale);
-
-    auto [ExitSpaceResult] = AWAIT_PRE(SpaceSystem, ExitSpace, RequestPredicate);
-
-    // Delete space
-    DeleteSpace(SpaceSystem, Space.Id);
-
-    // Log out
-    LogOut(UserSystem);
-}
-#endif
-
-#if RUN_ALL_UNIT_TESTS || RUN_MULTIPLAYER_TESTS || RUN_MULTIPLAYER_SIGNALRCONNECTION_TEST
-CSP_PUBLIC_TEST(CSPEngine, MultiplayerTests, SignalRConnectionTest)
-{
-    SetRandSeed();
-
-    auto& SystemsManager = csp::systems::SystemsManager::Get();
-    auto* UserSystem = SystemsManager.GetUserSystem();
-    auto* SpaceSystem = SystemsManager.GetSpaceSystem();
-    auto* AssetSystem = SystemsManager.GetAssetSystem();
-    auto* Connection = SystemsManager.GetMultiplayerConnection();
-    auto* EntitySystem = SystemsManager.GetSpaceEntitySystem();
-
-    const char* TestSpaceName = "OLY-UNITTEST-SPACE-REWIND";
-    const char* TestSpaceDescription = "OLY-UNITTEST-SPACEDESC-REWIND";
-    const char* TestAssetCollectionName = "OLY-UNITTEST-ASSETCOLLECTION-REWIND";
-
-    char UniqueSpaceName[256];
-    SPRINTF(UniqueSpaceName, "%s-%s", TestSpaceName, GetUniqueString().c_str());
-
-    char UniqueAssetCollectionName[256];
-    SPRINTF(UniqueAssetCollectionName, "%s-%s", TestAssetCollectionName, GetUniqueString().c_str());
-
-    csp::common::String UserId;
-
-    // Log in
-    LogInAsNewTestUser(UserSystem, UserId);
-
-    // Create space
-    csp::systems::Space Space;
-    CreateSpace(
-        SpaceSystem, UniqueSpaceName, TestSpaceDescription, csp::systems::SpaceAttributes::Private, nullptr, nullptr, nullptr, nullptr, Space);
-
-    InitialiseTestingConnection();
-
-    // Enter space
-    auto [EnterResult] = AWAIT_PRE(SpaceSystem, EnterSpace, RequestPredicate, Space.Id);
-
-    EXPECT_EQ(EnterResult.GetResultCode(), csp::systems::EResultCode::Success);
-
-    EntitySystem->SetEntityCreatedCallback([](csp::multiplayer::SpaceEntity* Entity) {});
-
-    auto [ExitSpaceResult] = AWAIT_PRE(SpaceSystem, ExitSpace, RequestPredicate);
-
-    // Delete space
-    DeleteSpace(SpaceSystem, Space.Id);
-
-    // Log out
-    LogOut(UserSystem);
-}
-#endif
-
-#if RUN_ALL_UNIT_TESTS || RUN_MULTIPLAYER_TESTS || RUN_MULTIPLAYER_KEEPALIVE_TEST
-CSP_PUBLIC_TEST(CSPEngine, MultiplayerTests, SignalRKeepAliveTest)
-{
-    SetRandSeed();
-
-    auto& SystemsManager = csp::systems::SystemsManager::Get();
-    auto* UserSystem = SystemsManager.GetUserSystem();
-    auto* SpaceSystem = SystemsManager.GetSpaceSystem();
-    auto* AssetSystem = SystemsManager.GetAssetSystem();
-    auto* Connection = SystemsManager.GetMultiplayerConnection();
-    auto* EntitySystem = SystemsManager.GetSpaceEntitySystem();
-
-    const char* TestSpaceName = "OLY-UNITTEST-SPACE-REWIND";
-    const char* TestSpaceDescription = "OLY-UNITTEST-SPACEDESC-REWIND";
-    const char* TestAssetCollectionName = "OLY-UNITTEST-ASSETCOLLECTION-REWIND";
-
-    char UniqueSpaceName[256];
-    SPRINTF(UniqueSpaceName, "%s-%s", TestSpaceName, GetUniqueString().c_str());
-
-    char UniqueAssetCollectionName[256];
-    SPRINTF(UniqueAssetCollectionName, "%s-%s", TestAssetCollectionName, GetUniqueString().c_str());
-
-    csp::common::String UserId;
-
-    // Log in
-    LogInAsNewTestUser(UserSystem, UserId);
-
-    // Create space
-    csp::systems::Space Space;
-    CreateSpace(
-        SpaceSystem, UniqueSpaceName, TestSpaceDescription, csp::systems::SpaceAttributes::Private, nullptr, nullptr, nullptr, nullptr, Space);
-
-    InitialiseTestingConnection();
-
-    auto [EnterResult] = AWAIT_PRE(SpaceSystem, EnterSpace, RequestPredicate, Space.Id);
-    EXPECT_EQ(EnterResult.GetResultCode(), csp::systems::EResultCode::Success);
-
-    EntitySystem->SetEntityCreatedCallback([](csp::multiplayer::SpaceEntity* Entity) {});
-
-    WaitForTestTimeoutCountMs = 0;
-    int KeepAliveInterval = 200;
-
-    while (WaitForTestTimeoutCountMs < KeepAliveInterval)
-    {
-        std::this_thread::sleep_for(20ms);
-        WaitForTestTimeoutCountMs += 20;
-    }
-
-    auto [ExitSpaceResult] = AWAIT_PRE(SpaceSystem, ExitSpace, RequestPredicate);
-
-    // Delete space
-    DeleteSpace(SpaceSystem, Space.Id);
-
-    // Log out
-    LogOut(UserSystem);
-}
-#endif
-
-#if RUN_ALL_UNIT_TESTS || RUN_MULTIPLAYER_TESTS || RUN_MULTIPLAYER_ENTITYREPLICATION_TEST
-CSP_PUBLIC_TEST(CSPEngine, MultiplayerTests, EntityReplicationTest)
-{
-    SetRandSeed();
-
-    auto& SystemsManager = csp::systems::SystemsManager::Get();
-    auto* UserSystem = SystemsManager.GetUserSystem();
-    auto* SpaceSystem = SystemsManager.GetSpaceSystem();
-    auto* AssetSystem = SystemsManager.GetAssetSystem();
-    auto* Connection = SystemsManager.GetMultiplayerConnection();
-    auto* EntitySystem = SystemsManager.GetSpaceEntitySystem();
-
-    const char* TestSpaceName = "OLY-UNITTEST-SPACE-REWIND";
-    const char* TestSpaceDescription = "OLY-UNITTEST-SPACEDESC-REWIND";
-    const char* TestAssetCollectionName = "OLY-UNITTEST-ASSETCOLLECTION-REWIND";
-
-    char UniqueSpaceName[256];
-    SPRINTF(UniqueSpaceName, "%s-%s", TestSpaceName, GetUniqueString().c_str());
-
-    char UniqueAssetCollectionName[256];
-    SPRINTF(UniqueAssetCollectionName, "%s-%s", TestAssetCollectionName, GetUniqueString().c_str());
-
-    csp::common::String UserId;
-
-    // Log in
-    LogInAsNewTestUser(UserSystem, UserId);
-
-    // Create space
-    csp::systems::Space Space;
-    CreateSpace(
-        SpaceSystem, UniqueSpaceName, TestSpaceDescription, csp::systems::SpaceAttributes::Private, nullptr, nullptr, nullptr, nullptr, Space);
-
-    InitialiseTestingConnection();
-
-    // Enter space
-    auto [EnterResult] = AWAIT_PRE(SpaceSystem, EnterSpace, RequestPredicate, Space.Id);
-
-    EXPECT_EQ(EnterResult.GetResultCode(), csp::systems::EResultCode::Success);
-
-    EntitySystem->SetEntityCreatedCallback([](csp::multiplayer::SpaceEntity* Entity) {});
-
-    OnConnect(EntitySystem);
-
-    WaitForTestTimeoutCountMs = 0;
-
-    while (!IsTestComplete && WaitForTestTimeoutCountMs < WaitForTestTimeoutLimit)
-    {
-        EntitySystem->ProcessPendingEntityOperations();
-
-        std::this_thread::sleep_for(50ms);
-        WaitForTestTimeoutCountMs += 50;
-
-        if (ReceivedEntityUpdatesCount < NumberOfEntityUpdateTicks)
-        {
-            if (IsReadyForUpdate)
-            {
-                SetRandomProperties(TestUser, EntitySystem);
-            }
-        }
-        else if (ReceivedEntityUpdatesCount == NumberOfEntityUpdateTicks && IsReadyForUpdate) // Send a final update that doesn't change the data
-        {
-            IsReadyForUpdate = false;
-            EntitySystem->QueueEntityUpdate(TestUser);
-        }
-        else
-        {
-            IsTestComplete = true;
-        }
-    }
-
-    EXPECT_TRUE(IsTestComplete);
-
-    auto [ExitSpaceResult] = AWAIT_PRE(SpaceSystem, ExitSpace, RequestPredicate);
-
-    // Delete space
-    DeleteSpace(SpaceSystem, Space.Id);
-
-    // Log out
-    LogOut(UserSystem);
-}
-#endif
-
-#if RUN_ALL_UNIT_TESTS || RUN_MULTIPLAYER_TESTS || RUN_MULTIPLAYER_SELF_REPLICATION_TEST
-CSP_PUBLIC_TEST(CSPEngine, MultiplayerTests, SelfReplicationTest)
-{
-    SetRandSeed();
-
-    auto& SystemsManager = csp::systems::SystemsManager::Get();
-    auto* UserSystem = SystemsManager.GetUserSystem();
-    auto* SpaceSystem = SystemsManager.GetSpaceSystem();
-    auto* AssetSystem = SystemsManager.GetAssetSystem();
-    auto* Connection = SystemsManager.GetMultiplayerConnection();
-    auto* EntitySystem = SystemsManager.GetSpaceEntitySystem();
-
-    const char* TestSpaceName = "OLY-UNITTEST-SPACE-REWIND";
-    const char* TestSpaceDescription = "OLY-UNITTEST-SPACEDESC-REWIND";
-    const char* TestAssetCollectionName = "OLY-UNITTEST-ASSETCOLLECTION-REWIND";
-
-    char UniqueSpaceName[256];
-    SPRINTF(UniqueSpaceName, "%s-%s", TestSpaceName, GetUniqueString().c_str());
-
-    char UniqueAssetCollectionName[256];
-    SPRINTF(UniqueAssetCollectionName, "%s-%s", TestAssetCollectionName, GetUniqueString().c_str());
-
-    csp::common::String UserId;
-
-    // Log in
-    LogInAsNewTestUser(UserSystem, UserId);
-
-    // Create space
-    csp::systems::Space Space;
-    CreateSpace(
-        SpaceSystem, UniqueSpaceName, TestSpaceDescription, csp::systems::SpaceAttributes::Private, nullptr, nullptr, nullptr, nullptr, Space);
-
-    // Enter space
-    auto [EnterResult] = AWAIT_PRE(SpaceSystem, EnterSpace, RequestPredicate, Space.Id);
-
-    EXPECT_EQ(EnterResult.GetResultCode(), csp::systems::EResultCode::Success);
-
-    auto [FlagSetResult] = AWAIT(Connection, SetAllowSelfMessagingFlag, true);
-
-    if (FlagSetResult == ErrorCode::None)
-    {
-        csp::common::String ObjectName = "Object 1";
-        SpaceTransform ObjectTransform
-            = { csp::common::Vector3 { 1.452322f, 2.34f, 3.45f }, csp::common::Vector4 { 4.1f, 5.1f, 6.1f, 7.1f }, csp::common::Vector3 { 1, 1, 1 } };
-
-        EntitySystem->SetEntityCreatedCallback([](SpaceEntity* Entity) {});
-
-        auto [CreatedObject] = AWAIT(EntitySystem, CreateObject, ObjectName, ObjectTransform);
-
-        EXPECT_EQ(CreatedObject->GetName(), ObjectName);
-        EXPECT_EQ(CreatedObject->GetPosition(), ObjectTransform.Position);
-        EXPECT_EQ(CreatedObject->GetRotation(), ObjectTransform.Rotation);
-        EXPECT_EQ(CreatedObject->GetScale(), ObjectTransform.Scale);
-
-        auto ModelComponent = dynamic_cast<StaticModelSpaceComponent*>(CreatedObject->AddComponent(ComponentType::StaticModel));
-        ModelComponent->SetExternalResourceAssetId("SomethingElse");
-        ModelComponent->SetExternalResourceAssetCollectionId("Something");
-
-        bool EntityUpdated = false;
-
-        CreatedObject->SetUpdateCallback(
-            [&EntityUpdated](SpaceEntity* Entity, SpaceEntityUpdateFlags Flags, csp::common::Array<ComponentUpdateInfo>& UpdateInfo)
-            {
-                if (Entity->GetName() == "Object 1")
-                {
-                    if (Flags & SpaceEntityUpdateFlags::UPDATE_FLAGS_SCALE)
-                    {
-                        std::cerr << "Scale Updated" << std::endl;
-                        EntityUpdated = true;
-                    }
-                }
-            });
-        CreatedObject->SetScale(csp::common::Vector3 { 3.0f, 3.0f, 3.0f });
-        CreatedObject->QueueUpdate();
-
-        while (!EntityUpdated && WaitForTestTimeoutCountMs < WaitForTestTimeoutLimit)
-        {
-            EntitySystem->ProcessPendingEntityOperations();
-            std::this_thread::sleep_for(50ms);
-            WaitForTestTimeoutCountMs += 50;
-        }
-
-        EXPECT_LE(WaitForTestTimeoutCountMs, WaitForTestTimeoutLimit);
-
-        EXPECT_EQ(CreatedObject->GetScale().X, 3.0f);
-        EXPECT_EQ(CreatedObject->GetScale().Y, 3.0f);
-        EXPECT_EQ(CreatedObject->GetScale().Z, 3.0f);
-    }
-
-    auto [FlagSetResult2] = AWAIT(Connection, SetAllowSelfMessagingFlag, false);
-
-    auto [ExitSpaceResult] = AWAIT_PRE(SpaceSystem, ExitSpace, RequestPredicate);
-
-    // Delete space
-    DeleteSpace(SpaceSystem, Space.Id);
-
-    // Log out
-    LogOut(UserSystem);
-}
-#endif
-
-#if RUN_ALL_UNIT_TESTS || RUN_MULTIPLAYER_TESTS || RUN_MULTIPLAYER_CREATE_AVATAR_TEST
-CSP_PUBLIC_TEST(CSPEngine, MultiplayerTests, CreateAvatarTest)
-{
-    SetRandSeed();
-
-    auto& SystemsManager = csp::systems::SystemsManager::Get();
-    auto* UserSystem = SystemsManager.GetUserSystem();
-    auto* SpaceSystem = SystemsManager.GetSpaceSystem();
-    auto* Connection = SystemsManager.GetMultiplayerConnection();
-    auto* EntitySystem = SystemsManager.GetSpaceEntitySystem();
-
-    const char* TestSpaceName = "OLY-UNITTEST-SPACE-REWIND";
-    const char* TestSpaceDescription = "OLY-UNITTEST-SPACEDESC-REWIND";
-
-    char UniqueSpaceName[256];
-    SPRINTF(UniqueSpaceName, "%s-%s", TestSpaceName, GetUniqueString().c_str());
-
-    csp::common::String UserId;
-
-    // Log in
-    LogInAsNewTestUser(UserSystem, UserId);
-
-    // Create space
-    csp::systems::Space Space;
-    CreateSpace(
-        SpaceSystem, UniqueSpaceName, TestSpaceDescription, csp::systems::SpaceAttributes::Private, nullptr, nullptr, nullptr, nullptr, Space);
-
-    // Enter space
-    auto [EnterResult] = AWAIT_PRE(SpaceSystem, EnterSpace, RequestPredicate, Space.Id);
-
-    EXPECT_EQ(EnterResult.GetResultCode(), csp::systems::EResultCode::Success);
-
-    EntitySystem->SetEntityCreatedCallback([](csp::multiplayer::SpaceEntity* Entity) {});
-
-    const csp::common::String& UserName = "Player 1";
-    const SpaceTransform& UserTransform
-        = { csp::common::Vector3 { 1.452322f, 2.34f, 3.45f }, csp::common::Vector4 { 4.1f, 5.1f, 6.1f, 7.1f }, csp::common::Vector3 { 1, 1, 1 } };
-    AvatarState UserAvatarState = AvatarState::Idle;
-    const csp::common::String& UserAvatarId = "MyCoolAvatar";
-    AvatarPlayMode UserAvatarPlayMode = AvatarPlayMode::Default;
-    LocomotionModel UserAvatarLocomotionModel = LocomotionModel::Grounded;
-
-    auto [Avatar] = AWAIT(EntitySystem, CreateAvatar, UserName, UserTransform, UserAvatarState, UserAvatarId, UserAvatarPlayMode);
-    EXPECT_NE(Avatar, nullptr);
-
-    EXPECT_EQ(Avatar->GetEntityType(), SpaceEntityType::Avatar);
-    EXPECT_EQ(Avatar->GetName(), UserName);
-    EXPECT_EQ(Avatar->GetPosition(), UserTransform.Position);
-    EXPECT_EQ(Avatar->GetRotation(), UserTransform.Rotation);
-
-    auto& Components = *Avatar->GetComponents();
-
-    EXPECT_EQ(Components.Size(), 1);
-
-    auto* Component = Components[0];
-
-    EXPECT_EQ(Component->GetComponentType(), ComponentType::AvatarData);
-
-    // Verify the values of UserAvatarState and UserAvatarPlayMode
-    auto* AvatarComponent = dynamic_cast<AvatarSpaceComponent*>(Component);
-
-    EXPECT_NE(AvatarComponent, nullptr);
-    EXPECT_EQ(AvatarComponent->GetState(), UserAvatarState);
-    EXPECT_EQ(AvatarComponent->GetAvatarPlayMode(), UserAvatarPlayMode);
-    EXPECT_EQ(AvatarComponent->GetLocomotionModel(), UserAvatarLocomotionModel);
-
-    auto [ExitSpaceResult] = AWAIT_PRE(SpaceSystem, ExitSpace, RequestPredicate);
-
-    // Delete space
-    DeleteSpace(SpaceSystem, Space.Id);
-
-    // Log out
-    LogOut(UserSystem);
-}
-#endif
-
-#if RUN_ALL_UNIT_TESTS || RUN_MULTIPLAYER_TESTS || RUN_MULTIPLAYER_CREATE_CREATOR_AVATAR_TEST
-CSP_PUBLIC_TEST(CSPEngine, MultiplayerTests, CreateCreatorAvatarTest)
-{
-    SetRandSeed();
-
-    auto& SystemsManager = csp::systems::SystemsManager::Get();
-    auto* UserSystem = SystemsManager.GetUserSystem();
-    auto* SpaceSystem = SystemsManager.GetSpaceSystem();
-    auto* Connection = SystemsManager.GetMultiplayerConnection();
-    auto* EntitySystem = SystemsManager.GetSpaceEntitySystem();
-
-    const char* TestSpaceName = "OLY-UNITTEST-SPACE-REWIND";
-    const char* TestSpaceDescription = "OLY-UNITTEST-SPACEDESC-REWIND";
-
-    char UniqueSpaceName[256];
-    SPRINTF(UniqueSpaceName, "%s-%s", TestSpaceName, GetUniqueString().c_str());
-
-    csp::common::String UserId;
-
-    // Log in
-    LogInAsNewTestUser(UserSystem, UserId);
-
-    // Create space
-    csp::systems::Space Space;
-    CreateSpace(
-        SpaceSystem, UniqueSpaceName, TestSpaceDescription, csp::systems::SpaceAttributes::Private, nullptr, nullptr, nullptr, nullptr, Space);
-
-    // Enter space
-    auto [EnterResult] = AWAIT_PRE(SpaceSystem, EnterSpace, RequestPredicate, Space.Id);
-
-    EXPECT_EQ(EnterResult.GetResultCode(), csp::systems::EResultCode::Success);
-
-    EntitySystem->SetEntityCreatedCallback([](csp::multiplayer::SpaceEntity* Entity) {});
-
-    const csp::common::String& UserName = "Creator 1";
-    const SpaceTransform& UserTransform
-        = { csp::common::Vector3 { 1.452322f, 2.34f, 3.45f }, csp::common::Vector4 { 4.1f, 5.1f, 6.1f, 7.1f }, csp::common::Vector3 { 1, 1, 1 } };
-    AvatarState UserAvatarState = AvatarState::Idle;
-    const csp::common::String& UserAvatarId = "MyCoolCreatorAvatar";
-    AvatarPlayMode UserAvatarPlayMode = AvatarPlayMode::Creator;
-    LocomotionModel UserAvatarLocomotionModel = LocomotionModel::Grounded;
-
-    auto [Avatar] = AWAIT(EntitySystem, CreateAvatar, UserName, UserTransform, UserAvatarState, UserAvatarId, UserAvatarPlayMode);
-    EXPECT_NE(Avatar, nullptr);
-
-    EXPECT_EQ(Avatar->GetEntityType(), SpaceEntityType::Avatar);
-    EXPECT_EQ(Avatar->GetName(), UserName);
-    EXPECT_EQ(Avatar->GetPosition(), UserTransform.Position);
-    EXPECT_EQ(Avatar->GetRotation(), UserTransform.Rotation);
-
-    auto& Components = *Avatar->GetComponents();
-
-    EXPECT_EQ(Components.Size(), 1);
-
-    auto* Component = Components[0];
-
-    EXPECT_EQ(Component->GetComponentType(), ComponentType::AvatarData);
-
-    // Verify the values of UserAvatarState and UserAvatarPlayMode
-    AvatarSpaceComponent* AvatarComponent = dynamic_cast<AvatarSpaceComponent*>(Component);
-    EXPECT_NE(AvatarComponent, nullptr);
-    EXPECT_EQ(AvatarComponent->GetState(), UserAvatarState);
-    EXPECT_EQ(AvatarComponent->GetAvatarPlayMode(), UserAvatarPlayMode);
-    EXPECT_EQ(AvatarComponent->GetAvatarPlayMode(), AvatarPlayMode::Creator);
-    EXPECT_EQ(AvatarComponent->GetLocomotionModel(), UserAvatarLocomotionModel);
-
-    auto [ExitSpaceResult] = AWAIT_PRE(SpaceSystem, ExitSpace, RequestPredicate);
-
-    // Delete space
-    DeleteSpace(SpaceSystem, Space.Id);
-
-    // Log out
-    LogOut(UserSystem);
-}
-#endif
-
-#if RUN_ALL_UNIT_TESTS || RUN_MULTIPLAYER_TESTS || RUN_MULTIPLAYER_CREATE_MANY_AVATAR_TEST
-CSP_PUBLIC_TEST(CSPEngine, MultiplayerTests, CreateManyAvatarTest)
-{
-    /*
-     * At time of writing (2025) this may seem a bit out of place.
-     * There is no special need to test avatar creation in this multiprocess way.
-     * It's only that creating avatars was used as the most basic example to
-     * develop the multiplayer test runner, hence this test being here, just
-     * as an exerciser.
-     */
-    SetRandSeed();
-
-    auto& SystemsManager = csp::systems::SystemsManager::Get();
-    auto* UserSystem = SystemsManager.GetUserSystem();
-    auto* SpaceSystem = SystemsManager.GetSpaceSystem();
-    auto* Connection = SystemsManager.GetMultiplayerConnection();
-    auto* EntitySystem = SystemsManager.GetSpaceEntitySystem();
-
-    const char* TestSpaceName = "OLY-UNITTEST-SPACE-REWIND";
-    const char* TestSpaceDescription = "OLY-UNITTEST-SPACEDESC-REWIND";
-
-    char UniqueSpaceName[256];
-    SPRINTF(UniqueSpaceName, "%s-%s", TestSpaceName, GetUniqueString().c_str());
-
-    csp::common::String UserId;
-
-    auto ThisProcessTestUser = CreateTestUser();
-
-    // Log in
-    LogIn(UserSystem, UserId, ThisProcessTestUser.Email, GeneratedTestAccountPassword);
-
-    // Create space
-    csp::systems::Space Space;
-    CreateSpace(
-        SpaceSystem, UniqueSpaceName, TestSpaceDescription, csp::systems::SpaceAttributes::Unlisted, nullptr, nullptr, nullptr, nullptr, Space);
-
-    // Enter space
-    auto [EnterResult] = AWAIT_PRE(SpaceSystem, EnterSpace, RequestPredicate, Space.Id);
-    EXPECT_EQ(EnterResult.GetResultCode(), csp::systems::EResultCode::Success);
-
-    auto TestUser1 = CreateTestUser();
-    auto TestUser2 = CreateTestUser();
-
-    MultiplayerTestRunnerProcess CreateAvatarRunner
-        = MultiplayerTestRunnerProcess(MultiplayerTestRunner::TestIdentifiers::TestIdentifier::CREATE_AVATAR)
-              .SetSpaceId(Space.Id.c_str())
-              .SetLoginEmail(TestUser1.Email.c_str())
-              .SetPassword(GeneratedTestAccountPassword)
-              .SetTimeoutInSeconds(60);
-
-    MultiplayerTestRunnerProcess CreateAvatarRunner2
-        = MultiplayerTestRunnerProcess(MultiplayerTestRunner::TestIdentifiers::TestIdentifier::CREATE_AVATAR)
-              .SetSpaceId(Space.Id.c_str())
-              .SetLoginEmail(TestUser2.Email.c_str())
-              .SetPassword(GeneratedTestAccountPassword)
-              .SetTimeoutInSeconds(60);
-
-    std::array<MultiplayerTestRunnerProcess, 2> Runners = { CreateAvatarRunner, CreateAvatarRunner2 };
-    std::array<std::future<void>, 2> ReadyForAssertionsFutures = { Runners[0].ReadyForAssertionsFuture(), Runners[1].ReadyForAssertionsFuture() };
-
-    // Start all the MultiplayerTestRunners
-    for (auto& Runner : Runners)
-    {
-        Runner.StartProcess();
-    }
-
-    // Wait until the processes have reached the point where we're ready to assert
-    for (auto& Future : ReadyForAssertionsFutures)
-    {
-        // Just being safe here, so we dont hang forever in case of catastrophe.
-        auto Status = Future.wait_for(std::chrono::seconds(60));
-
-        if (Status == std::future_status::timeout)
-        {
-            FAIL() << "CreateAvatar process timed out before it was ready for assertions.";
-        }
-    }
-
-    // We must tick the entities or our local CSP instance wont know about the changes the other processes have made.
-    EntitySystem->TickEntities();
-
-    // Check there are 2 avatars in the space.
-    // (The two external processes added one each, our process here in the test project just joined the room, didnt add an avatar)
-    EXPECT_EQ(EntitySystem->GetNumAvatars(), 2);
-
-    auto [ExitSpaceResult] = AWAIT_PRE(SpaceSystem, ExitSpace, RequestPredicate);
-
-    // Delete space
-    DeleteSpace(SpaceSystem, Space.Id);
-
-    // Log out
-    LogOut(UserSystem);
-}
-#endif
-
-#if RUN_ALL_UNIT_TESTS || RUN_MULTIPLAYER_TESTS || RUN_MULTIPLAYER_AVATAR_MOVEMENT_DIRECTION_TEST
-CSP_PUBLIC_TEST(CSPEngine, MultiplayerTests, AvatarMovementDirectionTest)
-{
-    SetRandSeed();
-
-    auto& SystemsManager = csp::systems::SystemsManager::Get();
-    auto* UserSystem = SystemsManager.GetUserSystem();
-    auto* SpaceSystem = SystemsManager.GetSpaceSystem();
-    auto* Connection = SystemsManager.GetMultiplayerConnection();
-    auto* EntitySystem = SystemsManager.GetSpaceEntitySystem();
-
-    const char* TestSpaceName = "OLY-UNITTEST-SPACE-REWIND";
-    const char* TestSpaceDescription = "OLY-UNITTEST-SPACEDESC-REWIND";
-
-    char UniqueSpaceName[256];
-    SPRINTF(UniqueSpaceName, "%s-%s", TestSpaceName, GetUniqueString().c_str());
-
-    csp::common::String UserId;
-
-    // Log in
-    LogInAsNewTestUser(UserSystem, UserId);
-
-    // Create space
-    csp::systems::Space Space;
-    CreateSpace(
-        SpaceSystem, UniqueSpaceName, TestSpaceDescription, csp::systems::SpaceAttributes::Private, nullptr, nullptr, nullptr, nullptr, Space);
-
-    // Enter space
-    auto [EnterResult] = AWAIT_PRE(SpaceSystem, EnterSpace, RequestPredicate, Space.Id);
-
-    EXPECT_EQ(EnterResult.GetResultCode(), csp::systems::EResultCode::Success);
-
-    EntitySystem->SetEntityCreatedCallback([](csp::multiplayer::SpaceEntity* Entity) {});
-
-    const csp::common::String& UserName = "Player 1";
-    const SpaceTransform& UserTransform
-        = { csp::common::Vector3 { 1.452322f, 2.34f, 3.45f }, csp::common::Vector4 { 4.1f, 5.1f, 6.1f, 7.1f }, csp::common::Vector3 { 1, 1, 1 } };
-    AvatarState UserAvatarState = AvatarState::Idle;
-    const csp::common::String& UserAvatarId = "MyCoolAvatar";
-    AvatarPlayMode UserAvatarPlayMode = AvatarPlayMode::Default;
-
-    auto [Avatar] = AWAIT(EntitySystem, CreateAvatar, UserName, UserTransform, UserAvatarState, UserAvatarId, UserAvatarPlayMode);
-    EXPECT_NE(Avatar, nullptr);
-
-    auto& Components = *Avatar->GetComponents();
-    EXPECT_EQ(Components.Size(), 1);
-
-    auto* Component = Components[0];
-    EXPECT_EQ(Component->GetComponentType(), ComponentType::AvatarData);
-
-    AvatarSpaceComponent* AvatarComponent = dynamic_cast<AvatarSpaceComponent*>(Component);
-    EXPECT_NE(AvatarComponent, nullptr);
-
-    // test setting and getting movement direction
-    AvatarComponent->SetMovementDirection(csp::common::Vector3::One());
-
-    Avatar->QueueUpdate();
-
-    EXPECT_EQ(AvatarComponent->GetMovementDirection(), csp::common::Vector3::One());
-
-    auto [ExitSpaceResult] = AWAIT_PRE(SpaceSystem, ExitSpace, RequestPredicate);
-
-    // Delete space
-    DeleteSpace(SpaceSystem, Space.Id);
-
-    // Log out
-    LogOut(UserSystem);
-}
-#endif
-
-#if RUN_ALL_UNIT_TESTS || RUN_MULTIPLAYER_TESTS || RUN_MULTIPLAYER_OBJECT_CREATE_TEST
-CSP_PUBLIC_TEST(CSPEngine, MultiplayerTests, ObjectCreateTest)
-{
-    SetRandSeed();
-
-    auto& SystemsManager = csp::systems::SystemsManager::Get();
-    auto* UserSystem = SystemsManager.GetUserSystem();
-    auto* SpaceSystem = SystemsManager.GetSpaceSystem();
-    auto* AssetSystem = SystemsManager.GetAssetSystem();
-    auto* Connection = SystemsManager.GetMultiplayerConnection();
-    auto* EntitySystem = SystemsManager.GetSpaceEntitySystem();
-
-    const char* TestSpaceName = "OLY-UNITTEST-SPACE-REWIND";
-    const char* TestSpaceDescription = "OLY-UNITTEST-SPACEDESC-REWIND";
-    const char* TestAssetCollectionName = "OLY-UNITTEST-ASSETCOLLECTION-REWIND";
-
-    char UniqueSpaceName[256];
-    SPRINTF(UniqueSpaceName, "%s-%s", TestSpaceName, GetUniqueString().c_str());
-
-    char UniqueAssetCollectionName[256];
-    SPRINTF(UniqueAssetCollectionName, "%s-%s", TestAssetCollectionName, GetUniqueString().c_str());
-
-    csp::common::String UserId;
-
-    // Log in
-    LogInAsNewTestUser(UserSystem, UserId);
-
-    // Create space
-    csp::systems::Space Space;
-    CreateSpace(
-        SpaceSystem, UniqueSpaceName, TestSpaceDescription, csp::systems::SpaceAttributes::Private, nullptr, nullptr, nullptr, nullptr, Space);
-
-    InitialiseTestingConnection();
-
-    // Enter space
-    auto [EnterResult] = AWAIT_PRE(SpaceSystem, EnterSpace, RequestPredicate, Space.Id);
-
-    EXPECT_EQ(EnterResult.GetResultCode(), csp::systems::EResultCode::Success);
-
-    EntitySystem->SetEntityCreatedCallback([](csp::multiplayer::SpaceEntity* Entity) {});
-
-    csp::common::String ObjectName = "Object 1";
-    SpaceTransform ObjectTransform
-        = { csp::common::Vector3 { 1.452322f, 2.34f, 3.45f }, csp::common::Vector4 { 4.1f, 5.1f, 6.1f, 7.1f }, csp::common::Vector3 { 1, 1, 1 } };
-
-    auto [CreatedObject] = AWAIT(EntitySystem, CreateObject, ObjectName, ObjectTransform);
-
-    EXPECT_EQ(CreatedObject->GetName(), ObjectName);
-    EXPECT_EQ(CreatedObject->GetPosition(), ObjectTransform.Position);
-    EXPECT_EQ(CreatedObject->GetRotation(), ObjectTransform.Rotation);
-    EXPECT_EQ(CreatedObject->GetScale(), ObjectTransform.Scale);
-    EXPECT_EQ(CreatedObject->GetThirdPartyRef(), "");
-    EXPECT_EQ(CreatedObject->GetThirdPartyPlatformType(), csp::systems::EThirdPartyPlatform::NONE);
-
-    auto [ExitSpaceResult] = AWAIT_PRE(SpaceSystem, ExitSpace, RequestPredicate);
-
-    // Delete space
-    DeleteSpace(SpaceSystem, Space.Id);
-
-    // Log out
-    LogOut(UserSystem);
-}
-#endif
-
-#if RUN_ALL_UNIT_TESTS || RUN_MULTIPLAYER_TESTS || RUN_MULTIPLAYER_OBJECT_ADDCOMPONENT_TEST
-CSP_PUBLIC_TEST(CSPEngine, MultiplayerTests, ObjectAddComponentTest)
-{
-    SetRandSeed();
-
-    auto& SystemsManager = csp::systems::SystemsManager::Get();
-    auto* UserSystem = SystemsManager.GetUserSystem();
-    auto* SpaceSystem = SystemsManager.GetSpaceSystem();
-    auto* Connection = SystemsManager.GetMultiplayerConnection();
-    auto* EntitySystem = SystemsManager.GetSpaceEntitySystem();
-
-    const char* TestSpaceName = "OLY-UNITTEST-SPACE-REWIND";
-    const char* TestSpaceDescription = "OLY-UNITTEST-SPACEDESC-REWIND";
-
-    char UniqueSpaceName[256];
-    SPRINTF(UniqueSpaceName, "%s-%s", TestSpaceName, GetUniqueString().c_str());
-
-    csp::common::String UserId;
-
-    // Log in
-    LogInAsNewTestUser(UserSystem, UserId);
-
-    // Create space
-    csp::systems::Space Space;
-    CreateSpace(
-        SpaceSystem, UniqueSpaceName, TestSpaceDescription, csp::systems::SpaceAttributes::Private, nullptr, nullptr, nullptr, nullptr, Space);
-
-    // Enter space
-    auto [EnterResult] = AWAIT_PRE(SpaceSystem, EnterSpace, RequestPredicate, Space.Id);
-
-    EXPECT_EQ(EnterResult.GetResultCode(), csp::systems::EResultCode::Success);
-
-    EntitySystem->SetEntityCreatedCallback([](csp::multiplayer::SpaceEntity* Entity) {});
-
-    const csp::common::String ObjectName = "Object 1";
-    SpaceTransform ObjectTransform = { csp::common::Vector3::Zero(), csp::common::Vector4::Zero(), csp::common::Vector3::One() };
-
-    auto [Object] = AWAIT(EntitySystem, CreateObject, ObjectName, ObjectTransform);
-
-    bool PatchPending = true;
-    Object->SetPatchSentCallback([&PatchPending](bool ok) { PatchPending = false; });
-
-    const csp::common::String ModelAssetId = "NotARealId";
-
-    auto* StaticModelComponent = (StaticModelSpaceComponent*)Object->AddComponent(ComponentType::StaticModel);
-    auto StaticModelComponentKey = StaticModelComponent->GetId();
-    StaticModelComponent->SetExternalResourceAssetId(ModelAssetId);
-    Object->QueueUpdate();
-
-    while (PatchPending)
-    {
-        EntitySystem->ProcessPendingEntityOperations();
-        std::this_thread::sleep_for(10ms);
-    }
-
-    PatchPending = true;
-
-    auto& Components = *Object->GetComponents();
-
-    EXPECT_EQ(Components.Size(), 1);
-    EXPECT_TRUE(Components.HasKey(StaticModelComponentKey));
-
-    auto* _StaticModelComponent = Object->GetComponent(StaticModelComponentKey);
-
-    EXPECT_EQ(_StaticModelComponent->GetComponentType(), ComponentType::StaticModel);
-    auto* RealStaticModelComponent = (StaticModelSpaceComponent*)_StaticModelComponent;
-
-    EXPECT_EQ(RealStaticModelComponent->GetExternalResourceAssetId(), ModelAssetId);
-
-    const csp::common::String ImageAssetId = "AlsoNotARealId";
-
-    auto* ImageComponent = (ImageSpaceComponent*)Object->AddComponent(ComponentType::Image);
-    auto ImageModelComponentKey = ImageComponent->GetId();
-    ImageComponent->SetImageAssetId(ImageAssetId);
-    Object->QueueUpdate();
-
-    while (PatchPending)
-    {
-        EntitySystem->ProcessPendingEntityOperations();
-        std::this_thread::sleep_for(10ms);
-    }
-
-    EXPECT_EQ(Object->GetComponents()->Size(), 2);
-    EXPECT_TRUE(Components.HasKey(StaticModelComponentKey));
-    EXPECT_TRUE(Components.HasKey(ImageModelComponentKey));
-
-    auto* _ImageComponent = Object->GetComponent(ImageModelComponentKey);
-
-    EXPECT_EQ(_ImageComponent->GetComponentType(), ComponentType::Image);
-    auto* RealImageComponent = (ImageSpaceComponent*)_ImageComponent;
-
-    EXPECT_EQ(RealImageComponent->GetImageAssetId(), ImageAssetId);
-
-    auto [ExitSpaceResult] = AWAIT_PRE(SpaceSystem, ExitSpace, RequestPredicate);
-
-    // Delete space
-    DeleteSpace(SpaceSystem, Space.Id);
-
-    // Log out
-    LogOut(UserSystem);
-}
-#endif
-
-#if RUN_ALL_UNIT_TESTS || RUN_MULTIPLAYER_TESTS || RUN_MULTIPLAYER_OBJECT_REMOVECOMPONENT_TEST
-CSP_PUBLIC_TEST(CSPEngine, MultiplayerTests, ObjectRemoveComponentTest)
-{
-    SetRandSeed();
-
-    auto& SystemsManager = csp::systems::SystemsManager::Get();
-    auto* UserSystem = SystemsManager.GetUserSystem();
-    auto* SpaceSystem = SystemsManager.GetSpaceSystem();
-    auto* Connection = SystemsManager.GetMultiplayerConnection();
-    auto* EntitySystem = SystemsManager.GetSpaceEntitySystem();
-
-    const char* TestSpaceName = "OLY-UNITTEST-SPACE-REWIND";
-    const char* TestSpaceDescription = "OLY-UNITTEST-SPACEDESC-REWIND";
-
-    char UniqueSpaceName[256];
-    SPRINTF(UniqueSpaceName, "%s-%s", TestSpaceName, GetUniqueString().c_str());
-
-    csp::common::String UserId;
-
-    // Log in
-    LogInAsNewTestUser(UserSystem, UserId);
-
-    // Create space
-    csp::systems::Space Space;
-    CreateSpace(
-        SpaceSystem, UniqueSpaceName, TestSpaceDescription, csp::systems::SpaceAttributes::Private, nullptr, nullptr, nullptr, nullptr, Space);
-
-    // Enter space
-    auto [EnterResult] = AWAIT_PRE(SpaceSystem, EnterSpace, RequestPredicate, Space.Id);
-
-    EXPECT_EQ(EnterResult.GetResultCode(), csp::systems::EResultCode::Success);
-
-    EntitySystem->SetEntityCreatedCallback([](csp::multiplayer::SpaceEntity* Entity) {});
-
-    const csp::common::String ObjectName = "Object 1";
-    SpaceTransform ObjectTransform = { csp::common::Vector3::Zero(), csp::common::Vector4::Zero(), csp::common::Vector3::One() };
-
-    auto [Object] = AWAIT(EntitySystem, CreateObject, ObjectName, ObjectTransform);
-
-    bool PatchPending = true;
-    Object->SetPatchSentCallback([&PatchPending](bool ok) { PatchPending = false; });
-
-    const csp::common::String ModelAssetId = "NotARealId";
-
-    auto* StaticModelComponent = (StaticModelSpaceComponent*)Object->AddComponent(ComponentType::StaticModel);
-    auto StaticModelComponentKey = StaticModelComponent->GetId();
-    StaticModelComponent->SetExternalResourceAssetId(ModelAssetId);
-    auto* ImageComponent = (ImageSpaceComponent*)Object->AddComponent(ComponentType::Image);
-    auto ImageComponentKey = ImageComponent->GetId();
-    ImageComponent->SetImageAssetId("TestID");
-    Object->QueueUpdate();
-
-    while (PatchPending)
-    {
-        EntitySystem->ProcessPendingEntityOperations();
-        std::this_thread::sleep_for(10ms);
-    }
-
-    PatchPending = true;
-
-    auto& Components = *Object->GetComponents();
-
-    EXPECT_EQ(Components.Size(), 2);
-    EXPECT_TRUE(Components.HasKey(StaticModelComponentKey));
-    EXPECT_TRUE(Components.HasKey(ImageComponentKey));
-
-    auto* _StaticModelComponent = Object->GetComponent(StaticModelComponentKey);
-
-    EXPECT_EQ(_StaticModelComponent->GetComponentType(), ComponentType::StaticModel);
-    auto* RealStaticModelComponent = (StaticModelSpaceComponent*)_StaticModelComponent;
-
-    EXPECT_EQ(RealStaticModelComponent->GetExternalResourceAssetId(), ModelAssetId);
-
-    Object->RemoveComponent(StaticModelComponentKey);
-    Object->RemoveComponent(ImageComponentKey);
-
-    Object->QueueUpdate();
-
-    while (PatchPending)
-    {
-        EntitySystem->ProcessPendingEntityOperations();
-        std::this_thread::sleep_for(10ms);
-    }
-
-    auto& RealComponents = *Object->GetComponents();
-
-    EXPECT_EQ(RealComponents.Size(), 0);
-    EXPECT_FALSE(RealComponents.HasKey(StaticModelComponentKey));
-    EXPECT_FALSE(RealComponents.HasKey(ImageComponentKey));
-
-    auto [ExitSpaceResult] = AWAIT_PRE(SpaceSystem, ExitSpace, RequestPredicate);
-
-    // Delete space
-    DeleteSpace(SpaceSystem, Space.Id);
-
-    // Log out
-    LogOut(UserSystem);
-}
-#endif
-
-// This test currently requires manual steps and will be reviewed as part of OF-1535.
-#if RUN_ALL_UNIT_TESTS || RUN_MULTIPLAYER_TESTS || RUN_MULTIPLAYER_CONNECTION_INTERRUPT_TEST
-CSP_PUBLIC_TEST(DISABLED_CSPEngine, MultiplayerTests, ConnectionInterruptTest)
-{
-    InitialiseFoundationWithUserAgentInfo(EndpointBaseURI());
-
-    SetRandSeed();
-
-    auto& SystemsManager = csp::systems::SystemsManager::Get();
-    auto* UserSystem = SystemsManager.GetUserSystem();
-    auto* SpaceSystem = SystemsManager.GetSpaceSystem();
-    auto* AssetSystem = SystemsManager.GetAssetSystem();
-    auto* Connection = SystemsManager.GetMultiplayerConnection();
-    auto* EntitySystem = SystemsManager.GetSpaceEntitySystem();
-
-    const char* TestSpaceName = "OLY-UNITTEST-SPACE-REWIND";
-    const char* TestSpaceDescription = "OLY-UNITTEST-SPACEDESC-REWIND";
-    const char* TestAssetCollectionName = "OLY-UNITTEST-ASSETCOLLECTION-REWIND";
-
-    char UniqueSpaceName[256];
-    SPRINTF(UniqueSpaceName, "%s-%s", TestSpaceName, GetUniqueString().c_str());
-
-    char UniqueAssetCollectionName[256];
-    SPRINTF(UniqueAssetCollectionName, "%s-%s", TestAssetCollectionName, GetUniqueString().c_str());
-
-    csp::common::String UserId;
-
-    // Log in
-    LogInAsNewTestUser(UserSystem, UserId);
-
-    // Create space
-    csp::systems::Space Space;
-    CreateSpace(
-        SpaceSystem, UniqueSpaceName, TestSpaceDescription, csp::systems::SpaceAttributes::Private, nullptr, nullptr, nullptr, nullptr, Space);
-
-    bool Interrupted = false;
-    bool Disconnected = false;
-
-    Connection->SetNetworkInterruptionCallback([&Interrupted](csp::common::String Message) { Interrupted = true; });
-
-    Connection->SetDisconnectionCallback([&Disconnected](csp::common::String Message) { Disconnected = true; });
-
-    csp::common::String UserName = "Player 1";
-    SpaceTransform UserTransform
-        = { csp::common::Vector3 { 1.452322f, 2.34f, 3.45f }, csp::common::Vector4 { 4.1f, 5.1f, 6.1f, 7.1f }, csp::common::Vector3 { 1, 1, 1 } };
-    AvatarState UserAvatarState = AvatarState::Idle;
-    csp::common::String UserAvatarId = "MyCoolAvatar";
-    AvatarPlayMode UserAvatarPlayMode = AvatarPlayMode::Default;
-
-    EntitySystem->SetEntityCreatedCallback([](SpaceEntity* Entity) {});
-
-    auto [Avatar]
-        = Awaitable(&SpaceEntitySystem::CreateAvatar, EntitySystem, UserName, UserTransform, UserAvatarState, UserAvatarId, UserAvatarPlayMode)
-              .Await();
-
-    auto Start = std::chrono::steady_clock::now();
-    auto Current = std::chrono::steady_clock::now();
-    long long TestTime = 0;
-
-    // Interrupt connection here
-    while (!Interrupted && TestTime < 60)
-    {
-        std::this_thread::sleep_for(50ms);
-
-        SetRandomProperties(TestUser, EntitySystem);
-
-        Current = std::chrono::steady_clock::now();
-        TestTime = std::chrono::duration_cast<std::chrono::seconds>(Current - Start).count();
-
-        csp::CSPFoundation::Tick();
-    }
-
-    EXPECT_TRUE(Interrupted);
-
-    // Delete space
-    Awaitable(&csp::systems::SpaceSystem::DeleteSpace, SpaceSystem, Space.Id).Await();
-
-    // Log out
-    Awaitable(&csp::systems::UserSystem::Logout, UserSystem).Await();
-}
-#endif
-
-#if RUN_ALL_UNIT_TESTS || RUN_MULTIPLAYER_TESTS || RUN_MULTIPLAYER_DELETE_MULTIPLE_ENTITIES_TEST
-CSP_PUBLIC_TEST(CSPEngine, MultiplayerTests, DeleteMultipleEntitiesTest)
-{
-    // Test for OB-1046
-    // If the rate limiter hasn't processed all PendingOutgoingUpdates after SpaceEntity deletion it will crash when trying to process them
-
-    InitialiseFoundationWithUserAgentInfo(EndpointBaseURI());
-
-    SetRandSeed();
-
-    auto& SystemsManager = csp::systems::SystemsManager::Get();
-    auto* UserSystem = SystemsManager.GetUserSystem();
-    auto* SpaceSystem = SystemsManager.GetSpaceSystem();
-    auto* Connection = SystemsManager.GetMultiplayerConnection();
-    auto* EntitySystem = SystemsManager.GetSpaceEntitySystem();
-
-    const char* TestSpaceName = "OLY-UNITTEST-SPACE-REWIND";
-    const char* TestSpaceDescription = "OLY-UNITTEST-SPACEDESC-REWIND";
-
-    char UniqueSpaceName[256];
-    SPRINTF(UniqueSpaceName, "%s-%s", TestSpaceName, GetUniqueString().c_str());
-
-    // Log in
-    csp::common::String UserId;
-    LogInAsNewTestUser(UserSystem, UserId);
-
-    // Create space
-    csp::systems::Space Space;
-    CreateSpace(
-        SpaceSystem, UniqueSpaceName, TestSpaceDescription, csp::systems::SpaceAttributes::Private, nullptr, nullptr, nullptr, nullptr, Space);
-
-    // Enter space
-    auto [EnterResult] = AWAIT_PRE(SpaceSystem, EnterSpace, RequestPredicate, Space.Id);
-
-    EXPECT_EQ(EnterResult.GetResultCode(), csp::systems::EResultCode::Success);
-
-    EntitySystem->SetEntityCreatedCallback([](csp::multiplayer::SpaceEntity* Entity) {});
-
-    // Create 3 seperate objects to ensure there is too many updates for the rate limiter to process in one tick
-
-    // Create object
-    const csp::common::String ObjectName = "Object 1";
-    SpaceTransform ObjectTransform = { csp::common::Vector3::Zero(), csp::common::Vector4::Zero(), csp::common::Vector3::One() };
-
-    auto [CreatedObject] = AWAIT(EntitySystem, CreateObject, ObjectName, ObjectTransform);
-    auto* ImageComponent = (ImageSpaceComponent*)CreatedObject->AddComponent(ComponentType::Image);
-    CreatedObject->QueueUpdate();
-
-    // Create object 2
-    auto [CreatedObject2] = AWAIT(EntitySystem, CreateObject, ObjectName, ObjectTransform);
-    auto* ImageComponent2 = (ImageSpaceComponent*)CreatedObject2->AddComponent(ComponentType::Image);
-    CreatedObject2->QueueUpdate();
-
-    // Create object 3
-    auto [CreatedObject3] = AWAIT(EntitySystem, CreateObject, ObjectName, ObjectTransform);
-    auto* ImageComponent3 = (ImageSpaceComponent*)CreatedObject3->AddComponent(ComponentType::Image);
-    CreatedObject3->QueueUpdate();
-
-    // Destroy Entites
-    EntitySystem->DestroyEntity(CreatedObject, [](bool) {});
-    EntitySystem->DestroyEntity(CreatedObject2, [](bool) {});
-    EntitySystem->DestroyEntity(CreatedObject3, [](bool) {});
-
-    csp::CSPFoundation::Tick();
-
-    auto [ExitSpaceResult] = AWAIT_PRE(SpaceSystem, ExitSpace, RequestPredicate);
-
-    // Delete space
-    DeleteSpace(SpaceSystem, Space.Id);
-
-    // Log out
-    LogOut(UserSystem);
-}
-#endif
-
-#if RUN_ALL_UNIT_TESTS || RUN_MULTIPLAYER_TESTS || RUN_MULTIPLAYER_ENTITY_SELECTION_TEST
-CSP_PUBLIC_TEST(CSPEngine, MultiplayerTests, EntitySelectionTest)
-{
-    SetRandSeed();
-
-    auto& SystemsManager = csp::systems::SystemsManager::Get();
-    auto* UserSystem = SystemsManager.GetUserSystem();
-    auto* SpaceSystem = SystemsManager.GetSpaceSystem();
-    auto* Connection = SystemsManager.GetMultiplayerConnection();
-    auto* EntitySystem = SystemsManager.GetSpaceEntitySystem();
-
-    const char* TestSpaceName = "OLY-UNITTEST-SPACE-REWIND";
-    const char* TestSpaceDescription = "OLY-UNITTEST-SPACEDESC-REWIND";
-
-    char UniqueSpaceName[256];
-    SPRINTF(UniqueSpaceName, "%s-%s", TestSpaceName, GetUniqueString().c_str());
-
-    csp::common::String UserId;
-
-    // Log in
-    LogInAsNewTestUser(UserSystem, UserId);
-
-    // Create space
-    csp::systems::Space Space;
-    CreateSpace(
-        SpaceSystem, UniqueSpaceName, TestSpaceDescription, csp::systems::SpaceAttributes::Private, nullptr, nullptr, nullptr, nullptr, Space);
-
-    // Enter space
-    auto [EnterResult] = AWAIT_PRE(SpaceSystem, EnterSpace, RequestPredicate, Space.Id);
-
-    EXPECT_EQ(EnterResult.GetResultCode(), csp::systems::EResultCode::Success);
-
-    EntitySystem->SetEntityCreatedCallback([](csp::multiplayer::SpaceEntity* Entity) {});
-
-    const csp::common::String& UserName = "Player 1";
-    const SpaceTransform& UserTransform
-        = { csp::common::Vector3 { 1.452322f, 2.34f, 3.45f }, csp::common::Vector4 { 4.1f, 5.1f, 6.1f, 7.1f }, csp::common::Vector3 { 1, 1, 1 } };
-    AvatarState UserAvatarState = AvatarState::Idle;
-    const csp::common::String& UserAvatarId = "MyCoolAvatar";
-    AvatarPlayMode UserAvatarPlayMode = AvatarPlayMode::Default;
-
-    auto [Avatar] = AWAIT(EntitySystem, CreateAvatar, UserName, UserTransform, UserAvatarState, UserAvatarId, UserAvatarPlayMode);
-    EXPECT_NE(Avatar, nullptr);
-
-    csp::common::String ObjectName = "Object 1";
-    SpaceTransform ObjectTransform
-        = { csp::common::Vector3 { 1.452322f, 2.34f, 3.45f }, csp::common::Vector4 { 4.1f, 5.1f, 6.1f, 7.1f }, csp::common::Vector3 { 1, 1, 1 } };
-
-    auto [CreatedObject] = AWAIT(EntitySystem, CreateObject, ObjectName, ObjectTransform);
-
-    CreatedObject->Select();
-
-    EXPECT_TRUE(CreatedObject->IsSelected());
-
-    CreatedObject->Deselect();
-
-    EXPECT_FALSE(CreatedObject->IsSelected());
-
-    auto [ExitSpaceResult] = AWAIT_PRE(SpaceSystem, ExitSpace, RequestPredicate);
-
-    // Delete space
-    DeleteSpace(SpaceSystem, Space.Id);
-
-    // Log out
-    LogOut(UserSystem);
-}
-#endif
-
-// Derived type that allows us to access protected members of SpaceEntitySystem
-class InternalSpaceEntitySystem : public csp::multiplayer::SpaceEntitySystem
-{
-    ~InternalSpaceEntitySystem();
-
-public:
-    void ClearEntities()
-    {
-        std::scoped_lock<std::recursive_mutex> EntitiesLocker(*EntitiesLock);
-
-        Entities.Clear();
-        Objects.Clear();
-        Avatars.Clear();
-    }
-};
-
-// Disabled by default as it can be slow
-#if RUN_ALL_UNIT_TESTS || RUN_MULTIPLAYER_TESTS || RUN_MULTIPLAYER_MANYENTITIES_TEST
-CSP_PUBLIC_TEST(CSPEngine, MultiplayerTests, ManyEntitiesTest)
-{
-    SetRandSeed();
-
-    auto& SystemsManager = csp::systems::SystemsManager::Get();
-    auto* UserSystem = SystemsManager.GetUserSystem();
-    auto* SpaceSystem = SystemsManager.GetSpaceSystem();
-    auto* AssetSystem = SystemsManager.GetAssetSystem();
-    auto* Connection = SystemsManager.GetMultiplayerConnection();
-    auto* EntitySystem = SystemsManager.GetSpaceEntitySystem();
-
-    const char* TestSpaceName = "OLY-UNITTEST-SPACE-REWIND";
-    const char* TestSpaceDescription = "OLY-UNITTEST-SPACEDESC-REWIND";
-    const char* TestAssetCollectionName = "OLY-UNITTEST-ASSETCOLLECTION-REWIND";
-    const char* TestAssetName = "OLY-UNITTEST-ASSET-REWIND";
-
-    char UniqueSpaceName[256];
-    SPRINTF(UniqueSpaceName, "%s-%s", TestSpaceName, GetUniqueString().c_str());
-
-    csp::common::String UserId;
-
-    // Log in
-    LogInAsNewTestUser(UserSystem, UserId);
-
-    // Create space
-    csp::systems::Space Space;
-    CreateSpace(
-        SpaceSystem, UniqueSpaceName, TestSpaceDescription, csp::systems::SpaceAttributes::Private, nullptr, nullptr, nullptr, nullptr, Space);
-
-    auto [EnterResult] = AWAIT_PRE(SpaceSystem, EnterSpace, RequestPredicate, Space.Id);
-    EXPECT_EQ(EnterResult.GetResultCode(), csp::systems::EResultCode::Success);
-
-    EntitySystem->SetEntityCreatedCallback([](auto) {});
-
-    EXPECT_EQ(EntitySystem->GetNumEntities(), 0);
-    EXPECT_EQ(EntitySystem->GetNumObjects(), 0);
-
-    // Create a bunch of entities
-    constexpr size_t NUM_ENTITIES_TO_CREATE = 15;
-    constexpr char ENTITY_NAME_PREFIX[] = "Object_";
-
-    SpaceTransform Transform = { csp::common::Vector3::Zero(), csp::common::Vector4::Zero(), csp::common::Vector3::One() };
-
-    for (size_t i = 0; i < NUM_ENTITIES_TO_CREATE; ++i)
-    {
-        csp::common::String Name = ENTITY_NAME_PREFIX;
-        Name.Append(std::to_string(i).c_str());
-
-        auto [Object] = AWAIT(EntitySystem, CreateObject, Name, Transform);
-
-        EXPECT_NE(Object, nullptr);
-    }
-
-    EXPECT_EQ(EntitySystem->GetNumEntities(), NUM_ENTITIES_TO_CREATE);
-    EXPECT_EQ(EntitySystem->GetNumObjects(), NUM_ENTITIES_TO_CREATE);
-
-    EntitySystem->ProcessPendingEntityOperations();
-
-    // Clear all entities locally
-    auto InternalEntitySystem = static_cast<InternalSpaceEntitySystem*>(EntitySystem);
-    InternalEntitySystem->ClearEntities();
-
-    EXPECT_EQ(EntitySystem->GetNumEntities(), 0);
-    EXPECT_EQ(EntitySystem->GetNumObjects(), 0);
-
-    // Retrieve all entities and verify count
-    auto GotAllEntities = false;
-
-    EntitySystem->SetInitialEntitiesRetrievedCallback([&](bool) { GotAllEntities = true; });
-
-    EntitySystem->RetrieveAllEntities();
-
-    while (!GotAllEntities)
-    {
-        std::this_thread::sleep_for(100ms);
-    }
-
-    EXPECT_EQ(EntitySystem->GetNumEntities(), NUM_ENTITIES_TO_CREATE);
-    // We created objects exclusively, so this should also be true.
-    EXPECT_EQ(EntitySystem->GetNumEntities(), EntitySystem->GetNumObjects());
-
-    auto [ExitResult] = AWAIT_PRE(SpaceSystem, ExitSpace, RequestPredicate);
-    EXPECT_EQ(ExitResult.GetResultCode(), csp::systems::EResultCode::Success);
-
-    // Validate that leaving a space flushes CSP's view of all currently known entities.
-    EXPECT_EQ(EntitySystem->GetNumEntities(), 0);
-    EXPECT_EQ(EntitySystem->GetNumObjects(), 0);
-    EXPECT_EQ(EntitySystem->GetNumAvatars(), 0);
-
-    // Delete space
-    DeleteSpace(SpaceSystem, Space.Id);
-
-    // Log out
-    LogOut(UserSystem);
-}
-#endif
-
-#if RUN_ALL_UNIT_TESTS || RUN_MULTIPLAYER_TESTS || RUN_MULTIPLAYER_INVALID_TEST
-CSP_PUBLIC_TEST(CSPEngine, MultiplayerTests, InvalidComponentFieldsTest)
-{
-    SetRandSeed();
-
-    auto& SystemsManager = csp::systems::SystemsManager::Get();
-    auto* UserSystem = SystemsManager.GetUserSystem();
-    auto* SpaceSystem = SystemsManager.GetSpaceSystem();
-    auto* AssetSystem = SystemsManager.GetAssetSystem();
-    auto* Connection = SystemsManager.GetMultiplayerConnection();
-    auto* EntitySystem = SystemsManager.GetSpaceEntitySystem();
-
-    const char* TestSpaceName = "OLY-UNITTEST-SPACE-REWIND";
-    const char* TestSpaceDescription = "OLY-UNITTEST-SPACEDESC-REWIND";
-    const char* TestAssetCollectionName = "OLY-UNITTEST-ASSETCOLLECTION-REWIND";
-    const char* TestAssetName = "OLY-UNITTEST-ASSET-REWIND";
-
-    char UniqueSpaceName[256];
-    SPRINTF(UniqueSpaceName, "%s-%s", TestSpaceName, GetUniqueString().c_str());
-
-    csp::common::String UserId;
-
-    // Log in
-    LogInAsNewTestUser(UserSystem, UserId);
-
-    // Create space
-    csp::systems::Space Space;
-    CreateSpace(
-        SpaceSystem, UniqueSpaceName, TestSpaceDescription, csp::systems::SpaceAttributes::Private, nullptr, nullptr, nullptr, nullptr, Space);
-
-    // Enter space
-    auto [EnterResult] = AWAIT_PRE(SpaceSystem, EnterSpace, RequestPredicate, Space.Id);
-
-    EXPECT_EQ(EnterResult.GetResultCode(), csp::systems::EResultCode::Success);
-
-    EntitySystem->SetEntityCreatedCallback([](csp::multiplayer::SpaceEntity* Entity) {});
-
-    bool AssetDetailBlobChangedCallbackCalled = false;
-    csp::common::String CallbackAssetId;
-
-    const csp::common::String ObjectName = "Object 1";
-    SpaceTransform ObjectTransform = { csp::common::Vector3::Zero(), csp::common::Vector4::Zero(), csp::common::Vector3::One() };
-
-    auto [Object] = AWAIT(EntitySystem, CreateObject, ObjectName, ObjectTransform);
-
-    const csp::common::String ModelAssetId = "NotARealId";
-
-    auto* LightSpaceComponentInstance = (LightSpaceComponent*)Object->AddComponent(ComponentType::Invalid);
-
-    // Process component creation
-    Object->QueueUpdate();
-    EntitySystem->ProcessPendingEntityOperations();
-
-    auto [ExitSpaceResult] = AWAIT_PRE(SpaceSystem, ExitSpace, RequestPredicate);
-
-    // Delete space
-    DeleteSpace(SpaceSystem, Space.Id);
-
-    // Log out
-    LogOut(UserSystem);
-}
-#endif
-
-#if RUN_ALL_UNIT_TESTS || RUN_MULTIPLAYER_TESTS || RUN_MULTIPLAYER_FIND_COMPONENT_BY_ID_TEST
-CSP_PUBLIC_TEST(CSPEngine, MultiplayerTests, FindComponentByIdTest)
-{
-    SetRandSeed();
-
-    auto& SystemsManager = csp::systems::SystemsManager::Get();
-    auto* UserSystem = SystemsManager.GetUserSystem();
-    auto* SpaceSystem = SystemsManager.GetSpaceSystem();
-    auto* Connection = SystemsManager.GetMultiplayerConnection();
-    auto* EntitySystem = SystemsManager.GetSpaceEntitySystem();
-
-    const char* TestSpaceName = "OLY-UNITTEST-SPACE-REWIND";
-    const char* TestSpaceDescription = "OLY-UNITTEST-SPACEDESC-REWIND";
-
-    char UniqueSpaceName[256];
-    SPRINTF(UniqueSpaceName, "%s-%s", TestSpaceName, GetUniqueString().c_str());
-
-    csp::common::String UserId;
-
-    // Log in
-    LogInAsNewTestUser(UserSystem, UserId);
-
-    // Create space
-    csp::systems::Space Space;
-    CreateSpace(
-        SpaceSystem, UniqueSpaceName, TestSpaceDescription, csp::systems::SpaceAttributes::Private, nullptr, nullptr, nullptr, nullptr, Space);
-
-    // Enter space
-    auto [EnterResult] = AWAIT_PRE(SpaceSystem, EnterSpace, RequestPredicate, Space.Id);
-
-    EXPECT_EQ(EnterResult.GetResultCode(), csp::systems::EResultCode::Success);
-
-    EntitySystem->SetEntityCreatedCallback([](csp::multiplayer::SpaceEntity* Entity) {});
-
-    // Create space object
-    csp::common::String ObjectName = "Object 1";
-    SpaceTransform ObjectTransform = { csp::common::Vector3::Zero(), csp::common::Vector4::Zero(), csp::common::Vector3::One() };
-    auto [SpaceEntity] = AWAIT(EntitySystem, CreateObject, ObjectName, ObjectTransform);
-
-    // Create second space object
-    csp::common::String ObjectName2 = "Object 2";
-    auto [SpaceEntity2] = AWAIT(EntitySystem, CreateObject, ObjectName2, ObjectTransform);
-
-    auto Component1 = SpaceEntity->AddComponent(ComponentType::AnimatedModel);
-    auto Component2 = SpaceEntity2->AddComponent(ComponentType::AnimatedModel);
-
-    SpaceEntity->QueueUpdate();
-    SpaceEntity2->QueueUpdate();
-    EntitySystem->ProcessPendingEntityOperations();
-
-    auto FoundComponent = EntitySystem->FindComponentById(Component1->GetId());
-
-    EXPECT_TRUE(FoundComponent != nullptr);
-    EXPECT_EQ(Component1->GetId(), FoundComponent->GetId());
-
-    FoundComponent = EntitySystem->FindComponentById(Component2->GetId());
-
-    EXPECT_TRUE(FoundComponent != nullptr);
-    EXPECT_EQ(Component2->GetId(), FoundComponent->GetId());
-
-    auto [ExitSpaceResult] = AWAIT_PRE(SpaceSystem, ExitSpace, RequestPredicate);
-
-    // Delete space
-    DeleteSpace(SpaceSystem, Space.Id);
-
-    // Log out
-    LogOut(UserSystem);
-}
-#endif
-
-void RunParentEntityReplicationTest(bool Local)
-{
-    SetRandSeed();
-
-    auto& SystemsManager = csp::systems::SystemsManager::Get();
-    auto* UserSystem = SystemsManager.GetUserSystem();
-    auto* SpaceSystem = SystemsManager.GetSpaceSystem();
-    auto* Connection = SystemsManager.GetMultiplayerConnection();
-    auto* EntitySystem = SystemsManager.GetSpaceEntitySystem();
-
-    // Log in
-    csp::common::String UserId;
-    LogInAsNewTestUser(UserSystem, UserId);
-
-    // Create space
-    const char* TestSpaceName = "CSP-UNITTEST-SPACE-MAG";
-    const char* TestSpaceDescription = "CSP-UNITTEST-SPACEDESC-MAG";
-
-    char UniqueSpaceName[256];
-    SPRINTF(UniqueSpaceName, "%s-%s", TestSpaceName, GetUniqueString().c_str());
-
-    csp::systems::Space Space;
-    CreateSpace(
-        SpaceSystem, UniqueSpaceName, TestSpaceDescription, csp::systems::SpaceAttributes::Private, nullptr, nullptr, nullptr, nullptr, Space);
-
-    // Enter space
-    auto [EnterResult] = AWAIT_PRE(SpaceSystem, EnterSpace, RequestPredicate, Space.Id);
-    EXPECT_EQ(EnterResult.GetResultCode(), csp::systems::EResultCode::Success);
-
-    // If local is false, test DeserialiseFromPatch functionality
-    auto [FlagSetResult] = AWAIT(Connection, SetAllowSelfMessagingFlag, !Local);
-
-    // Create Entities
-    csp::common::String ParentEntityName = "ParentEntity";
-    csp::common::String ChildEntityName1 = "ChildEntity1";
-    csp::common::String ChildEntityName2 = "ChildEntity2";
-    SpaceTransform ObjectTransform
-        = { csp::common::Vector3 { 1.452322f, 2.34f, 3.45f }, csp::common::Vector4 { 4.1f, 5.1f, 6.1f, 7.1f }, csp::common::Vector3 { 1, 1, 1 } };
-
-    EntitySystem->SetEntityCreatedCallback([](SpaceEntity* Entity) {});
-
-    auto [CreatedParentEntity] = AWAIT(EntitySystem, CreateObject, ParentEntityName, ObjectTransform);
-    auto [CreatedChildEntity1] = AWAIT(EntitySystem, CreateObject, ChildEntityName1, ObjectTransform);
-    auto [CreatedChildEntity2] = AWAIT(EntitySystem, CreateObject, ChildEntityName2, ObjectTransform);
-
-    EXPECT_EQ(CreatedParentEntity->GetParentEntity(), nullptr);
-    EXPECT_EQ(CreatedChildEntity1->GetParentEntity(), nullptr);
-    EXPECT_EQ(CreatedChildEntity2->GetParentEntity(), nullptr);
-
-    EXPECT_EQ(EntitySystem->GetRootHierarchyEntities()->Size(), 3);
-
-    // Test setting the parent for the first child
-    {
-        bool ChildEntityUpdated = false;
-
-        CreatedChildEntity1->SetUpdateCallback(
-            [&ChildEntityUpdated, ChildEntityName1](
-                SpaceEntity* Entity, SpaceEntityUpdateFlags Flags, csp::common::Array<ComponentUpdateInfo>& UpdateInfo)
-            {
-                if (Entity->GetName() == ChildEntityName1 && Flags & SpaceEntityUpdateFlags::UPDATE_FLAGS_PARENT)
-                {
-                    ChildEntityUpdated = true;
-                }
-            });
-
-        CreatedChildEntity1->SetParentId(CreatedParentEntity->GetId());
-
-        // Parents shouldn't be set until after replication
-        EXPECT_EQ(CreatedParentEntity->GetParentEntity(), nullptr);
-        EXPECT_EQ(CreatedChildEntity1->GetParentEntity(), nullptr);
-        EXPECT_EQ(CreatedChildEntity2->GetParentEntity(), nullptr);
-
-        EXPECT_EQ(EntitySystem->GetRootHierarchyEntities()->Size(), 3);
-
-        CreatedChildEntity1->QueueUpdate();
-
-        WaitForCallbackWithUpdate(ChildEntityUpdated, EntitySystem);
-
-        EXPECT_TRUE(ChildEntityUpdated);
-
-        // Check entity1 is parented correctly
-        EXPECT_EQ(CreatedParentEntity->GetParentEntity(), nullptr);
-        EXPECT_EQ(CreatedChildEntity1->GetParentEntity(), CreatedParentEntity);
-        EXPECT_EQ(CreatedChildEntity2->GetParentEntity(), nullptr);
-
-        EXPECT_EQ(CreatedParentEntity->GetChildEntities()->Size(), 1);
-        EXPECT_EQ((*CreatedParentEntity->GetChildEntities())[0], CreatedChildEntity1);
-
-        EXPECT_EQ(CreatedChildEntity1->GetChildEntities()->Size(), 0);
-        EXPECT_EQ(CreatedChildEntity2->GetChildEntities()->Size(), 0);
-
-        EXPECT_EQ(EntitySystem->GetRootHierarchyEntities()->Size(), 2);
-    }
-
-    // Test setting the parent for the second child
-    {
-        bool ChildEntityUpdated = false;
-
-        CreatedChildEntity2->SetUpdateCallback(
-            [&ChildEntityUpdated, ChildEntityName2](
-                SpaceEntity* Entity, SpaceEntityUpdateFlags Flags, csp::common::Array<ComponentUpdateInfo>& UpdateInfo)
-            {
-                if (Entity->GetName() == ChildEntityName2 && Flags & SpaceEntityUpdateFlags::UPDATE_FLAGS_PARENT)
-                {
-                    ChildEntityUpdated = true;
-                }
-            });
-
-        CreatedChildEntity2->SetParentId(CreatedParentEntity->GetId());
-
-        CreatedChildEntity2->QueueUpdate();
-
-        WaitForCallbackWithUpdate(ChildEntityUpdated, EntitySystem);
-
-        EXPECT_TRUE(ChildEntityUpdated);
-
-        // Check all entities are parented correctly
-        EXPECT_EQ(CreatedParentEntity->GetParentEntity(), nullptr);
-        EXPECT_EQ(CreatedChildEntity1->GetParentEntity(), CreatedParentEntity);
-        EXPECT_EQ(CreatedChildEntity2->GetParentEntity(), CreatedParentEntity);
-
-        EXPECT_EQ(CreatedParentEntity->GetChildEntities()->Size(), 2);
-        EXPECT_EQ((*CreatedParentEntity->GetChildEntities())[0], CreatedChildEntity1);
-        EXPECT_EQ((*CreatedParentEntity->GetChildEntities())[1], CreatedChildEntity2);
-
-        EXPECT_EQ(CreatedChildEntity1->GetChildEntities()->Size(), 0);
-        EXPECT_EQ(CreatedChildEntity2->GetChildEntities()->Size(), 0);
-
-        EXPECT_EQ(EntitySystem->GetRootHierarchyEntities()->Size(), 1);
-    }
-
-    // Remove parent from first child
-    {
-        bool ChildEntityUpdated = false;
-
-        CreatedChildEntity1->SetUpdateCallback(
-            [&ChildEntityUpdated, ChildEntityName1](
-                SpaceEntity* Entity, SpaceEntityUpdateFlags Flags, csp::common::Array<ComponentUpdateInfo>& UpdateInfo)
-            {
-                if (Entity->GetName() == ChildEntityName1 && Flags & SpaceEntityUpdateFlags::UPDATE_FLAGS_PARENT)
-                {
-                    ChildEntityUpdated = true;
-                }
-            });
-
-        CreatedChildEntity1->RemoveParentEntity();
-
-        CreatedChildEntity1->QueueUpdate();
-
-        WaitForCallbackWithUpdate(ChildEntityUpdated, EntitySystem);
-        EXPECT_TRUE(ChildEntityUpdated);
-
-        // Check entity is  unparented correctly
-        EXPECT_EQ(CreatedParentEntity->GetParentEntity(), nullptr);
-        EXPECT_EQ(CreatedChildEntity1->GetParentEntity(), nullptr);
-        EXPECT_EQ(CreatedChildEntity2->GetParentEntity(), CreatedParentEntity);
-
-        EXPECT_EQ(CreatedParentEntity->GetChildEntities()->Size(), 1);
-        EXPECT_EQ((*CreatedParentEntity->GetChildEntities())[0], CreatedChildEntity2);
-
-        EXPECT_EQ(CreatedChildEntity1->GetChildEntities()->Size(), 0);
-        EXPECT_EQ(CreatedChildEntity2->GetChildEntities()->Size(), 0);
-
-        EXPECT_EQ(EntitySystem->GetRootHierarchyEntities()->Size(), 2);
-    }
-
-    // Remove parent from second child
-    {
-        bool ChildEntityUpdated = false;
-
-        CreatedChildEntity2->SetUpdateCallback(
-            [&ChildEntityUpdated, ChildEntityName2](
-                SpaceEntity* Entity, SpaceEntityUpdateFlags Flags, csp::common::Array<ComponentUpdateInfo>& UpdateInfo)
-            {
-                if (Entity->GetName() == ChildEntityName2 && Flags & SpaceEntityUpdateFlags::UPDATE_FLAGS_PARENT)
-                {
-                    ChildEntityUpdated = true;
-                }
-            });
-
-        CreatedChildEntity2->RemoveParentEntity();
-
-        CreatedChildEntity2->QueueUpdate();
-
-        WaitForCallbackWithUpdate(ChildEntityUpdated, EntitySystem);
-        EXPECT_TRUE(ChildEntityUpdated);
-
-        // Check entity is  unparented correctly
-        EXPECT_EQ(CreatedParentEntity->GetParentEntity(), nullptr);
-        EXPECT_EQ(CreatedChildEntity1->GetParentEntity(), nullptr);
-        EXPECT_EQ(CreatedChildEntity2->GetParentEntity(), nullptr);
-
-        EXPECT_EQ(CreatedParentEntity->GetChildEntities()->Size(), 0);
-
-        EXPECT_EQ(CreatedChildEntity1->GetChildEntities()->Size(), 0);
-        EXPECT_EQ(CreatedChildEntity2->GetChildEntities()->Size(), 0);
-
-        EXPECT_EQ(EntitySystem->GetRootHierarchyEntities()->Size(), 3);
-    }
-
-    if (!Local)
-    {
-        auto [FlagSetResult2] = AWAIT(Connection, SetAllowSelfMessagingFlag, false);
-    }
-
-    auto [ExitSpaceResult] = AWAIT_PRE(SpaceSystem, ExitSpace, RequestPredicate);
-
-    // Delete space
-    DeleteSpace(SpaceSystem, Space.Id);
-
-    // Log out
-    LogOut(UserSystem);
-}
-
-#if RUN_ALL_UNIT_TESTS || RUN_MULTIPLAYER_TESTS || RUN_MULTIPLAYER_LOCAL_PARENT_ENTITY_REPLICATION_TEST
-CSP_PUBLIC_TEST(CSPEngine, MultiplayerTests, ParentEntityLocalReplicationTest)
-{
-    // Tests the SpaceEntity::SerializeFromPatch and SpaceEntity::ApplyLocalPatch functionality
-    // for ParentId and ChildEntities
-    RunParentEntityReplicationTest(true);
-}
-#endif
-
-#if RUN_ALL_UNIT_TESTS || RUN_MULTIPLAYER_TESTS || RUN_MULTIPLAYER_PARENT_ENTITY_REPLICATION_TEST
-CSP_PUBLIC_TEST(CSPEngine, MultiplayerTests, ParentEntityReplicationTest)
-{
-    // Tests the SpaceEntity::SerializeFromPatch and SpaceEntity::DeserializeFromPatch functionality
-    // for ParentId and ChildEntities
-    RunParentEntityReplicationTest(false);
-}
-#endif
-
-#if RUN_ALL_UNIT_TESTS || RUN_MULTIPLAYER_TESTS || RUN_MULTIPLAYER_GLOBAL_POSITION_TEST
-CSP_PUBLIC_TEST(CSPEngine, MultiplayerTests, EntityGlobalPositionTest)
-{
-    // Tests the SpaceEntitySystem::OnAllEntitiesCreated
-    // for ParentId and ChildEntities
-    SetRandSeed();
-
-    auto& SystemsManager = csp::systems::SystemsManager::Get();
-    auto* UserSystem = SystemsManager.GetUserSystem();
-    auto* SpaceSystem = SystemsManager.GetSpaceSystem();
-    auto* AssetSystem = SystemsManager.GetAssetSystem();
-    auto* Connection = SystemsManager.GetMultiplayerConnection();
-    auto* EntitySystem = SystemsManager.GetSpaceEntitySystem();
-
-    // Log in
-    csp::common::String UserId;
-    LogInAsNewTestUser(UserSystem, UserId);
-
-    // Create space
-    const char* TestSpaceName = "CSP-UNITTEST-SPACE-MAG";
-    const char* TestSpaceDescription = "CSP-UNITTEST-SPACEDESC-MAG";
-
-    char UniqueSpaceName[256];
-    SPRINTF(UniqueSpaceName, "%s-%s", TestSpaceName, GetUniqueString().c_str());
-
-    csp::systems::Space Space;
-    CreateSpace(
-        SpaceSystem, UniqueSpaceName, TestSpaceDescription, csp::systems::SpaceAttributes::Private, nullptr, nullptr, nullptr, nullptr, Space);
-
-    // Enter space
-    auto [EnterResult] = AWAIT_PRE(SpaceSystem, EnterSpace, RequestPredicate, Space.Id);
-    EXPECT_EQ(EnterResult.GetResultCode(), csp::systems::EResultCode::Success);
-
-    // Create Entities for testing heirarchy transforms
-    csp::common::String ParentEntityName = "ParentEntity";
-    csp::common::String ChildEntityName = "ChildEntity";
-    // create a parent child entity, where the parent is positioned at the position [1,1,1], and the child is position [1,0,0] relative to the parent
-    SpaceTransform ObjectTransformParent
-        = { csp::common::Vector3 { 1, 1, 1 }, csp::common::Vector4 { 0, 0, 0, 1 }, csp::common::Vector3 { 1, 1, 1 } };
-    SpaceTransform ObjectTransformChild = { csp::common::Vector3 { 1, 0, 0 }, csp::common::Vector4 { 0, 0, 0, 1 }, csp::common::Vector3 { 1, 1, 1 } };
-    SpaceTransform ObjectTransformExpected
-        = { csp::common::Vector3 { 2, 1, 1 }, csp::common::Vector4 { 0, 0, 0, 1 }, csp::common::Vector3 { 1, 1, 1 } };
-
-    EntitySystem->SetEntityCreatedCallback([](SpaceEntity* Entity) {});
-
-    auto [CreatedParentEntity] = AWAIT(EntitySystem, CreateObject, ParentEntityName, ObjectTransformParent);
-    auto [CreatedChildEntity] = AWAIT(EntitySystem, CreateObject, ChildEntityName, ObjectTransformChild);
-
-    uint64_t ParentEntityId = CreatedParentEntity->GetId();
-    uint64_t ChildEntityId = CreatedChildEntity->GetId();
-
-    bool ChildEntityUpdated = false;
-
-    CreatedChildEntity->SetUpdateCallback(
-        [&ChildEntityUpdated, ChildEntityName](SpaceEntity* Entity, SpaceEntityUpdateFlags Flags, csp::common::Array<ComponentUpdateInfo>& UpdateInfo)
-        {
-            if (Entity->GetName() == ChildEntityName && Flags & SpaceEntityUpdateFlags::UPDATE_FLAGS_PARENT)
-            {
-                ChildEntityUpdated = true;
-            }
-        });
-
-    // Change Parent
-    CreatedChildEntity->SetParentId(CreatedParentEntity->GetId());
-
-    CreatedChildEntity->QueueUpdate();
-
-    // Wait for update
-    while (!ChildEntityUpdated && WaitForTestTimeoutCountMs < WaitForTestTimeoutLimit)
-    {
-        EntitySystem->ProcessPendingEntityOperations();
-        std::this_thread::sleep_for(50ms);
-        WaitForTestTimeoutCountMs += 50;
-    }
-
-    EXPECT_TRUE(ChildEntityUpdated);
-
-    // The expected outcome is that rotation and scale are unaffected, but the child is translated to position [2,1,1]
-    csp::common::Vector3 GlobalPosition = CreatedChildEntity->GetGlobalPosition();
-    csp::common::Vector4 GlobalRotation = CreatedChildEntity->GetGlobalRotation();
-    csp::common::Vector3 GlobalScale = CreatedChildEntity->GetGlobalScale();
-
-    EXPECT_EQ(ObjectTransformExpected.Position == GlobalPosition, true);
-    EXPECT_EQ(ObjectTransformExpected.Rotation.X == GlobalRotation.X, true);
-    EXPECT_EQ(ObjectTransformExpected.Rotation.Y == GlobalRotation.Y, true);
-    EXPECT_EQ(ObjectTransformExpected.Rotation.Z == GlobalRotation.Z, true);
-    // When performing quaternion operations, W can be negative, so no point checking
-    EXPECT_EQ(ObjectTransformExpected.Scale == GlobalScale, true);
-
-    SpaceSystem->ExitSpace([](const csp::systems::NullResult& Result) {});
-
-    // Delete space
-    DeleteSpace(SpaceSystem, Space.Id);
-
-    // Log out
-    LogOut(UserSystem);
-}
-#endif
-
-#if RUN_ALL_UNIT_TESTS || RUN_MULTIPLAYER_TESTS || RUN_MULTIPLAYER_PARENT_ENTITY_GLOBAL_ROTATION_TEST
-CSP_PUBLIC_TEST(CSPEngine, MultiplayerTests, EntityGlobalRotationTest)
-{
-    // Tests the SpaceEntitySystem::OnAllEntitiesCreated
-    // for ParentId and ChildEntities
-    SetRandSeed();
-
-    auto& SystemsManager = csp::systems::SystemsManager::Get();
-    auto* UserSystem = SystemsManager.GetUserSystem();
-    auto* SpaceSystem = SystemsManager.GetSpaceSystem();
-    auto* AssetSystem = SystemsManager.GetAssetSystem();
-    auto* Connection = SystemsManager.GetMultiplayerConnection();
-    auto* EntitySystem = SystemsManager.GetSpaceEntitySystem();
-
-    // Log in
-    csp::common::String UserId;
-    LogInAsNewTestUser(UserSystem, UserId);
-
-    // Create space
-    const char* TestSpaceName = "CSP-UNITTEST-SPACE-MAG";
-    const char* TestSpaceDescription = "CSP-UNITTEST-SPACEDESC-MAG";
-
-    char UniqueSpaceName[256];
-    SPRINTF(UniqueSpaceName, "%s-%s", TestSpaceName, GetUniqueString().c_str());
-
-    csp::systems::Space Space;
-    CreateSpace(
-        SpaceSystem, UniqueSpaceName, TestSpaceDescription, csp::systems::SpaceAttributes::Private, nullptr, nullptr, nullptr, nullptr, Space);
-
-    // Enter space
-    auto [EnterResult] = AWAIT_PRE(SpaceSystem, EnterSpace, RequestPredicate, Space.Id);
-    EXPECT_EQ(EnterResult.GetResultCode(), csp::systems::EResultCode::Success);
-
-    // Create Entities for testing heirarchy transforms
-    csp::common::String ParentEntityName = "ParentEntity";
-    csp::common::String ChildEntityName = "ChildEntity";
-    // Parent has a position [0,0,0], and 1.507 radian (90 degree) rotation around the y axis
-    SpaceTransform ObjectTransformParent
-        = { csp::common::Vector3 { 0, 0, 0 }, csp::common::Vector4 { 0, -0.7071081f, 0, 0.7071055f }, csp::common::Vector3 { 1, 1, 1 } };
-    SpaceTransform ObjectTransformChild = { csp::common::Vector3 { 1, 0, 0 }, csp::common::Vector4 { 0, 0, 0, 1 }, csp::common::Vector3 { 1, 1, 1 } };
-    SpaceTransform ObjectTransformExpected
-        = { csp::common::Vector3 { 0, 0, 1 }, csp::common::Vector4 { 0, -0.7071081f, 0, 0.7071055f }, csp::common::Vector3 { 1, 1, 1 } };
-
-    EntitySystem->SetEntityCreatedCallback([](SpaceEntity* Entity) {});
-
-    auto [CreatedParentEntity] = AWAIT(EntitySystem, CreateObject, ParentEntityName, ObjectTransformParent);
-    auto [CreatedChildEntity] = AWAIT(EntitySystem, CreateObject, ChildEntityName, ObjectTransformChild);
-
-    uint64_t ParentEntityId = CreatedParentEntity->GetId();
-    uint64_t ChildEntityId = CreatedChildEntity->GetId();
-
-    bool ChildEntityUpdated = false;
-
-    CreatedChildEntity->SetUpdateCallback(
-        [&ChildEntityUpdated, ChildEntityName](SpaceEntity* Entity, SpaceEntityUpdateFlags Flags, csp::common::Array<ComponentUpdateInfo>& UpdateInfo)
-        {
-            if (Entity->GetName() == ChildEntityName && Flags & SpaceEntityUpdateFlags::UPDATE_FLAGS_PARENT)
-            {
-                ChildEntityUpdated = true;
-            }
-        });
-
-    // Change Parent
-    CreatedChildEntity->SetParentId(CreatedParentEntity->GetId());
-
-    CreatedChildEntity->QueueUpdate();
-
-    // Wait for update
-    while (!ChildEntityUpdated && WaitForTestTimeoutCountMs < WaitForTestTimeoutLimit)
-    {
-        EntitySystem->ProcessPendingEntityOperations();
-        std::this_thread::sleep_for(50ms);
-        WaitForTestTimeoutCountMs += 50;
-    }
-
-    EXPECT_TRUE(ChildEntityUpdated);
-
-    // expectation is that scale is unaffected, rotation is passed on from parent,
-    // and child is displaced to position [0, 0, 1], within floating point accuracy limits
-    csp::common::Vector3 GlobalPosition = CreatedChildEntity->GetGlobalPosition();
-    csp::common::Vector4 GlobalRotation = CreatedChildEntity->GetGlobalRotation();
-    csp::common::Vector3 GlobalScale = CreatedChildEntity->GetGlobalScale();
-
-    EXPECT_EQ(ObjectTransformExpected.Position == GlobalPosition, true);
-    EXPECT_EQ(ObjectTransformExpected.Rotation.X == GlobalRotation.X, true);
-    EXPECT_EQ(ObjectTransformExpected.Rotation.Y == GlobalRotation.Y, true);
-    EXPECT_EQ(ObjectTransformExpected.Rotation.Z == GlobalRotation.Z, true);
-    EXPECT_EQ(ObjectTransformExpected.Scale == GlobalScale, true);
-
-    SpaceSystem->ExitSpace([](const csp::systems::NullResult& Result) {});
-
-    // Delete space
-    DeleteSpace(SpaceSystem, Space.Id);
-
-    // Log out
-    LogOut(UserSystem);
-}
-#endif
-
-#if RUN_ALL_UNIT_TESTS || RUN_MULTIPLAYER_TESTS || RUN_MULTIPLAYER_PARENT_ENTITY_GLOBAL_SCALE_TEST
-CSP_PUBLIC_TEST(CSPEngine, MultiplayerTests, EntityGlobalScaleTest)
-{
-    // Tests the SpaceEntitySystem::OnAllEntitiesCreated
-    // for ParentId and ChildEntities
-    SetRandSeed();
-
-    auto& SystemsManager = csp::systems::SystemsManager::Get();
-    auto* UserSystem = SystemsManager.GetUserSystem();
-    auto* SpaceSystem = SystemsManager.GetSpaceSystem();
-    auto* AssetSystem = SystemsManager.GetAssetSystem();
-    auto* Connection = SystemsManager.GetMultiplayerConnection();
-    auto* EntitySystem = SystemsManager.GetSpaceEntitySystem();
-
-    // Log in
-    csp::common::String UserId;
-    LogInAsNewTestUser(UserSystem, UserId);
-
-    // Create space
-    const char* TestSpaceName = "CSP-UNITTEST-SPACE-MAG";
-    const char* TestSpaceDescription = "CSP-UNITTEST-SPACEDESC-MAG";
-
-    char UniqueSpaceName[256];
-    SPRINTF(UniqueSpaceName, "%s-%s", TestSpaceName, GetUniqueString().c_str());
-
-    csp::systems::Space Space;
-    CreateSpace(
-        SpaceSystem, UniqueSpaceName, TestSpaceDescription, csp::systems::SpaceAttributes::Private, nullptr, nullptr, nullptr, nullptr, Space);
-
-    // Enter space
-    auto [EnterResult] = AWAIT_PRE(SpaceSystem, EnterSpace, RequestPredicate, Space.Id);
-    EXPECT_EQ(EnterResult.GetResultCode(), csp::systems::EResultCode::Success);
-
-    // Create Entities for testing heirarchy transforms
-    csp::common::String ParentEntityName = "ParentEntity";
-    csp::common::String ChildEntityName = "ChildEntity";
-
-    // Create a parent, positioned at the origin, rotated 90 degrees, with a scale of -0.5 on x axis and 0.5 on Y/Z axes
-    // child created at a position of [1,0,0], no rotation, and scale of 1
-    SpaceTransform ObjectTransformParent
-        = { csp::common::Vector3 { 0, 0, 0 }, csp::common::Vector4 { 0, -0.7071081f, 0, 0.7071055f }, csp::common::Vector3 { -0.5f, 0.5f, 0.5f } };
-    SpaceTransform ObjectTransformChild = { csp::common::Vector3 { 1, 0, 0 }, csp::common::Vector4 { 0, 0, 0, 1 }, csp::common::Vector3 { 1, 1, 1 } };
-
-    SpaceTransform ObjectTransformExpected = { csp::common::Vector3 { 0, 0, -0.5f }, csp::common::Vector4 { 0, -0.7071081f, 0, 0.7071055f },
-        csp::common::Vector3 { -0.5f, 0.5f, 0.5f } };
-
-    EntitySystem->SetEntityCreatedCallback([](SpaceEntity* Entity) {});
-
-    auto [CreatedParentEntity] = AWAIT(EntitySystem, CreateObject, ParentEntityName, ObjectTransformParent);
-    auto [CreatedChildEntity] = AWAIT(EntitySystem, CreateObject, ChildEntityName, ObjectTransformChild);
-
-    uint64_t ParentEntityId = CreatedParentEntity->GetId();
-    uint64_t ChildEntityId = CreatedChildEntity->GetId();
-
-    bool ChildEntityUpdated = false;
-
-    CreatedChildEntity->SetUpdateCallback(
-        [&ChildEntityUpdated, ChildEntityName](SpaceEntity* Entity, SpaceEntityUpdateFlags Flags, csp::common::Array<ComponentUpdateInfo>& UpdateInfo)
-        {
-            if (Entity->GetName() == ChildEntityName && Flags & SpaceEntityUpdateFlags::UPDATE_FLAGS_PARENT)
-            {
-                ChildEntityUpdated = true;
-            }
-        });
-
-    // Change Parent
-    CreatedChildEntity->SetParentId(CreatedParentEntity->GetId());
-
-    CreatedChildEntity->QueueUpdate();
-
-    // Wait for update
-    while (!ChildEntityUpdated && WaitForTestTimeoutCountMs < WaitForTestTimeoutLimit)
-    {
-        EntitySystem->ProcessPendingEntityOperations();
-        std::this_thread::sleep_for(50ms);
-        WaitForTestTimeoutCountMs += 50;
-    }
-
-    EXPECT_TRUE(ChildEntityUpdated);
-    // expectation is that the global data will have position [0,0,-0.5] (scaled by -0.5, then rotated 90 degrees from [1,0,0] around Y axis)
-    // rotation will be same as parent
-    // scale will now be [-0.5,0.5,0.5], same as parent
-    csp::common::Vector3 GlobalPosition = CreatedChildEntity->GetGlobalPosition();
-    csp::common::Vector4 GlobalRotation = CreatedChildEntity->GetGlobalRotation();
-    csp::common::Vector3 GlobalScale = CreatedChildEntity->GetGlobalScale();
-
-    EXPECT_EQ(ObjectTransformExpected.Position == GlobalPosition, true);
-    EXPECT_EQ(ObjectTransformExpected.Rotation.X == GlobalRotation.X, true);
-    EXPECT_EQ(ObjectTransformExpected.Rotation.Y == GlobalRotation.Y, true);
-    EXPECT_EQ(ObjectTransformExpected.Rotation.Z == GlobalRotation.Z, true);
-    EXPECT_EQ(ObjectTransformExpected.Scale == GlobalScale, true);
-
-    SpaceSystem->ExitSpace([](const csp::systems::NullResult& Result) {});
-
-    // Delete space
-    DeleteSpace(SpaceSystem, Space.Id);
-
-    // Log out
-    LogOut(UserSystem);
-}
-#endif
-
-#if RUN_ALL_UNIT_TESTS || RUN_MULTIPLAYER_TESTS || RUN_MULTIPLAYER_PARENT_ENTITY_GLOBAL_TRANSFORM_TEST
-CSP_PUBLIC_TEST(CSPEngine, MultiplayerTests, EntityGlobalTransformTest)
-{
-    // Tests the SpaceEntitySystem::OnAllEntitiesCreated
-    // for ParentId and ChildEntities
-    SetRandSeed();
-
-    auto& SystemsManager = csp::systems::SystemsManager::Get();
-    auto* UserSystem = SystemsManager.GetUserSystem();
-    auto* SpaceSystem = SystemsManager.GetSpaceSystem();
-    auto* AssetSystem = SystemsManager.GetAssetSystem();
-    auto* Connection = SystemsManager.GetMultiplayerConnection();
-    auto* EntitySystem = SystemsManager.GetSpaceEntitySystem();
-
-    // Log in
-    csp::common::String UserId;
-    LogInAsNewTestUser(UserSystem, UserId);
-
-    // Create space
-    const char* TestSpaceName = "CSP-UNITTEST-SPACE-MAG";
-    const char* TestSpaceDescription = "CSP-UNITTEST-SPACEDESC-MAG";
-
-    char UniqueSpaceName[256];
-    SPRINTF(UniqueSpaceName, "%s-%s", TestSpaceName, GetUniqueString().c_str());
-
-    csp::systems::Space Space;
-    CreateSpace(
-        SpaceSystem, UniqueSpaceName, TestSpaceDescription, csp::systems::SpaceAttributes::Private, nullptr, nullptr, nullptr, nullptr, Space);
-
-    // Enter space
-    auto [EnterResult] = AWAIT_PRE(SpaceSystem, EnterSpace, RequestPredicate, Space.Id);
-    EXPECT_EQ(EnterResult.GetResultCode(), csp::systems::EResultCode::Success);
-
-    // Create Entities for testing heirarchy transforms
-    csp::common::String ParentEntityName = "ParentEntity";
-    csp::common::String ChildEntityName = "ChildEntity";
-    SpaceTransform ObjectTransformParent
-        = { csp::common::Vector3 { 0, 0, 0 }, csp::common::Vector4 { 0, -0.7071081f, 0, 0.7071055f }, csp::common::Vector3 { 1, 1, 1 } };
-    SpaceTransform ObjectTransformChild
-        = { csp::common::Vector3 { 1, 0, 0 }, csp::common::Vector4 { 0, 0, 0, 1 }, csp::common::Vector3 { 0.5f, 0.5f, 0.5f } };
-    SpaceTransform ObjectTransformExpected
-        = { csp::common::Vector3 { 0, 0, 1 }, csp::common::Vector4 { 0, -0.7071081f, 0, 0.7071055f }, csp::common::Vector3 { 0.5f, 0.5f, 0.5f } };
-
-    EntitySystem->SetEntityCreatedCallback([](SpaceEntity* Entity) {});
-
-    auto [CreatedParentEntity] = AWAIT(EntitySystem, CreateObject, ParentEntityName, ObjectTransformParent);
-    auto [CreatedChildEntity] = AWAIT(EntitySystem, CreateObject, ChildEntityName, ObjectTransformChild);
-
-    uint64_t ParentEntityId = CreatedParentEntity->GetId();
-    uint64_t ChildEntityId = CreatedChildEntity->GetId();
-
-    bool ChildEntityUpdated = false;
-
-    CreatedChildEntity->SetUpdateCallback(
-        [&ChildEntityUpdated, ChildEntityName](SpaceEntity* Entity, SpaceEntityUpdateFlags Flags, csp::common::Array<ComponentUpdateInfo>& UpdateInfo)
-        {
-            if (Entity->GetName() == ChildEntityName && Flags & SpaceEntityUpdateFlags::UPDATE_FLAGS_PARENT)
-            {
-                ChildEntityUpdated = true;
-            }
-        });
-
-    // Change Parent
-    CreatedChildEntity->SetParentId(CreatedParentEntity->GetId());
-
-    CreatedChildEntity->QueueUpdate();
-
-    // Wait for update
-    while (!ChildEntityUpdated && WaitForTestTimeoutCountMs < WaitForTestTimeoutLimit)
-    {
-        EntitySystem->ProcessPendingEntityOperations();
-        std::this_thread::sleep_for(50ms);
-        WaitForTestTimeoutCountMs += 50;
-    }
-
-    EXPECT_TRUE(ChildEntityUpdated);
-    SpaceTransform ObjectTransformActual = CreatedChildEntity->GetGlobalTransform();
-
-    EXPECT_EQ(ObjectTransformExpected.Position == ObjectTransformActual.Position, true);
-    EXPECT_EQ(ObjectTransformExpected.Rotation.X == ObjectTransformActual.Rotation.X, true);
-    EXPECT_EQ(ObjectTransformExpected.Rotation.Y == ObjectTransformActual.Rotation.Y, true);
-    EXPECT_EQ(ObjectTransformExpected.Rotation.Z == ObjectTransformActual.Rotation.Z, true);
-    EXPECT_EQ(ObjectTransformExpected.Scale == ObjectTransformActual.Scale, true);
-
-    SpaceSystem->ExitSpace([](const csp::systems::NullResult& Result) {});
-
-    // Delete space
-    DeleteSpace(SpaceSystem, Space.Id);
-
-    // Log out
-    LogOut(UserSystem);
-}
-#endif
-
-#if RUN_ALL_UNIT_TESTS || RUN_MULTIPLAYER_TESTS || RUN_MULTIPLAYER_PARENT_ENTITY_ENTER_SPACE_REPLICATION_TEST
-CSP_PUBLIC_TEST(CSPEngine, MultiplayerTests, ParentEntityEnterSpaceReplicationTest)
-{
-    // Tests the SpaceEntitySystem::OnAllEntitiesCreated
-    // for ParentId and ChildEntities
-    SetRandSeed();
-
-    auto& SystemsManager = csp::systems::SystemsManager::Get();
-    auto* UserSystem = SystemsManager.GetUserSystem();
-    auto* SpaceSystem = SystemsManager.GetSpaceSystem();
-    auto* AssetSystem = SystemsManager.GetAssetSystem();
-    auto* Connection = SystemsManager.GetMultiplayerConnection();
-    auto* EntitySystem = SystemsManager.GetSpaceEntitySystem();
-
-    // Log in
-    csp::common::String UserId;
-    csp::systems::Profile TestUser = CreateTestUser();
-    LogIn(UserSystem, UserId, TestUser.Email, GeneratedTestAccountPassword);
-
-    // Create space
-    const char* TestSpaceName = "CSP-UNITTEST-SPACE-MAG";
-    const char* TestSpaceDescription = "CSP-UNITTEST-SPACEDESC-MAG";
-
-    char UniqueSpaceName[256];
-    SPRINTF(UniqueSpaceName, "%s-%s", TestSpaceName, GetUniqueString().c_str());
-
-    csp::systems::Space Space;
-    CreateSpace(
-        SpaceSystem, UniqueSpaceName, TestSpaceDescription, csp::systems::SpaceAttributes::Private, nullptr, nullptr, nullptr, nullptr, Space);
-
-    // Enter space
-    auto [EnterResult] = AWAIT_PRE(SpaceSystem, EnterSpace, RequestPredicate, Space.Id);
-    EXPECT_EQ(EnterResult.GetResultCode(), csp::systems::EResultCode::Success);
-
-    // Create Entities
-    csp::common::String ParentEntityName = "ParentEntity";
-    csp::common::String ChildEntityName = "ChildEntity";
-    csp::common::String RootEntityName = "RootEntity";
-    SpaceTransform ObjectTransform
-        = { csp::common::Vector3 { 1.452322f, 2.34f, 3.45f }, csp::common::Vector4 { 4.1f, 5.1f, 6.1f, 7.1f }, csp::common::Vector3 { 1, 1, 1 } };
-
-    EntitySystem->SetEntityCreatedCallback([](SpaceEntity* Entity) {});
-
-    auto [CreatedParentEntity] = AWAIT(EntitySystem, CreateObject, ParentEntityName, ObjectTransform);
-    auto [CreatedChildEntity] = AWAIT(EntitySystem, CreateObject, ChildEntityName, ObjectTransform);
-    auto [CreatedRootEntity] = AWAIT(EntitySystem, CreateObject, RootEntityName, ObjectTransform);
-
-    uint64_t ParentEntityId = CreatedParentEntity->GetId();
-    uint64_t ChildEntityId = CreatedChildEntity->GetId();
-
-    // Parents shouldn't be set yet
-    EXPECT_EQ(CreatedParentEntity->GetParentEntity(), nullptr);
-    EXPECT_EQ(CreatedChildEntity->GetParentEntity(), nullptr);
-    EXPECT_EQ(CreatedRootEntity->GetParentEntity(), nullptr);
-
-    EXPECT_EQ(EntitySystem->GetRootHierarchyEntities()->Size(), 3);
-
-    bool ChildEntityUpdated = false;
-
-    CreatedChildEntity->SetUpdateCallback(
-        [&ChildEntityUpdated, ChildEntityName](SpaceEntity* Entity, SpaceEntityUpdateFlags Flags, csp::common::Array<ComponentUpdateInfo>& UpdateInfo)
-        {
-            if (Entity->GetName() == ChildEntityName && Flags & SpaceEntityUpdateFlags::UPDATE_FLAGS_PARENT)
-            {
-                ChildEntityUpdated = true;
-            }
-        });
-
-    // Change Parent
-    CreatedChildEntity->SetParentId(CreatedParentEntity->GetId());
-
-    CreatedChildEntity->QueueUpdate();
-
-    // Wait for update
-    WaitForCallbackWithUpdate(ChildEntityUpdated, EntitySystem);
-    EXPECT_TRUE(ChildEntityUpdated);
-
-    EXPECT_EQ(EntitySystem->GetRootHierarchyEntities()->Size(), 2);
-
-    // Exit Space
-    auto [ExitSpaceResult] = AWAIT_PRE(SpaceSystem, ExitSpace, RequestPredicate);
-
-    // Log out
-    LogOut(UserSystem);
-
-    // Log in again
-    LogIn(UserSystem, UserId, TestUser.Email, GeneratedTestAccountPassword);
-
-    // Enter space
-    auto [EnterResult2] = AWAIT_PRE(SpaceSystem, EnterSpace, RequestPredicate, Space.Id);
-    EXPECT_EQ(EnterResult2.GetResultCode(), csp::systems::EResultCode::Success);
-
-    bool EntitiesCreated = false;
-
-    auto EntitiesReadyCallback = [&EntitiesCreated](bool Success)
-    {
-        EntitiesCreated = true;
-        EXPECT_TRUE(Success);
-    };
-
-    EntitySystem->SetInitialEntitiesRetrievedCallback(EntitiesReadyCallback);
-
-    WaitForCallbackWithUpdate(EntitiesCreated, EntitySystem);
-    EXPECT_TRUE(EntitiesCreated);
-
-    // Find our entities
-    SpaceEntity* RetrievedParentEntity = EntitySystem->FindSpaceEntityById(ParentEntityId);
-    EXPECT_TRUE(RetrievedParentEntity != nullptr);
-
-    SpaceEntity* RetrievedChildEntity = EntitySystem->FindSpaceEntityById(ChildEntityId);
-    EXPECT_TRUE(RetrievedChildEntity != nullptr);
-
-    // Check entity is parented correctly
-    EXPECT_EQ(RetrievedChildEntity->GetParentEntity(), RetrievedParentEntity);
-    EXPECT_EQ(RetrievedParentEntity->GetChildEntities()->Size(), 1);
-    EXPECT_EQ((*RetrievedParentEntity->GetChildEntities())[0], RetrievedChildEntity);
-
-    EXPECT_EQ(EntitySystem->GetRootHierarchyEntities()->Size(), 2);
-
-    AWAIT_PRE(SpaceSystem, ExitSpace, RequestPredicate);
-
-    // Delete space
-    DeleteSpace(SpaceSystem, Space.Id);
-
-    // Log out
-    LogOut(UserSystem);
-}
-#endif
-
-void RunParentChildDeletionTest(bool Local)
-{
-    SetRandSeed();
-
-    auto& SystemsManager = csp::systems::SystemsManager::Get();
-    auto* UserSystem = SystemsManager.GetUserSystem();
-    auto* SpaceSystem = SystemsManager.GetSpaceSystem();
-    auto* Connection = SystemsManager.GetMultiplayerConnection();
-    auto* EntitySystem = SystemsManager.GetSpaceEntitySystem();
-
-    // Log in
-    csp::common::String UserId;
-    LogInAsNewTestUser(UserSystem, UserId);
-
-    // Create space
-    const char* TestSpaceName = "CSP-UNITTEST-SPACE-MAG";
-    const char* TestSpaceDescription = "CSP-UNITTEST-SPACEDESC-MAG";
-
-    char UniqueSpaceName[256];
-    SPRINTF(UniqueSpaceName, "%s-%s", TestSpaceName, GetUniqueString().c_str());
-
-    csp::systems::Space Space;
-    CreateSpace(
-        SpaceSystem, UniqueSpaceName, TestSpaceDescription, csp::systems::SpaceAttributes::Private, nullptr, nullptr, nullptr, nullptr, Space);
-
-    // Enter space
-    auto [EnterResult] = AWAIT_PRE(SpaceSystem, EnterSpace, RequestPredicate, Space.Id);
-    EXPECT_EQ(EnterResult.GetResultCode(), csp::systems::EResultCode::Success);
-
-    // If local is false, test DeserialiseFromPatch functionality
-    auto [FlagSetResult] = AWAIT(Connection, SetAllowSelfMessagingFlag, !Local);
-
-    // Create Entities
-    csp::common::String ParentEntityName = "ParentEntity";
-    csp::common::String ChildEntityName1 = "ChildEntity1";
-    csp::common::String ChildEntityName2 = "ChildEntity2";
-    SpaceTransform ObjectTransform
-        = { csp::common::Vector3 { 1.452322f, 2.34f, 3.45f }, csp::common::Vector4 { 4.1f, 5.1f, 6.1f, 7.1f }, csp::common::Vector3 { 1, 1, 1 } };
-
-    EntitySystem->SetEntityCreatedCallback([](SpaceEntity* Entity) {});
-
-    auto [CreatedParentEntity] = AWAIT(EntitySystem, CreateObject, ParentEntityName, ObjectTransform);
-    auto [CreatedChildEntity1] = AWAIT(EntitySystem, CreateObject, ChildEntityName1, ObjectTransform);
-    auto [CreatedChildEntity2] = AWAIT(EntitySystem, CreateObject, ChildEntityName2, ObjectTransform);
-
-    // Test setting the parent for the first child
-    {
-        bool ChildEntityUpdated = false;
-
-        CreatedChildEntity1->SetUpdateCallback(
-            [&ChildEntityUpdated, ChildEntityName1](
-                SpaceEntity* Entity, SpaceEntityUpdateFlags Flags, csp::common::Array<ComponentUpdateInfo>& UpdateInfo)
-            {
-                if (Entity->GetName() == ChildEntityName1 && Flags & SpaceEntityUpdateFlags::UPDATE_FLAGS_PARENT)
-                {
-                    ChildEntityUpdated = true;
-                }
-            });
-
-        CreatedChildEntity1->SetParentId(CreatedParentEntity->GetId());
-
-        // Parents shouldn't be set until after replication
-        EXPECT_EQ(CreatedParentEntity->GetParentEntity(), nullptr);
-        EXPECT_EQ(CreatedChildEntity1->GetParentEntity(), nullptr);
-        EXPECT_EQ(CreatedChildEntity2->GetParentEntity(), nullptr);
-
-        EXPECT_EQ(EntitySystem->GetNumEntities(), 3);
-        EXPECT_EQ(EntitySystem->GetRootHierarchyEntities()->Size(), 3);
-
-        CreatedChildEntity1->QueueUpdate();
-
-        WaitForCallbackWithUpdate(ChildEntityUpdated, EntitySystem);
-        EXPECT_TRUE(ChildEntityUpdated);
-
-        EXPECT_EQ(EntitySystem->GetNumEntities(), 3);
-        EXPECT_EQ(EntitySystem->GetRootHierarchyEntities()->Size(), 2);
-    }
-
-    // Test setting the parent for the second child
-    {
-        bool ChildEntityUpdated = false;
-
-        CreatedChildEntity2->SetUpdateCallback(
-            [&ChildEntityUpdated, ChildEntityName2](
-                SpaceEntity* Entity, SpaceEntityUpdateFlags Flags, csp::common::Array<ComponentUpdateInfo>& UpdateInfo)
-            {
-                if (Entity->GetName() == ChildEntityName2 && Flags & SpaceEntityUpdateFlags::UPDATE_FLAGS_PARENT)
-                {
-                    ChildEntityUpdated = true;
-                }
-            });
-
-        CreatedChildEntity2->SetParentId(CreatedParentEntity->GetId());
-        CreatedChildEntity2->QueueUpdate();
-
-        WaitForCallbackWithUpdate(ChildEntityUpdated, EntitySystem);
-        EXPECT_TRUE(ChildEntityUpdated);
-
-        EXPECT_EQ(EntitySystem->GetNumEntities(), 3);
-        EXPECT_EQ(EntitySystem->GetRootHierarchyEntities()->Size(), 1);
-    }
-
-    // Delete the first child
-    {
-        bool DestroyCalled = false;
-
-        auto DestroyCb = [&DestroyCalled](bool Success)
-        {
-            DestroyCalled = true;
-            EXPECT_TRUE(Success);
-        };
-
-        EntitySystem->DestroyEntity(CreatedChildEntity1, DestroyCb);
-
-        WaitForCallbackWithUpdate(DestroyCalled, EntitySystem);
-        EXPECT_TRUE(DestroyCalled);
-
-        // Check entity is  unparented correctly
-        EXPECT_EQ(EntitySystem->GetNumEntities(), 2);
-
-        EXPECT_EQ(CreatedParentEntity->GetParentEntity(), nullptr);
-        EXPECT_EQ(CreatedChildEntity2->GetParentEntity(), CreatedParentEntity);
-
-        EXPECT_EQ(CreatedParentEntity->GetChildEntities()->Size(), 1);
-        EXPECT_EQ((*CreatedParentEntity->GetChildEntities())[0], CreatedChildEntity2);
-
-        EXPECT_EQ(CreatedChildEntity2->GetChildEntities()->Size(), 0);
-    }
-
-    // Delete the parent
-    {
-        bool DestroyCalled = false;
-
-        auto DestroyCb = [&DestroyCalled](bool Success)
-        {
-            DestroyCalled = true;
-            EXPECT_TRUE(Success);
-        };
-
-        EntitySystem->DestroyEntity(CreatedParentEntity, DestroyCb);
-
-        WaitForCallbackWithUpdate(DestroyCalled, EntitySystem);
-        EXPECT_TRUE(DestroyCalled);
-
-        // Ensure parent is deleted and child is re-parented
-        EXPECT_EQ(EntitySystem->GetNumEntities(), 1);
-        EXPECT_EQ(CreatedChildEntity2->GetParentEntity(), nullptr);
-
-        if (!Local)
-        {
-            auto [FlagSetResult2] = AWAIT(Connection, SetAllowSelfMessagingFlag, false);
-        }
-
-        auto [ExitSpaceResult] = AWAIT_PRE(SpaceSystem, ExitSpace, RequestPredicate);
-
-        // Delete space
-        DeleteSpace(SpaceSystem, Space.Id);
-
-        // Log out
-        LogOut(UserSystem);
-    }
-}
-
-#if RUN_ALL_UNIT_TESTS || RUN_MULTIPLAYER_TESTS || RUN_MULTIPLAYER_LOCAL_PARENT_CHILD_DELETION_TEST
-CSP_PUBLIC_TEST(CSPEngine, MultiplayerTests, ParentChildLocalDeletionTest)
-{
-    // Tests the SpaceEntity::SerializeFromPatch and SpaceEntity::ApplyLocalPatch functionality
-    // for deletion of child and parent entities
-    RunParentChildDeletionTest(true);
-}
-#endif
-
-#if RUN_ALL_UNIT_TESTS || RUN_MULTIPLAYER_TESTS || RUN_MULTIPLAYER_PARENT_CHILD_DELETION_TEST
-CSP_PUBLIC_TEST(CSPEngine, MultiplayerTests, ParentChildDeletionTest)
-{
-    // Tests the SpaceEntity::SerializeFromPatch and SpaceEntity::DeserializeFromPatch functionality
-    // for deletion of child and parent entities
-    RunParentChildDeletionTest(false);
-}
-#endif
-
-#if RUN_ALL_UNIT_TESTS || RUN_MULTIPLAYER_TESTS || RUN_MULTIPLAYER_CREATE_OBJECT_PARENT_TEST
-CSP_PUBLIC_TEST(CSPEngine, MultiplayerTests, CreateObjectParentTest)
-{
-    SetRandSeed();
-
-    auto& SystemsManager = csp::systems::SystemsManager::Get();
-    auto* UserSystem = SystemsManager.GetUserSystem();
-    auto* SpaceSystem = SystemsManager.GetSpaceSystem();
-    auto* AssetSystem = SystemsManager.GetAssetSystem();
-    auto* Connection = SystemsManager.GetMultiplayerConnection();
-    auto* EntitySystem = SystemsManager.GetSpaceEntitySystem();
-
-    // Log in
-    csp::common::String UserId;
-    LogInAsNewTestUser(UserSystem, UserId);
-
-    // Create space
-    const char* TestSpaceName = "CSP-UNITTEST-SPACE-MAG";
-    const char* TestSpaceDescription = "CSP-UNITTEST-SPACEDESC-MAG";
-
-    char UniqueSpaceName[256];
-    SPRINTF(UniqueSpaceName, "%s-%s", TestSpaceName, GetUniqueString().c_str());
-
-    csp::systems::Space Space;
-    CreateSpace(
-        SpaceSystem, UniqueSpaceName, TestSpaceDescription, csp::systems::SpaceAttributes::Private, nullptr, nullptr, nullptr, nullptr, Space);
-
-    // Enter space
-    auto [EnterResult] = AWAIT_PRE(SpaceSystem, EnterSpace, RequestPredicate, Space.Id);
-    EXPECT_EQ(EnterResult.GetResultCode(), csp::systems::EResultCode::Success);
-
-    // Create Entities
-    csp::common::String ParentEntityName = "ParentEntity";
-    csp::common::String ChildEntityName = "ChildEntity";
-
-    SpaceTransform ObjectTransform
-        = { csp::common::Vector3 { 1.452322f, 2.34f, 3.45f }, csp::common::Vector4 { 4.1f, 5.1f, 6.1f, 7.1f }, csp::common::Vector3 { 1, 1, 1 } };
-
-    EntitySystem->SetEntityCreatedCallback([](SpaceEntity* Entity) {});
-
-    auto [CreatedParentEntity] = AWAIT(EntitySystem, CreateObject, ParentEntityName, ObjectTransform);
-    auto [CreatedChildEntity] = AWAIT(CreatedParentEntity, CreateChildEntity, ChildEntityName, ObjectTransform);
-
-    EXPECT_EQ(CreatedParentEntity->GetParentEntity(), nullptr);
-    EXPECT_EQ(CreatedChildEntity->GetParentEntity(), CreatedParentEntity);
-
-    EXPECT_EQ(EntitySystem->GetRootHierarchyEntities()->Size(), 1);
-
-    auto [ExitSpaceResult] = AWAIT_PRE(SpaceSystem, ExitSpace, RequestPredicate);
-
-    // Delete space
-    DeleteSpace(SpaceSystem, Space.Id);
-
-    // Log out
-    LogOut(UserSystem);
-}
-#endif
-
-void RunParentDeletionTest(bool Local)
-{
-    SetRandSeed();
-
-    auto& SystemsManager = csp::systems::SystemsManager::Get();
-    auto* UserSystem = SystemsManager.GetUserSystem();
-    auto* SpaceSystem = SystemsManager.GetSpaceSystem();
-    auto* Connection = SystemsManager.GetMultiplayerConnection();
-    auto* EntitySystem = SystemsManager.GetSpaceEntitySystem();
-
-    // Log in
-    csp::common::String UserId;
-    csp::systems::Profile TestUser = CreateTestUser();
-    LogIn(UserSystem, UserId, TestUser.Email, GeneratedTestAccountPassword);
-
-    // Create space
-    const char* TestSpaceName = "CSP-UNITTEST-SPACE-MAG";
-    const char* TestSpaceDescription = "CSP-UNITTEST-SPACEDESC-MAG";
-
-    char UniqueSpaceName[256];
-    SPRINTF(UniqueSpaceName, "%s-%s", TestSpaceName, GetUniqueString().c_str());
-
-    csp::systems::Space Space;
-    CreateSpace(
-        SpaceSystem, UniqueSpaceName, TestSpaceDescription, csp::systems::SpaceAttributes::Private, nullptr, nullptr, nullptr, nullptr, Space);
-
-    // Enter space
-    auto [EnterResult] = AWAIT_PRE(SpaceSystem, EnterSpace, RequestPredicate, Space.Id);
-    EXPECT_EQ(EnterResult.GetResultCode(), csp::systems::EResultCode::Success);
-
-    // If local is false, test DeserialiseFromPatch functionality
-    auto [FlagSetResult] = AWAIT(Connection, SetAllowSelfMessagingFlag, !Local);
-
-    // Create Entities
-    csp::common::String ParentEntityName = "ParentEntity";
-    csp::common::String ChildEntityName1 = "ChildEntity1";
-    csp::common::String ChildEntityName2 = "ChildEntity2";
-    SpaceTransform ObjectTransform
-        = { csp::common::Vector3 { 1.452322f, 2.34f, 3.45f }, csp::common::Vector4 { 4.1f, 5.1f, 6.1f, 7.1f }, csp::common::Vector3 { 1, 1, 1 } };
-
-    EntitySystem->SetEntityCreatedCallback([](SpaceEntity* Entity) {});
-
-    auto [CreatedParentEntity] = AWAIT(EntitySystem, CreateObject, ParentEntityName, ObjectTransform);
-    auto [CreatedChildEntity1] = AWAIT(EntitySystem, CreateObject, ChildEntityName1, ObjectTransform);
-    auto [CreatedChildEntity2] = AWAIT(EntitySystem, CreateObject, ChildEntityName2, ObjectTransform);
-
-    // Test setting the parent for the first child
-    {
-        bool ChildEntityUpdated = false;
-
-        CreatedChildEntity1->SetUpdateCallback(
-            [&ChildEntityUpdated, ChildEntityName1](
-                SpaceEntity* Entity, SpaceEntityUpdateFlags Flags, csp::common::Array<ComponentUpdateInfo>& UpdateInfo)
-            {
-                if (Entity->GetName() == ChildEntityName1 && (Flags & SpaceEntityUpdateFlags::UPDATE_FLAGS_PARENT))
-                {
-                    ChildEntityUpdated = true;
-                }
-            });
-
-        CreatedChildEntity1->SetParentId(CreatedParentEntity->GetId());
-
-        // Parents shouldn't be set until after replication
-        EXPECT_EQ(CreatedParentEntity->GetParentEntity(), nullptr);
-        EXPECT_EQ(CreatedChildEntity1->GetParentEntity(), nullptr);
-        EXPECT_EQ(CreatedChildEntity2->GetParentEntity(), nullptr);
-
-        EXPECT_EQ(EntitySystem->GetRootHierarchyEntities()->Size(), 3);
-
-        CreatedChildEntity1->QueueUpdate();
-
-        WaitForCallbackWithUpdate(ChildEntityUpdated, EntitySystem);
-        EXPECT_TRUE(ChildEntityUpdated);
-    }
-
-    // Test setting the parent for the second child
-    {
-        bool ChildEntityUpdated = false;
-
-        CreatedChildEntity2->SetUpdateCallback(
-            [&ChildEntityUpdated, ChildEntityName2](
-                SpaceEntity* Entity, SpaceEntityUpdateFlags Flags, csp::common::Array<ComponentUpdateInfo>& UpdateInfo)
-            {
-                if (Entity->GetName() == ChildEntityName2 && Flags & SpaceEntityUpdateFlags::UPDATE_FLAGS_PARENT)
-                {
-                    ChildEntityUpdated = true;
-                }
-            });
-
-        CreatedChildEntity2->SetParentId(CreatedParentEntity->GetId());
-
-        CreatedChildEntity2->QueueUpdate();
-
-        WaitForCallbackWithUpdate(ChildEntityUpdated, EntitySystem);
-        EXPECT_TRUE(ChildEntityUpdated);
-    }
-
-    // Delete the parent
-    {
-        bool LocalDestroyCalled = false;
-        bool EntityDestroyCalled = false;
-        bool ChildEntityUpdated = false;
-        bool ChildEntityUpdated2 = false;
-
-        CreatedChildEntity1->SetUpdateCallback(
-            [&ChildEntityUpdated, &LocalDestroyCalled, &EntityDestroyCalled, ChildEntityName1](
-                SpaceEntity* Entity, SpaceEntityUpdateFlags Flags, csp::common::Array<ComponentUpdateInfo>& UpdateInfo)
-            {
-                if (ChildEntityUpdated)
-                {
-                    // Prevent from being called twice when AllowSelfMessaging is on
-                    return;
-                }
-
-                if (Entity->GetName() == ChildEntityName1 && Flags & SpaceEntityUpdateFlags::UPDATE_FLAGS_PARENT)
-                {
-                    ChildEntityUpdated = true;
-                    // Ensure this is called before both destroy callbacks
-                    EXPECT_FALSE(LocalDestroyCalled);
-                    EXPECT_FALSE(EntityDestroyCalled);
-                }
-            });
-
-        CreatedChildEntity2->SetUpdateCallback(
-            [&ChildEntityUpdated2, &LocalDestroyCalled, &EntityDestroyCalled, ChildEntityName2](
-                SpaceEntity* Entity, SpaceEntityUpdateFlags Flags, csp::common::Array<ComponentUpdateInfo>& UpdateInfo)
-            {
-                if (ChildEntityUpdated2)
-                {
-                    // Prevent from being called twice when AllowSelfMessaging is on
-                    return;
-                }
-
-                if (Entity->GetName() == ChildEntityName2 && Flags & SpaceEntityUpdateFlags::UPDATE_FLAGS_PARENT)
-                {
-                    ChildEntityUpdated2 = true;
-                    // Ensure this is called before both destroy callbacks
-                    EXPECT_FALSE(LocalDestroyCalled);
-                    EXPECT_FALSE(EntityDestroyCalled);
-                }
-            });
-
-        CreatedParentEntity->SetDestroyCallback(
-            [&EntityDestroyCalled](bool Success)
-            {
-                EntityDestroyCalled = true;
-                EXPECT_TRUE(Success);
-            });
-
-        EntitySystem->DestroyEntity(CreatedParentEntity,
-            [&LocalDestroyCalled](bool Success)
-            {
-                LocalDestroyCalled = true;
-                EXPECT_TRUE(Success);
-            });
-
-        WaitForCallbackWithUpdate(LocalDestroyCalled, EntitySystem);
-        EXPECT_TRUE(LocalDestroyCalled);
-
-        WaitForCallbackWithUpdate(EntityDestroyCalled, EntitySystem);
-        EXPECT_TRUE(EntityDestroyCalled);
-
-        WaitForCallbackWithUpdate(ChildEntityUpdated, EntitySystem);
-        EXPECT_TRUE(ChildEntityUpdated);
-
-        WaitForCallbackWithUpdate(ChildEntityUpdated2, EntitySystem);
-        EXPECT_TRUE(ChildEntityUpdated2);
-
-        // Check children are unparented correctly
-        EXPECT_EQ(CreatedChildEntity1->GetParentEntity(), nullptr);
-        EXPECT_EQ(CreatedChildEntity2->GetParentEntity(), nullptr);
-
-        EXPECT_EQ(EntitySystem->GetNumEntities(), 2);
-        EXPECT_EQ(EntitySystem->GetRootHierarchyEntities()->Size(), 2);
-    }
-
-    // Re-enter space to ensure updates were made to the server
-    {
-        // Exit Space
-        auto [ExitSpaceResult] = AWAIT_PRE(SpaceSystem, ExitSpace, RequestPredicate);
-
-        // Log out
-        LogOut(UserSystem);
-
-        // Log in again
-        LogIn(UserSystem, UserId, TestUser.Email, GeneratedTestAccountPassword);
-
-        // Enter space
-        bool EntitiesCreated = false;
-
-        auto EntitiesReadyCallback = [&EntitiesCreated](bool Success)
-        {
-            EntitiesCreated = true;
-            EXPECT_TRUE(Success);
-        };
-
-        EntitySystem->SetInitialEntitiesRetrievedCallback(EntitiesReadyCallback);
-
-        auto [EnterResult2] = AWAIT_PRE(SpaceSystem, EnterSpace, RequestPredicate, Space.Id);
-        EXPECT_EQ(EnterResult2.GetResultCode(), csp::systems::EResultCode::Success);
-
-        WaitForCallbackWithUpdate(EntitiesCreated, EntitySystem);
-        EXPECT_TRUE(EntitiesCreated);
-    }
-
-    // Ensure children have been unparented and are now root entities
-    {
-        auto RetrievedChildEntity1 = EntitySystem->FindSpaceEntity(ChildEntityName1);
-        auto RetrievedChildEntity2 = EntitySystem->FindSpaceEntity(ChildEntityName2);
-
-        EXPECT_EQ(RetrievedChildEntity1->GetParentEntity(), nullptr);
-        EXPECT_EQ(RetrievedChildEntity2->GetParentEntity(), nullptr);
-
-        EXPECT_EQ(EntitySystem->GetNumEntities(), 2);
-        EXPECT_EQ(EntitySystem->GetRootHierarchyEntities()->Size(), 2);
-    }
-
-    auto [ExitSpaceResult] = AWAIT_PRE(SpaceSystem, ExitSpace, RequestPredicate);
-
-    // Delete space
-    DeleteSpace(SpaceSystem, Space.Id);
-
-    // Log out
-    LogOut(UserSystem);
-}
-
-#if RUN_ALL_UNIT_TESTS || RUN_MULTIPLAYER_TESTS || RUN_MULTIPLAYER_LOCAL_PARENT_DELETION_TEST
-CSP_PUBLIC_TEST(CSPEngine, MultiplayerTests, ParentLocalDeletionTest)
-{
-    // Tests the SpaceEntity::SerializeFromPatch and SpaceEntity::ApplyLocalPatch functionality
-    // for deletion of child and parent entities
-    RunParentDeletionTest(true);
-}
-#endif
-
-#if RUN_ALL_UNIT_TESTS || RUN_MULTIPLAYER_TESTS || RUN_MULTIPLAYER_PARENT_DELETION_TEST
-CSP_PUBLIC_TEST(CSPEngine, MultiplayerTests, ParentDeletionTest)
-{
-    // Tests the SpaceEntity::SerializeFromPatch and SpaceEntity::DeserializeFromPatch functionality
-    // for deletion of child and parent entities
-    RunParentDeletionTest(false);
-}
-#endif
->>>>>>> df525add
+// #endif