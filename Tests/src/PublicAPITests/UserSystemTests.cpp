/*
 * Copyright 2023 Magnopus LLC

 * Licensed under the Apache License, Version 2.0 (the "License");
 * you may not use this file except in compliance with the License.
 * You may obtain a copy of the License at
 *
 *     http://www.apache.org/licenses/LICENSE-2.0
 *
 * Unless required by applicable law or agreed to in writing, software
 * distributed under the License is distributed on an "AS IS" BASIS,
 * WITHOUT WARRANTIES OR CONDITIONS OF ANY KIND, either express or implied.
 * See the License for the specific language governing permissions and
 * limitations under the License.
 */
#include "Awaitable.h"
#include "CSP/CSPFoundation.h"
#include "CSP/Common/Systems/Log/LogSystem.h"
#include "CSP/Systems/Settings/SettingsSystem.h"
#include "CSP/Systems/Spaces/Space.h"
#include "CSP/Systems/SystemsManager.h"
#include "CSP/Systems/Users/Profile.h"
#include "CSP/Systems/Users/UserSystem.h"
#include "Common/DateTime.h"
#include "Common/Web/HttpPayload.h"
#include "RAIIMockLogger.h"
#include "SpaceSystemTestHelpers.h"
#include "TestHelpers.h"
#include "UserSystemTestHelpers.h"

#include "gtest/gtest.h"
#include <filesystem>
#include <fstream>
#include <future>

using namespace std::chrono_literals;

namespace
{

bool RequestPredicate(const csp::systems::ResultBase& Result) { return Result.GetResultCode() != csp::systems::EResultCode::InProgress; }

} // namespace

csp::systems::Profile CreateTestUser()
{
    auto& SystemsManager = csp::systems::SystemsManager::Get();
    auto* UserSystem = SystemsManager.GetUserSystem();

    const char* TestUserName = "CSP-TEST-NAME";
    const char* TestDisplayName = "CSP-TEST-DISPLAY";

    std::string UniqueUserName = TestUserName + GetUniqueString();

    char UniqueEmail[256];
    SPRINTF(UniqueEmail, GeneratedTestAccountEmailFormat, GetUniqueString().c_str());

    // Create new user
    auto [Result] = AWAIT_PRE(UserSystem, CreateUser, RequestPredicate, UniqueUserName.c_str(), TestDisplayName, UniqueEmail,
        GeneratedTestAccountPassword, false, true, nullptr, nullptr);

    SCOPED_TRACE("Failed to create temporary test user in CreateTestUser.");
    EXPECT_EQ(Result.GetResultCode(), csp::systems::EResultCode::Success);

    const auto& CreatedProfile = Result.GetProfile();

    SCOPED_TRACE("CreateTestUser returned unexpected details for temporary test user.");
    EXPECT_EQ(CreatedProfile.UserName, UniqueUserName.c_str());
    EXPECT_EQ(CreatedProfile.DisplayName, TestDisplayName);
    EXPECT_EQ(CreatedProfile.Email, UniqueEmail);

    return CreatedProfile;
}

void LogIn(csp::systems::UserSystem* UserSystem, csp::common::String& OutUserId, const csp::common::String& Email,
    const csp::common::String& Password, bool CreateMultiplayerConnection, bool AgeVerified, const csp::systems::TokenOptions& TokenOptions,
    csp::systems::EResultCode ExpectedResultCode, csp::systems::ERequestFailureReason ExpectedResultFailureCode)
{
    auto [Result]
        = Awaitable(&csp::systems::UserSystem::Login, UserSystem, "", Email, Password, CreateMultiplayerConnection, AgeVerified, TokenOptions)
              .Await(RequestPredicate);

    EXPECT_EQ(Result.GetResultCode(), ExpectedResultCode);

    EXPECT_EQ(Result.GetFailureReason(), ExpectedResultFailureCode);

    if (Result.GetResultCode() == csp::systems::EResultCode::Success)
    {
        OutUserId = Result.GetLoginState().UserId;
    }
}

void LogInAsGuest(csp::systems::UserSystem* UserSystem, csp::common::String& OutUserId, bool CreateMultiplayerConnection,
    const csp::systems::TokenOptions& TokenOptions, csp::systems::EResultCode ExpectedResult)
{
    auto [Result]
        = Awaitable(&csp::systems::UserSystem::LoginAsGuest, UserSystem, CreateMultiplayerConnection, true, TokenOptions).Await(RequestPredicate);

    EXPECT_EQ(Result.GetResultCode(), ExpectedResult);

    if (Result.GetResultCode() == csp::systems::EResultCode::Success)
    {
        OutUserId = Result.GetLoginState().UserId;
    }
}

void LogInAsGuestWithDeferredProfileCreation(
    csp::systems::UserSystem* UserSystem, csp::common::String& OutUserId, csp::systems::EResultCode ExpectedResult)
{
    auto [Result] = Awaitable(&csp::systems::UserSystem::LoginAsGuestWithDeferredProfileCreation, UserSystem, true).Await(RequestPredicate);

    EXPECT_EQ(Result.GetResultCode(), ExpectedResult);

    if (Result.GetResultCode() == csp::systems::EResultCode::Success)
    {
        OutUserId = Result.GetLoginState().UserId;
    }
}

void LogInAsNewTestUser(csp::systems::UserSystem* UserSystem, csp::common::String& OutUserId, bool CreateMultiplayerConnection, bool AgeVerified,
    csp::systems::TokenOptions TokenOptions, csp::systems::EResultCode ExpectedResultCode,
    csp::systems::ERequestFailureReason ExpectedResultFailureCode)
{
    csp::systems::Profile NewTestUser = CreateTestUser();

    LogIn(UserSystem, OutUserId, NewTestUser.Email, GeneratedTestAccountPassword, CreateMultiplayerConnection, AgeVerified, TokenOptions,
        ExpectedResultCode, ExpectedResultFailureCode);
}

void LogInAsAdminUser(csp::systems::UserSystem* UserSystem, csp::common::String& OutUserId, bool CreateMultiplayerConnection, bool AgeVerified,
    csp::systems::TokenOptions TokenOptions, csp::systems::EResultCode ExpectedResultCode,
    csp::systems::ERequestFailureReason ExpectedResultFailureCode)
{
    // Attempt to log in with an admin account with elevated permissions.
    LogIn(UserSystem, OutUserId, AdminAccountEmail(), AdminAccountPassword(), CreateMultiplayerConnection, AgeVerified, TokenOptions,
        ExpectedResultCode, ExpectedResultFailureCode);
}

void LogOut(csp::systems::UserSystem* UserSystem, csp::systems::EResultCode ExpectedResultCode)
{
    auto [Result] = Awaitable(&csp::systems::UserSystem::Logout, UserSystem).Await(RequestPredicate);

    EXPECT_EQ(Result.GetResultCode(), ExpectedResultCode);
}

csp::systems::Profile GetFullProfileByUserId(csp::systems::UserSystem* UserSystem, const csp::common::String& UserId)
{
    auto [GetProfileResult] = AWAIT_PRE(UserSystem, GetProfileByUserId, RequestPredicate, UserId);
    EXPECT_EQ(GetProfileResult.GetResultCode(), csp::systems::EResultCode::Success);

    return GetProfileResult.GetProfile();
}

void ValidateThirdPartyAuthoriseURL(const csp::common::String& AuthoriseURL, const csp::common::String& RedirectURL)
{
    EXPECT_FALSE(AuthoriseURL.IsEmpty());
    EXPECT_NE(AuthoriseURL, "error");

    const char* STATE_ID_URL_PARAM = "state=";
    const char* CLIENT_ID_URL_PARAM = "client_id=";
    const char* SCOPE_URL_PARAM = "scope=";
    const char* REDIRECT_URL_PARAM = "redirect_uri=";
    const char* INVALID_URL_PARAM_VALUE = "N/A";

    std::string StateId = INVALID_URL_PARAM_VALUE;
    std::string ClientId = INVALID_URL_PARAM_VALUE;
    std::string Scope = INVALID_URL_PARAM_VALUE;
    std::string RetrievedRedirectURL = INVALID_URL_PARAM_VALUE;

    const auto& Tokens = AuthoriseURL.Split('&');
    for (size_t idx = 0; idx < Tokens.Size(); ++idx)
    {
        std::string URLElement(Tokens[idx].c_str());
        if (URLElement.find(STATE_ID_URL_PARAM, 0) == 0)
        {
            StateId = URLElement.substr(strlen(STATE_ID_URL_PARAM));
            continue;
        }
        else if (URLElement.find(CLIENT_ID_URL_PARAM, 0) == 0)
        {
            ClientId = URLElement.substr(strlen(CLIENT_ID_URL_PARAM));
            continue;
        }
        else if (URLElement.find(SCOPE_URL_PARAM, 0) == 0)
        {
            Scope = URLElement.substr(strlen(SCOPE_URL_PARAM));
            continue;
        }
        else if (URLElement.find(REDIRECT_URL_PARAM, 0) == 0)
        {
            RetrievedRedirectURL = URLElement.substr(strlen(REDIRECT_URL_PARAM));
            continue;
        }
    }

    const auto NewTokens = Tokens[0].Split('?');
    EXPECT_EQ(NewTokens.Size(), 2);

    std::string URLElement(NewTokens[1].c_str());
    if (URLElement.find(CLIENT_ID_URL_PARAM, 0) == 0)
    {
        ClientId = URLElement.substr(strlen(CLIENT_ID_URL_PARAM));
    }

    // validate that the following contain something that potentially makes sense
    EXPECT_NE(StateId, INVALID_URL_PARAM_VALUE);
    EXPECT_NE(ClientId, INVALID_URL_PARAM_VALUE);
    EXPECT_NE(Scope, INVALID_URL_PARAM_VALUE);
    EXPECT_NE(RetrievedRedirectURL, INVALID_URL_PARAM_VALUE);

    EXPECT_GT(StateId.length(), 0);
    EXPECT_GT(ClientId.length(), 0);
    EXPECT_GE(Scope.length(), 0);
    EXPECT_EQ(RetrievedRedirectURL, RedirectURL.c_str());
}

CSP_PUBLIC_TEST(CSPEngine, UserSystemTests, ForgotPasswordTest)
{
    auto& SystemsManager = csp::systems::SystemsManager::Get();
    auto* UserSystem = SystemsManager.GetUserSystem();

    // Tests passing false for UseTokenChangePasswordUrl
    auto [Result] = AWAIT_PRE(UserSystem, UserSystem::ForgotPassword, RequestPredicate, "testnopus.pokemon@magnopus.com", nullptr, nullptr, false);

    EXPECT_EQ(Result.GetResultCode(), csp::systems::EResultCode::Success);

    auto [Result2] = AWAIT_PRE(UserSystem, UserSystem::ForgotPassword, RequestPredicate, "testnopus.pokemon@magnopus.com", nullptr, nullptr, false);

    EXPECT_EQ(Result2.GetResultCode(), csp::systems::EResultCode::Success);

    auto [FailResult] = AWAIT_PRE(UserSystem, UserSystem::ForgotPassword, RequestPredicate, "email", nullptr, nullptr, false);

    EXPECT_EQ(FailResult.GetResultCode(), csp::systems::EResultCode::Failed);

    // Tests passing true for UseTokenChangePasswordUrl
    auto [Result3] = AWAIT_PRE(UserSystem, UserSystem::ForgotPassword, RequestPredicate, "testnopus.pokemon@magnopus.com", nullptr, nullptr, true);

    EXPECT_EQ(Result3.GetResultCode(), csp::systems::EResultCode::Success);

    auto [Result4] = AWAIT_PRE(UserSystem, UserSystem::ForgotPassword, RequestPredicate, "testnopus.pokemon+1@magnopus.com", nullptr, nullptr, true);

    EXPECT_EQ(Result4.GetResultCode(), csp::systems::EResultCode::Success);

    auto [FailResult2] = AWAIT_PRE(UserSystem, UserSystem::ForgotPassword, RequestPredicate, "email", nullptr, nullptr, true);

    EXPECT_EQ(FailResult2.GetResultCode(), csp::systems::EResultCode::Failed);
}

CSP_PUBLIC_TEST(CSPEngine, UserSystemTests, ResetPasswordBadTokenTest)
{
    auto& SystemsManager = csp::systems::SystemsManager::Get();
    auto* UserSystem = SystemsManager.GetUserSystem();

    csp::common::String UserId;
    LogInAsNewTestUser(UserSystem, UserId);

    auto [Result] = AWAIT_PRE(UserSystem, UserSystem::ResetUserPassword, RequestPredicate, "badtoken", UserId, "NewPassword");

    EXPECT_EQ(Result.GetResultCode(), csp::systems::EResultCode::Failed);
}

CSP_PUBLIC_TEST(CSPEngine, UserSystemTests, LogInTest)
{
    auto& SystemsManager = csp::systems::SystemsManager::Get();
    auto* UserSystem = SystemsManager.GetUserSystem();

    csp::common::String UserId;

    // Create test user
    csp::systems::Profile TestUser = CreateTestUser();

    // Log in
    LogIn(UserSystem, UserId, TestUser.Email, GeneratedTestAccountPassword);

    // Log out
    LogOut(UserSystem);
}

CSP_PUBLIC_TEST(CSPEngine, UserSystemTests, LogInAsNewTestUserTest)
{
    auto& SystemsManager = csp::systems::SystemsManager::Get();
    auto* UserSystem = SystemsManager.GetUserSystem();

    csp::common::String UserId;

    // Log in
    LogInAsNewTestUser(UserSystem, UserId);

    // Log out
    LogOut(UserSystem);
}

CSP_PUBLIC_TEST(CSPEngine, UserSystemTests, LogInAsGuestTest)
{
    auto& SystemsManager = csp::systems::SystemsManager::Get();
    auto* UserSystem = SystemsManager.GetUserSystem();

    csp::common::String UserId;

    // Log in
    LogInAsGuest(UserSystem, UserId);

    // Log out
    LogOut(UserSystem);
}

CSP_PUBLIC_TEST(CSPEngine, UserSystemTests, LogInAsGuestDeferredProfileCreationTest)
{
    // We can't really test more than this. This deferred endpoint explicitly provides
    // no guarentees of actually creating a profile in any sort of timely manner.
    // Any subsequent failures to query endpoints would be within the bounds of permitted behaviour.

    auto& SystemsManager = csp::systems::SystemsManager::Get();
    auto* UserSystem = SystemsManager.GetUserSystem();

    csp::common::String UserId;

    // Log in
    LogInAsGuestWithDeferredProfileCreation(UserSystem, UserId);

    // Log out
    LogOut(UserSystem);
}

CSP_PUBLIC_TEST(CSPEngine, UserSystemTests, BadTokenLogInTest)
{
    auto& SystemsManager = csp::systems::SystemsManager::Get();
    auto* UserSystem = SystemsManager.GetUserSystem();

    csp::common::String UserId;

    // Log in to get UserId
    LogInAsNewTestUser(UserSystem, UserId);

    // Log out
    LogOut(UserSystem);

    // Log in
    auto [Result] = AWAIT_PRE(UserSystem, LoginWithRefreshToken, RequestPredicate, UserId, "badtoken", true, nullptr);

    EXPECT_EQ(Result.GetResultCode(), csp::systems::EResultCode::Failed);
    EXPECT_EQ(Result.GetFailureReason(), csp::systems::ERequestFailureReason::UserTokenRefreshFailed);
}

CSP_PUBLIC_TEST(CSPEngine, UserSystemTests, EmptyUserCredentialsTest)
{
    auto& SystemsManager = csp::systems::SystemsManager::Get();
    auto* UserSystem = SystemsManager.GetUserSystem();

    const csp::common::String ExpectedErrorLog = "UserSystem::Login, One of either Username or Email must not be empty.";
    bool CallbackCalled = false;

    csp::systems::SystemsManager::Get().GetLogSystem()->SetLogCallback(
        [&CallbackCalled, &ExpectedErrorLog](csp::common::LogLevel, const csp::common::String& Message)
        {
            CallbackCalled = true;
            EXPECT_EQ(ExpectedErrorLog, Message);
        });

    csp::common::String UserId;
    // Log in with empty email and username
    auto [Result]
        = Awaitable(&csp::systems::UserSystem::Login, UserSystem, "", "", GeneratedTestAccountPassword, true, true, nullptr).Await(RequestPredicate);

    EXPECT_TRUE(CallbackCalled);
    EXPECT_EQ(Result.GetHttpResultCode(), 0);
    EXPECT_EQ(Result.GetResultCode(), csp::systems::EResultCode::Failed);

    csp::systems::SystemsManager::Get().GetLogSystem()->SetLogCallback(nullptr);
}

CSP_PUBLIC_TEST(CSPEngine, UserSystemTests, EmptyPasswordCredentialsTest)
{
    auto& SystemsManager = csp::systems::SystemsManager::Get();
    auto* UserSystem = SystemsManager.GetUserSystem();

    const csp::common::String ExpectedErrorLog = "UserSystem::Login, Password must not be empty.";
    bool CallbackCalled = false;

    csp::systems::SystemsManager::Get().GetLogSystem()->SetLogCallback(
        [&CallbackCalled, &ExpectedErrorLog](csp::common::LogLevel, const csp::common::String& Message)
        {
            CallbackCalled = true;
            EXPECT_EQ(ExpectedErrorLog, Message);
        });

    csp::common::String UserId;
    // Log in with empty password
    auto [Result]
        = Awaitable(&csp::systems::UserSystem::Login, UserSystem, "afakeemail@email.com", "", "", true, true, nullptr).Await(RequestPredicate);

    EXPECT_TRUE(CallbackCalled);
    EXPECT_EQ(Result.GetHttpResultCode(), 0);
    EXPECT_EQ(Result.GetResultCode(), csp::systems::EResultCode::Failed);

    csp::systems::SystemsManager::Get().GetLogSystem()->SetLogCallback(nullptr);
}

CSP_PUBLIC_TEST(CSPEngine, UserSystemTests, EmptyUserCredentialsRefreshTokenLoginTest)
{
    auto& SystemsManager = csp::systems::SystemsManager::Get();
    auto* UserSystem = SystemsManager.GetUserSystem();

    const csp::common::String ExpectedErrorLog = "UserSystem::LoginWithRefreshToken, UserId must not be empty.";
    bool CallbackCalled = false;

    csp::systems::SystemsManager::Get().GetLogSystem()->SetLogCallback(
        [&CallbackCalled, &ExpectedErrorLog](csp::common::LogLevel, const csp::common::String& Message)
        {
            CallbackCalled = true;
            EXPECT_EQ(ExpectedErrorLog, Message);
        });

    csp::common::String UserId;
    // Log in with empty userId
    auto [Result] = AWAIT_PRE(UserSystem, LoginWithRefreshToken, RequestPredicate, "", "fakeToken", true, nullptr);

    EXPECT_TRUE(CallbackCalled);
    EXPECT_EQ(Result.GetHttpResultCode(), 0);
    EXPECT_EQ(Result.GetResultCode(), csp::systems::EResultCode::Failed);

    csp::systems::SystemsManager::Get().GetLogSystem()->SetLogCallback(nullptr);
}

CSP_PUBLIC_TEST(CSPEngine, UserSystemTests, BadLogOutTest)
{
    auto& SystemsManager = csp::systems::SystemsManager::Get();
    auto* UserSystem = SystemsManager.GetUserSystem();

    csp::common::String UserId;

    // Log out without logging in first
    LogOut(UserSystem, csp::systems::EResultCode::Failed);
}

CSP_PUBLIC_TEST(CSPEngine, UserSystemTests, BadDualLoginTest)
{
    auto& SystemsManager = csp::systems::SystemsManager::Get();
    auto* UserSystem = SystemsManager.GetUserSystem();

    csp::common::String UserId;

    // Create test user
    csp::systems::Profile TestUser = CreateTestUser();

    // Log in
    LogIn(UserSystem, UserId, TestUser.Email, GeneratedTestAccountPassword);

    // Attempt to log in again
    LogIn(UserSystem, UserId, TestUser.Email, GeneratedTestAccountPassword, true, true, csp::systems::TokenOptions(),
        csp::systems::EResultCode::Failed);

    // Log out
    LogOut(UserSystem);
}

CSP_PUBLIC_TEST(CSPEngine, UserSystemTests, LoginErrorTest)
{
    auto& SystemsManager = csp::systems::SystemsManager::Get();
    auto* UserSystem = SystemsManager.GetUserSystem();

    csp::common::String UserId;

    // Log in with invalid credentials
    LogIn(UserSystem, UserId, "invalidlogin@rewind.co", "", true, true, csp::systems::TokenOptions(), csp::systems::EResultCode::Failed);

    // Log in
    LogInAsNewTestUser(UserSystem, UserId);

    // Log out
    LogOut(UserSystem);
}

CSP_PUBLIC_TEST(CSPEngine, UserSystemTests, RefreshTest)
{
    auto& SystemsManager = csp::systems::SystemsManager::Get();
    auto* UserSystem = SystemsManager.GetUserSystem();

    csp::common::String UserId;

    // Log in
    auto TokenOptions = csp::systems::TokenOptions();
    TokenOptions.ExpiryLength = "00:00:05";

    LogInAsNewTestUser(UserSystem, UserId, true, true, TokenOptions);

    bool TokenHasBeenRefreshed = false;
    // Ensure that the token is refresh when attempting to make a authenticated call after expiry
    UserSystem->SetNewLoginTokenReceivedCallback(
        [&TokenHasBeenRefreshed](const csp::systems::LoginTokenInfoResult& Result)
        {
            EXPECT_EQ(Result.GetResultCode(), csp::systems::EResultCode::Success);

            TokenHasBeenRefreshed = true;
        });

    std::this_thread::sleep_for(10s);

    auto Profile = GetFullProfileByUserId(UserSystem, UserId);

    EXPECT_EQ(TokenHasBeenRefreshed, true);

    // Log out
    LogOut(UserSystem);
}

CSP_PUBLIC_TEST(CSPEngine, UserSystemTests, ValidExpiryLengthInTokenOptionsTest)
{
    auto& SystemsManager = csp::systems::SystemsManager::Get();
    auto* UserSystem = SystemsManager.GetUserSystem();

    auto TokenOptions = csp::systems::TokenOptions();
    TokenOptions.ExpiryLength = "00:00:05";

    // Ensure that the token expiry time matched the provided token options
    UserSystem->SetNewLoginTokenReceivedCallback(
        [](const csp::systems::LoginTokenInfoResult& Result)
        {
            EXPECT_EQ(Result.GetResultCode(), csp::systems::EResultCode::Success);

            const auto TokenInfo = Result.GetLoginTokenInfo();

            const auto AccessExpiryTime = csp::common::DateTime(TokenInfo.AccessExpiryTime);
            const auto CurrentTime = csp::common::DateTime::UtcTimeNow();

            // Calculate the delta from the available time points as we do not support duration in DateTime
            const auto Delta = AccessExpiryTime.GetTimePoint() - CurrentTime.GetTimePoint();
            EXPECT_LE(Delta, 10s);
        });

    // Log in
    csp::common::String UserId;
    LogInAsNewTestUser(UserSystem, UserId, true, true, TokenOptions);

    // Log out
    LogOut(UserSystem);
}

CSP_PUBLIC_TEST(CSPEngine, UserSystemTests, InvalidExpiryLengthInTokenOptionsTest)
{
    auto& SystemsManager = csp::systems::SystemsManager::Get();
    auto* UserSystem = SystemsManager.GetUserSystem();

    SystemsManager.GetLogSystem()->SetSystemLevel(csp::common::LogLevel::Warning);

    RAIIMockLogger MockLogger {};
    const csp::common::String WarningLog = "Expiry length token option does not match the expected format, and has been ignored.";
    EXPECT_CALL(MockLogger.MockLogCallback, Call(csp::common::LogLevel::Warning, WarningLog)).Times(1);

    auto TokenOptions = csp::systems::TokenOptions();
    TokenOptions.ExpiryLength = "INVALID_EXPIRATION_DURATION_STRING";

    // Log in
    csp::common::String UserId;
    LogInAsNewTestUser(UserSystem, UserId, true, true, TokenOptions);

    // Log out
    LogOut(UserSystem);
}

CSP_PUBLIC_TEST(CSPEngine, UserSystemTests, ExpiryLengthInTokenOptionsOutOfRangeTest)
{
    auto& SystemsManager = csp::systems::SystemsManager::Get();
    auto* UserSystem = SystemsManager.GetUserSystem();

    SystemsManager.GetLogSystem()->SetSystemLevel(csp::common::LogLevel::Warning);
    auto TokenOptions = csp::systems::TokenOptions();

    // Ensure MCS clamps the value of expiry length when above bounds
    {
        TokenOptions.ExpiryLength = "12:00:00";

        // Ensure that the token expiry time matched the default token options
        UserSystem->SetNewLoginTokenReceivedCallback(
            [](const csp::systems::LoginTokenInfoResult& Result)
            {
                EXPECT_EQ(Result.GetResultCode(), csp::systems::EResultCode::Success);

                const auto TokenInfo = Result.GetLoginTokenInfo();

                const csp::common::DateTime CurrentDateTime = csp::common::DateTime::UtcTimeNow();
                const std::chrono::system_clock::time_point TimeFuture = CurrentDateTime.GetTimePoint() + std::chrono::system_clock::duration(2h);

                const csp::common::DateTime FutureDateTime(TimeFuture);
                const csp::common::DateTime ExpiryDateTime(TokenInfo.AccessExpiryTime);

                ASSERT_GE(FutureDateTime, ExpiryDateTime);
            });

        // Log in
        csp::common::String UserId;
        LogInAsNewTestUser(UserSystem, UserId, true, true, TokenOptions);

        // Log out
        LogOut(UserSystem);
    }

    // Ensure MCS clamps the value of expiry length when below bounds
    {
        TokenOptions.ExpiryLength = "00:00:00";

        // Ensure that the token expiry time matched the default token options
        UserSystem->SetNewLoginTokenReceivedCallback(
            [](const csp::systems::LoginTokenInfoResult& Result)
            {
                EXPECT_EQ(Result.GetResultCode(), csp::systems::EResultCode::Success);

                const auto TokenInfo = Result.GetLoginTokenInfo();

                const csp::common::DateTime CurrentDateTime = csp::common::DateTime::UtcTimeNow();
                const std::chrono::system_clock::time_point TimeFuture = CurrentDateTime.GetTimePoint() + std::chrono::system_clock::duration(5min);

                const csp::common::DateTime FutureDateTime(TimeFuture);
                const csp::common::DateTime ExpiryDateTime(TokenInfo.AccessExpiryTime);

                ASSERT_GE(ExpiryDateTime, FutureDateTime);
            });

        // Log in
        csp::common::String UserId;
        LogInAsNewTestUser(UserSystem, UserId, true, true, TokenOptions);

        // Log out
        LogOut(UserSystem);
    }
}

CSP_PUBLIC_TEST(CSPEngine, UserSystemTests, UpdateDisplayNameTest)
{
    SetRandSeed();

    auto& SystemsManager = csp::systems::SystemsManager::Get();
    auto* UserSystem = SystemsManager.GetUserSystem();

    csp::common::String UniqueTestDisplayName = csp::common::String("TEST") + GetUniqueString().substr(0, 16).c_str();

    csp::common::String UserId;
    LogInAsNewTestUser(UserSystem, UserId);

    // Update display name
    {
        auto [Result] = AWAIT_PRE(UserSystem, UpdateUserDisplayName, RequestPredicate, UserId, UniqueTestDisplayName);

        EXPECT_EQ(Result.GetResultCode(), csp::systems::EResultCode::Success);
    }

    // Retrieve user profile and verify display name has been updated
    {
        auto FullProfile = GetFullProfileByUserId(UserSystem, UserId);

        EXPECT_EQ(FullProfile.UserId, UserId);
        EXPECT_EQ(FullProfile.DisplayName, UniqueTestDisplayName);
    }

    // Attempt Update - bad display name
    {
        UniqueTestDisplayName = csp::common::String("??//-\"#~*") + GetUniqueString().c_str();

        auto [Result] = AWAIT_PRE(UserSystem, UpdateUserDisplayName, RequestPredicate, UserId, UniqueTestDisplayName);

        EXPECT_EQ(Result.GetResultCode(), csp::systems::EResultCode::Failed);
    }

    // Attempt update other user
    {
        UniqueTestDisplayName = csp::common::String("Test") + GetUniqueString().c_str();

        auto [Result] = AWAIT_PRE(UserSystem, UpdateUserDisplayName, RequestPredicate, "6551f988dd6b04c1e99a71b8", UniqueTestDisplayName);

        EXPECT_EQ(Result.GetResultCode(), csp::systems::EResultCode::Failed);
    }

    LogOut(UserSystem);
}

CSP_PUBLIC_TEST(CSPEngine, UserSystemTests, UpdateDisplayNameIncludingBlankSpacesTest)
{
    SetRandSeed();

    auto& SystemsManager = csp::systems::SystemsManager::Get();
    auto* UserSystem = SystemsManager.GetUserSystem();

    csp::common::String UniqueTestDisplayName = csp::common::String("TEST ") + GetUniqueString().substr(0, 16).c_str();

    csp::common::String UserId;
    LogInAsNewTestUser(UserSystem, UserId);

    // Update display name
    {
        auto [Result] = AWAIT_PRE(UserSystem, UpdateUserDisplayName, RequestPredicate, UserId, UniqueTestDisplayName);

        EXPECT_EQ(Result.GetResultCode(), csp::systems::EResultCode::Success);
    }

    // Retrieve user profile and verify display name has been updated
    {
        auto FullProfile = GetFullProfileByUserId(UserSystem, UserId);

        EXPECT_EQ(FullProfile.UserId, UserId);
        EXPECT_EQ(FullProfile.DisplayName, UniqueTestDisplayName);
    }

    LogOut(UserSystem);
}

CSP_PUBLIC_TEST(CSPEngine, UserSystemTests, UpdateDisplayNameIncludingSymbolsTest)
{
    SetRandSeed();

    auto& SystemsManager = csp::systems::SystemsManager::Get();
    auto* UserSystem = SystemsManager.GetUserSystem();

    csp::common::String UniqueTestDisplayName = csp::common::String("()= - ") + GetUniqueString().substr(0, 8).c_str();

    csp::common::String UserId;
    LogInAsNewTestUser(UserSystem, UserId);

    // Update display name
    {
        auto [Result] = AWAIT_PRE(UserSystem, UpdateUserDisplayName, RequestPredicate, UserId, UniqueTestDisplayName);

        EXPECT_EQ(Result.GetResultCode(), csp::systems::EResultCode::Success);
    }

    // Retrieve user profile and verify display name has been updated
    {
        auto FullProfile = GetFullProfileByUserId(UserSystem, UserId);

        EXPECT_EQ(FullProfile.UserId, UserId);
        EXPECT_EQ(FullProfile.DisplayName, UniqueTestDisplayName);
    }

    LogOut(UserSystem);
}

CSP_PUBLIC_TEST(CSPEngine, UserSystemTests, PingTest)
{
    auto& SystemsManager = csp::systems::SystemsManager::Get();
    auto* UserSystem = SystemsManager.GetUserSystem();

    // check that ping function returns success and doesn't timeout
    auto [Result] = AWAIT_PRE(UserSystem, Ping, RequestPredicate);
    EXPECT_EQ(Result.GetResultCode(), csp::systems::EResultCode::Success);
}

CSP_PUBLIC_TEST(CSPEngine, UserSystemTests, CreateUserTest)
{
    SetRandSeed();

    auto& SystemsManager = csp::systems::SystemsManager::Get();
    auto* UserSystem = SystemsManager.GetUserSystem();

    const char* TestUserName = "CSP-TEST-NAME";
    const char* TestDisplayName = "CSP-TEST-DISPLAY";

    char UniqueUserName[256];
    SPRINTF(UniqueUserName, "%s-%s", TestUserName, GetUniqueString().c_str());

    char UniqueEmail[256];
    SPRINTF(UniqueEmail, GeneratedTestAccountEmailFormat, GetUniqueString().c_str());

    csp::common::String CreatedUserId;

    // Create new user
    {
        auto [Result] = AWAIT_PRE(UserSystem, CreateUser, RequestPredicate, UniqueUserName, TestDisplayName, UniqueEmail,
            GeneratedTestAccountPassword, true, true, nullptr, nullptr);

        EXPECT_EQ(Result.GetResultCode(), csp::systems::EResultCode::Success);

        const auto& CreatedProfile = Result.GetProfile();
        CreatedUserId = CreatedProfile.UserId;

        EXPECT_EQ(CreatedProfile.UserName, UniqueUserName);
        EXPECT_EQ(CreatedProfile.DisplayName, TestDisplayName);
        EXPECT_EQ(CreatedProfile.Email, UniqueEmail);
    }

    csp::common::String UserId;
    LogIn(UserSystem, UserId, UniqueEmail, GeneratedTestAccountPassword);

    // At this point, the created account is already verified automatically because of the tenant used,
    // so we can retrieve a lite profile
    {
        csp::common::Array<csp::common::String> Ids = { CreatedUserId };
        auto [Result] = AWAIT_PRE(UserSystem, GetBasicProfilesByUserId, RequestPredicate, Ids);

        EXPECT_EQ(Result.GetResultCode(), csp::systems::EResultCode::Success);

        auto LiteProfile = Result.GetProfiles()[0];

        EXPECT_EQ(LiteProfile.UserId, CreatedUserId);
        EXPECT_EQ(LiteProfile.DisplayName, TestDisplayName);
    }

    LogOut(UserSystem);
}

CSP_PUBLIC_TEST(CSPEngine, UserSystemTests, DeleteUserTest)
{
    SetRandSeed();

    auto& SystemsManager = csp::systems::SystemsManager::Get();
    auto* UserSystem = SystemsManager.GetUserSystem();

    const char* TestUserName = "CSP-TEST-NAME";

    char UniqueUserName[256];
    SPRINTF(UniqueUserName, "%s-%s-%s", TestUserName, GetUniqueString().c_str(), GetUniqueString().c_str());

    char UniqueEmail[256];
    SPRINTF(UniqueEmail, GeneratedTestAccountEmailFormat, GetUniqueString().c_str());

    csp::common::String CreatedUserId;

    // Create new user
    csp::systems::Profile CreatedProfile = CreateTestUser();
    CreatedUserId = CreatedProfile.UserId;

    csp::common::String UserId;
    LogInAsNewTestUser(UserSystem, UserId);

    // Whilst logged in as new test account attempt (and fail) to delete original user
    {
        auto [Result] = AWAIT_PRE(UserSystem, DeleteUser, RequestPredicate, CreatedUserId);

        EXPECT_EQ(Result.GetResultCode(), csp::systems::EResultCode::Failed);
    }

    LogOut(UserSystem);

    csp::common::String OriginalUserId;
    LogIn(UserSystem, OriginalUserId, CreatedProfile.Email, GeneratedTestAccountPassword);

    // Whilst logged in as created account attempt to delete self
    {
        auto [Result] = AWAIT_PRE(UserSystem, DeleteUser, RequestPredicate, CreatedUserId);

        EXPECT_EQ(Result.GetResultCode(), csp::systems::EResultCode::Success);
    }

    LogOut(UserSystem);
}

CSP_PUBLIC_TEST(CSPEngine, UserSystemTests, CreateUserEmptyUsernameDisplaynameTest)
{
    SetRandSeed();

    auto& SystemsManager = csp::systems::SystemsManager::Get();
    auto* UserSystem = SystemsManager.GetUserSystem();

    char UniqueEmail[256];
    SPRINTF(UniqueEmail, GeneratedTestAccountEmailFormat, GetUniqueString().c_str());

    csp::common::String CreatedUserId;

    // Create new user
    {
        csp::systems::Profile CreatedProfile = CreateTestUser();
        CreatedUserId = CreatedProfile.UserId;
    }

    csp::common::String UserId;
    LogInAsNewTestUser(UserSystem, UserId);

    // Retrieve the lite profile
    {
        csp::common::Array<csp::common::String> Ids = { CreatedUserId };
        auto [Result] = AWAIT_PRE(UserSystem, GetBasicProfilesByUserId, RequestPredicate, Ids);

        EXPECT_EQ(Result.GetResultCode(), csp::systems::EResultCode::Success);

        auto LiteProfile = Result.GetProfiles()[0];

        EXPECT_EQ(LiteProfile.UserId, CreatedUserId);
        EXPECT_FALSE(LiteProfile.DisplayName.IsEmpty());
    }

    LogOut(UserSystem);
}

CSP_PUBLIC_TEST(CSPEngine, UserSystemTests, GetThirdPartySupportedProvidersTest)
{
    auto& SystemsManager = csp::systems::SystemsManager::Get();
    auto* UserSystem = SystemsManager.GetUserSystem();

    // Check the FDN supported providers
    auto SupportedProviders = UserSystem->GetSupportedThirdPartyAuthenticationProviders();
    EXPECT_EQ(SupportedProviders.Size(), 3L);

    bool FoundGoogle = false;
    bool FoundDiscord = false;
    bool FoundApple = false;
    for (size_t idx = 0; idx < SupportedProviders.Size(); ++idx)
    {
        if (SupportedProviders[idx] == csp::systems::EThirdPartyAuthenticationProviders::Google)
        {
            FoundGoogle = true;
        }
        else if (SupportedProviders[idx] == csp::systems::EThirdPartyAuthenticationProviders::Discord)
        {
            FoundDiscord = true;
        }
        else if (SupportedProviders[idx] == csp::systems::EThirdPartyAuthenticationProviders::Apple)
        {
            FoundApple = true;
        }
        else
        {
            ASSERT_TRUE(false) << "Please update this test with this new FDN auth provider: " << SupportedProviders[idx];
        }
    }

    EXPECT_TRUE(FoundGoogle && FoundDiscord && FoundApple);
}

CSP_PUBLIC_TEST(CSPEngine, UserSystemTests, GetAuthoriseURLForGoogleTest)
{
    auto& SystemsManager = csp::systems::SystemsManager::Get();
    auto* UserSystem = SystemsManager.GetUserSystem();

    const auto RedirectURL = "https://dev.magnoverse.space/oauth";

    // Retrieve Authorise URL for Google
    auto [ResGoogle] = AWAIT_PRE(
        UserSystem, GetThirdPartyProviderAuthoriseURL, RequestPredicate, csp::systems::EThirdPartyAuthenticationProviders::Google, RedirectURL);
    EXPECT_EQ(ResGoogle.GetResultCode(), csp::systems::EResultCode::Success);

    const auto& AuthoriseURL = ResGoogle.GetValue();
    ValidateThirdPartyAuthoriseURL(AuthoriseURL, RedirectURL);
}

CSP_PUBLIC_TEST(CSPEngine, UserSystemTests, GetAuthoriseURLForDiscordTest)
{
    auto& SystemsManager = csp::systems::SystemsManager::Get();
    auto* UserSystem = SystemsManager.GetUserSystem();

    const auto RedirectURL = "https://dev.magnoverse.space/oauth";

    // Retrieve Authorise URL for Discord
    auto [Result] = AWAIT_PRE(
        UserSystem, GetThirdPartyProviderAuthoriseURL, RequestPredicate, csp::systems::EThirdPartyAuthenticationProviders::Discord, RedirectURL);
    EXPECT_EQ(Result.GetResultCode(), csp::systems::EResultCode::Success);

    const auto& AuthoriseURL = Result.GetValue();
    ValidateThirdPartyAuthoriseURL(AuthoriseURL, RedirectURL);
}

CSP_PUBLIC_TEST(CSPEngine, UserSystemTests, GetAuthoriseURLForAppleTest)
{
    auto& SystemsManager = csp::systems::SystemsManager::Get();
    auto* UserSystem = SystemsManager.GetUserSystem();

    const auto RedirectURL = "https://dev.magnoverse.space/oauth";

    // Retrieve Authorise URL for Apple
    auto [Result] = AWAIT_PRE(
        UserSystem, GetThirdPartyProviderAuthoriseURL, RequestPredicate, csp::systems::EThirdPartyAuthenticationProviders::Apple, RedirectURL);
    EXPECT_EQ(Result.GetResultCode(), csp::systems::EResultCode::Success);

    const auto& AuthoriseURL = Result.GetValue();
    ValidateThirdPartyAuthoriseURL(AuthoriseURL, RedirectURL);
}

// As the following three tests require manual actions explained inside, they are currently disabled
// ATM only the WASM tests would be able to have a end-to-end testing flow using Selenium for the URL redirects
#if 0
CSP_PUBLIC_TEST(CSPEngine, UserSystemTests, GoogleLogInTest)
{
	auto& SystemsManager = csp::systems::SystemsManager::Get();
	auto* UserSystem	 = SystemsManager.GetUserSystem();

	const auto RedirectURL = "https://dev.magnoverse.space/oauth";

	// Retrieve Authorise URL for Google
	auto [Result] = AWAIT_PRE(UserSystem, GetThirdPartyProviderAuthoriseURL, RequestPredicate, csp::systems::EThirdPartyAuthenticationProviders::Google, RedirectURL);
	EXPECT_EQ(Result.GetResultCode(), csp::systems::EResultCode::Success);

	//retrieve the StateId from the URL
	const auto& AuthoriseURL = Result.GetValue();
	const auto Tokens = AuthoriseURL.Split('&');
	std::string StateId = ""; 
	for(size_t idx = 0; idx< Tokens.Size(); ++idx)
	{
		std::string URLElement(Tokens[idx].c_str());
		size_t pos = URLElement.find("state=", 0);
		if(pos == 0)
		{
			StateId = URLElement.substr(strlen("state="));
			break;
		}
	}

	std::cerr << "AuthoriseURL: " << AuthoriseURL << std::endl;

	// 1. Set a breakpoint on the next line before reading from the file
	// 2. Navigate to the AuthoriseURL in a browser, but make sure that for the Third party account you're using there's already a created CHS account (same email address)
	// 3. Get the "code" param value from the response URL and drop it in the file below (this file should be next to the Test binary)
	if (!std::filesystem::exists("third_party_auth_token.txt"))
	{
		LogFatal("third_party_auth_token.txt not found! This file must exist and must contain the provider authentication code/token");
	}

	std::ifstream TokenFile;
	TokenFile.open("third_party_auth_token.txt");
	std::string GoogleToken;
	TokenFile >> GoogleToken;

	auto [LoginResult] = AWAIT_PRE(UserSystem, LoginToThirdPartyProvider, RequestPredicate, csp::systems::EThirdPartyAuthenticationProviders::Google, RedirectURL, csp::common::String(GoogleToken.c_str()), csp::common::String(StateId.c_str()));
	EXPECT_EQ(LoginResult.GetResultCode(), csp::systems::EResultCode::Success);
	const auto UserId = LoginResult.GetLoginState()->UserId;

	// test that we are in fact logged in
	auto FullProfile = GetFullProfileByUserId(UserSystem, UserId);

	// Log out
	LogOut(UserSystem);
}

CSP_PUBLIC_TEST(CSPEngine, UserSystemTests, DiscordLogInTest)
{
	auto& SystemsManager = csp::systems::SystemsManager::Get();
	auto* UserSystem	 = SystemsManager.GetUserSystem();

	const auto RedirectURL = "https://dev.magnoverse.space/oauth";

	// Retrieve Authorise URL for Google
	auto [Result] = AWAIT_PRE(UserSystem, GetThirdPartyProviderAuthoriseURL, RequestPredicate, csp::systems::EThirdPartyAuthenticationProviders::Discord, RedirectURL);
	EXPECT_EQ(Result.GetResultCode(), csp::systems::EResultCode::Success);

	//retrieve the StateId from the URL
	const auto& AuthoriseURL = Result.GetValue();
	const auto Tokens = AuthoriseURL.Split('&');
	std::string StateId = ""; 
	for(size_t idx = 0; idx< Tokens.Size(); ++idx)
	{
		std::string URLElement(Tokens[idx].c_str());
		size_t pos = URLElement.find("state=", 0);
		if(pos == 0)
		{
			StateId = URLElement.substr(strlen("state="));
			break;
		}
	}

	std::cerr << "AuthoriseURL: " << AuthoriseURL << std::endl;

	// 1. Set a breakpoint on the next line before reading from the file
	// 2. Navigate to the AuthoriseURL in a browser, but make sure that for the Third party account you're using there's already a created CHS account (same email address)
	// 3. Get the "code" param value from the response URL and drop it in the file below (this file should be next to the Test binary)
	if (!std::filesystem::exists("third_party_auth_token.txt"))
	{
		LogFatal("third_party_auth_token.txt not found! This file must exist and must contain the provider authentication code/token");
	}

	std::ifstream TokenFile;
	TokenFile.open("third_party_auth_token.txt");
	std::string DiscordToken;
	TokenFile >> DiscordToken;

	auto [LoginResult] = AWAIT_PRE(UserSystem, LoginToThirdPartyProvider, RequestPredicate, csp::systems::EThirdPartyAuthenticationProviders::Discord, RedirectURL, csp::common::String(DiscordToken.c_str()), csp::common::String(StateId.c_str()));
	EXPECT_EQ(LoginResult.GetResultCode(), csp::systems::EResultCode::Success);
	const auto UserId = LoginResult.GetLoginState()->UserId;

	// test that we are in fact logged in
	auto FullProfile = GetFullProfileByUserId(UserSystem, UserId);

	// Log out
	LogOut(UserSystem);
}

CSP_PUBLIC_TEST(CSPEngine, UserSystemTests, AppleLogInTest)
{
	auto& SystemsManager = csp::systems::SystemsManager::Get();
	auto* UserSystem	 = SystemsManager.GetUserSystem();

	const auto RedirectURL = "https://example-app.com/redirect";

	// Retrieve Authorise URL for Apple
	auto [Result] = AWAIT_PRE(UserSystem, GetThirdPartyProviderAuthoriseURL, RequestPredicate, csp::systems::EThirdPartyAuthenticationProviders::Apple, RedirectURL);
	EXPECT_EQ(Result.GetResultCode(), csp::systems::EResultCode::Success);

	//retrieve the StateId from the URL
	const auto& AuthoriseURL = Result.GetValue();
	const auto Tokens = AuthoriseURL.Split('&');
	std::string StateId = ""; 
	for(size_t idx = 0; idx< Tokens.Size(); ++idx)
	{
		std::string URLElement(Tokens[idx].c_str());
		size_t pos = URLElement.find("state=", 0);
		if(pos == 0)
		{
			StateId = URLElement.substr(strlen("state="));
			break;
		}
	}

	std::cerr << "AuthoriseURL: " << AuthoriseURL << std::endl;

	// 1. Set a breakpoint on the next line before reading from the file
	// 2. Navigate to the AuthoriseURL in a browser, but make sure that for the Third party account you're using there's already a created CHS account (same email address)
	// 3. Get the "code" param value from the response POST_FROM and drop it in the file below (this file should be next to the Test binary)
	if (!std::filesystem::exists("third_party_auth_token.txt"))
	{
		LogFatal("third_party_auth_token.txt not found! This file must exist and must contain the provider authentication code/token");
	}

	std::ifstream TokenFile;
	TokenFile.open("third_party_auth_token.txt");
	std::string GoogleToken;
	TokenFile >> GoogleToken;

	auto [LoginResult] = AWAIT_PRE(UserSystem, LoginToThirdPartyProvider, RequestPredicate, csp::systems::EThirdPartyAuthenticationProviders::Google, RedirectURL, csp::common::String(GoogleToken.c_str()), csp::common::String(StateId.c_str()));
	EXPECT_EQ(LoginResult.GetResultCode(), csp::systems::EResultCode::Success);
	const auto UserId = LoginResult.GetLoginState()->UserId;

	// test that we are in fact logged in
	auto FullProfile = GetFullProfileByUserId(UserSystem, UserId);

	// Log out
	LogOut(UserSystem);
}
#endif

<<<<<<< HEAD
CSP_PUBLIC_TEST(CSPEngine, UserSystemTests, GetAgoraUserTokenTest)
{
    SetRandSeed();

    auto& SystemsManager = csp::systems::SystemsManager::Get();
    auto* UserSystem = SystemsManager.GetUserSystem();
    auto* SpaceSystem = SystemsManager.GetSpaceSystem();

    const char* TestSpaceName = "CSP-UNITTEST-SPACE-MAG";
    const char* TestSpaceDescription = "CSP-UNITTEST-SPACEDESC-MAG";
    const char* TestAssetCollectionName = "CSP-UNITTEST-ASSETCOLLECTION-MAG";

    char UniqueSpaceName[256];
    SPRINTF(UniqueSpaceName, "%s-%s", TestSpaceName, GetUniqueString().c_str());

    char UniqueAssetCollectionName[256];
    SPRINTF(UniqueAssetCollectionName, "%s-%s", TestAssetCollectionName, GetUniqueString().c_str());

    auto& LogSystem = *SystemsManager.GetLogSystem();
    bool LogConfirmed1 = false, LogConfirmed2 = false;
    csp::common::String TestMsg1, TestMsg2;

    // Log in
    csp::common::String UserId;
    LogInAsNewTestUser(UserSystem, UserId);

    // Create space
    csp::systems::Space Space;
    CreateSpace(
        SpaceSystem, UniqueSpaceName, TestSpaceDescription, csp::systems::SpaceAttributes::Private, nullptr, nullptr, nullptr, nullptr, Space);

    // Set up Log callbacks
    LogSystem.SetLogCallback([&](csp::common::LogLevel, csp::common::String InMessage) { LogConfirmed1 = InMessage == TestMsg1; });
    LogSystem.SetLogCallback([&](csp::common::LogLevel, csp::common::String InMessage) { LogConfirmed2 = InMessage == TestMsg2; });

    TestMsg1 = "AgoraUserTokenResult invalid";
    TestMsg2 = "AgoraUserTokenResult doesn't contain expected member: token";

    csp::systems::AgoraUserTokenParams Params;
    Params.AgoraUserId = UserId;
    Params.ChannelName = Space.Id;
    Params.ReferenceId = Space.Id;
    Params.Lifespan = 10000;
    Params.ShareAudio = true;
    Params.ShareScreen = false;
    Params.ShareVideo = false;
    Params.ReadOnly = false;

    // Get token
    auto [Result] = AWAIT_PRE(UserSystem, GetAgoraUserToken, RequestPredicate, Params);

    EXPECT_EQ(Result.GetResultCode(), csp::systems::EResultCode::Success);
    EXPECT_FALSE(Result.GetValue().IsEmpty());
    WaitForCallback(LogConfirmed1);
    EXPECT_FALSE(LogConfirmed1);
    WaitForCallback(LogConfirmed2);
    EXPECT_FALSE(LogConfirmed2);

    LogSystem.ClearAllCallbacks();

    // Delete space
    DeleteSpace(SpaceSystem, Space.Id);

    // Log out
    LogOut(UserSystem);
}

CSP_PUBLIC_TEST(CSPEngine, UserSystemTests, PostServiceProxyTest)
{
    SetRandSeed();

    auto& SystemsManager = csp::systems::SystemsManager::Get();
    auto* UserSystem = SystemsManager.GetUserSystem();
    auto* SpaceSystem = SystemsManager.GetSpaceSystem();

    const char* TestSpaceName = "CSP-UNITTEST-SPACE-MAG";
    const char* TestSpaceDescription = "CSP-UNITTEST-SPACEDESC-MAG";
    const char* TestAssetCollectionName = "CSP-UNITTEST-ASSETCOLLECTION-MAG";

    char UniqueSpaceName[256];
    SPRINTF(UniqueSpaceName, "%s-%s", TestSpaceName, GetUniqueString().c_str());

    char UniqueAssetCollectionName[256];
    SPRINTF(UniqueAssetCollectionName, "%s-%s", TestAssetCollectionName, GetUniqueString().c_str());

    auto& LogSystem = *SystemsManager.GetLogSystem();
    bool LogConfirmed1 = false, LogConfirmed2 = false;
    csp::common::String TestMsg1, TestMsg2;

    // Log in
    csp::common::String UserId;
    LogInAsNewTestUser(UserSystem, UserId);

    // Create space
    csp::systems::Space Space;
    CreateSpace(
        SpaceSystem, UniqueSpaceName, TestSpaceDescription, csp::systems::SpaceAttributes::Private, nullptr, nullptr, nullptr, nullptr, Space);

    // Set up Log callbacks
    LogSystem.SetLogCallback([&](csp::common::LogLevel, csp::common::String InMessage) { LogConfirmed1 = InMessage == TestMsg1; });
    LogSystem.SetLogCallback([&](csp::common::LogLevel, csp::common::String InMessage) { LogConfirmed2 = InMessage == TestMsg2; });
    TestMsg1 = "PostServiceProxyResult invalid";
    TestMsg2 = "PostServiceProxyResult doesn't contain expected member: token";

    csp::systems::TokenInfoParams Params;
    Params.ServiceName = "Agora";
    Params.OperationName = "getUserToken";
    Params.SetHelp = false;
    Params.Parameters["userId"] = UserId;
    Params.Parameters["channelName"] = Space.Id;
    Params.Parameters["referenceId"] = Space.Id;
    Params.Parameters["lifespan"] = std::to_string(10000).c_str();
    Params.Parameters["readOnly"] = "true";
    Params.Parameters["shareAudio"] = "false";
    Params.Parameters["shareVideo"] = "false";
    Params.Parameters["shareScreen"] = "false";

    // Get agora token through PostServiceProxy
    auto [Result] = AWAIT_PRE(UserSystem, PostServiceProxy, RequestPredicate, Params);

    EXPECT_EQ(Result.GetResultCode(), csp::systems::EResultCode::Success);
    EXPECT_FALSE(Result.GetValue().IsEmpty());
    WaitForCallback(LogConfirmed1);
    EXPECT_FALSE(LogConfirmed1);
    WaitForCallback(LogConfirmed2);
    EXPECT_FALSE(LogConfirmed2);

    LogSystem.ClearAllCallbacks();

    // Delete space
    DeleteSpace(SpaceSystem, Space.Id);

    // Log out
    LogOut(UserSystem);
}

=======
>>>>>>> 1f0db9e6
CSP_PUBLIC_TEST(CSPEngine, UserSystemTests, GetGuestProfileTest)
{
    SetRandSeed();

    auto& SystemsManager = csp::systems::SystemsManager::Get();
    auto* UserSystem = SystemsManager.GetUserSystem();

    csp::common::String UserId;
    LogInAsGuest(UserSystem, UserId);

    auto Profile = GetFullProfileByUserId(UserSystem, UserId);

    EXPECT_EQ(Profile.Email, "");
    EXPECT_EQ(Profile.CreatedBy, "");
    EXPECT_EQ(Profile.IsEmailConfirmed, false);

    LogOut(UserSystem);
}

CSP_PUBLIC_TEST(CSPEngine, UserSystemTests, AgeNotVerifiedTest)
{
    auto& SystemsManager = csp::systems::SystemsManager::Get();
    auto* UserSystem = SystemsManager.GetUserSystem();

    csp::common::String UserId;

    // Create test user
    csp::systems::Profile TestUser = CreateTestUser();

    // False Log in
    LogIn(UserSystem, UserId, TestUser.Email, GeneratedTestAccountPassword, true, false, csp::systems::TokenOptions(),
        csp::systems::EResultCode::Failed, csp::systems::ERequestFailureReason::UserAgeNotVerified);

    // null Log in
    // does not use login helper function as the login helper function defaults to false.
    auto [Result] = Awaitable(&csp::systems::UserSystem::Login, UserSystem, "", TestUser.Email, GeneratedTestAccountPassword, true, true, nullptr)
                        .Await(RequestPredicate);

    EXPECT_EQ(Result.GetResultCode(), csp::systems::EResultCode::Success);

    EXPECT_EQ(Result.GetFailureReason(), csp::systems::ERequestFailureReason::None);

    LogOut(UserSystem);

    // true Log in
    LogIn(UserSystem, UserId, TestUser.Email, GeneratedTestAccountPassword, true, true, csp::systems::TokenOptions(),
        csp::systems::EResultCode::Success, csp::systems::ERequestFailureReason::None);

    LogOut(UserSystem);
}

// Currently disabled whilst stripe testing is unavailable for OKO_TESTS
// This test will be reviewed and reinstated as part of OF-1534.
CSP_PUBLIC_TEST(DISABLED_CSPEngine, UserSystemTests, GetCustomerPortalUrlTest)
{
    auto& SystemsManager = csp::systems::SystemsManager::Get();
    auto* UserSystem = SystemsManager.GetUserSystem();

    csp::common::String UserId;

    // Create test user
    csp::systems::Profile TestUser = CreateTestUser();

    // False Log in
    LogIn(UserSystem, UserId, TestUser.Email, GeneratedTestAccountPassword, true, true, csp::systems::TokenOptions(),
        csp::systems::EResultCode::Success, csp::systems::ERequestFailureReason::None);

    auto [Result] = AWAIT_PRE(UserSystem, GetCustomerPortalUrl, RequestPredicate, UserId);

    EXPECT_EQ(Result.GetResultCode(), csp::systems::EResultCode::Success);

    EXPECT_EQ(Result.GetFailureReason(), csp::systems::ERequestFailureReason::None);

    EXPECT_NE(Result.GetValue(), "");
}

CSP_PUBLIC_TEST(CSPEngine, UserSystemTests, GetCheckoutSessionUrlTest)
{
    auto& SystemsManager = csp::systems::SystemsManager::Get();
    auto* UserSystem = SystemsManager.GetUserSystem();

    csp::common::String UserId;

    // Create test user
    csp::systems::Profile TestUser = CreateTestUser();

    // False Log in
    LogIn(UserSystem, UserId, TestUser.Email, GeneratedTestAccountPassword, true, true, csp::systems::TokenOptions(),
        csp::systems::EResultCode::Success, csp::systems::ERequestFailureReason::None);

    auto [Result] = AWAIT_PRE(UserSystem, GetCheckoutSessionUrl, RequestPredicate, csp::systems::TierNames::Pro);

    EXPECT_EQ(Result.GetResultCode(), csp::systems::EResultCode::Success);

    EXPECT_EQ(Result.GetFailureReason(), csp::systems::ERequestFailureReason::None);

    EXPECT_NE(Result.GetValue(), "");
}

CSP_PUBLIC_TEST(CSPEngine, UserSystemTests, DefaultApplicationSettingsTest)
{
    if (std::string(EndpointBaseURI()).find(":8081") != std::string::npos)
    {
        // Skip if we're running on Local MCS. This is hopefully a temporary hack as CHS do intend that this data be seeded in local MCS, it just
        // hasn't managed to take quite yet. Doing this to unblock the work.
        GTEST_SKIP() << "Default application settings not seeded on local MCS";
    }

    auto& SystemsManager = csp::systems::SystemsManager::Get();
    auto* UserSystem = SystemsManager.GetUserSystem();

    csp::common::String UserId;

    csp::systems::Profile TestUser = CreateTestUser();

    std::promise<csp::common::LoginState> SettingsPromise;
    std::future<csp::common::LoginState> SettingsFuture = SettingsPromise.get_future();

    UserSystem->Login("", TestUser.Email, GeneratedTestAccountPassword, false, true, {},
        [&SettingsPromise](const csp::systems::LoginStateResult& Result) { SettingsPromise.set_value(Result.GetLoginState()); });

    csp::common::LoginState LoginState = SettingsFuture.get();

    // OKO_TESTS Tenant has a default applications settings setup. All these values are arbitrary just for tests
    ASSERT_EQ(LoginState.DefaultApplicationSettings.Size(), 1);
    ASSERT_EQ(LoginState.DefaultSettings.Size(), 0);

    csp::common::ApplicationSettings ApplicationSetting = LoginState.DefaultApplicationSettings[0];
    ASSERT_EQ(ApplicationSetting.AllowAnonymous, false);
    ASSERT_EQ(ApplicationSetting.Context, "checkpoint");
    // application name not listed because it uses a project codename which is secret ... it's six characters long though :P Ooooh what could it be?
    ASSERT_EQ(ApplicationSetting.ApplicationName.Length(), 6);

    ASSERT_EQ(ApplicationSetting.Settings.Size(), 1);
    ASSERT_TRUE(ApplicationSetting.Settings.HasKey("URL"));
    ASSERT_EQ(ApplicationSetting.Settings["URL"], "https://www.google.com/search?q=why+google");
}<|MERGE_RESOLUTION|>--- conflicted
+++ resolved
@@ -544,7 +544,7 @@
     SystemsManager.GetLogSystem()->SetSystemLevel(csp::common::LogLevel::Warning);
 
     RAIIMockLogger MockLogger {};
-    const csp::common::String WarningLog = "Expiry length token option does not match the expected format, and has been ignored.";
+    csp::common::String WarningLog = "Expiry length token option does not match the expected format, and has been ignored.";
     EXPECT_CALL(MockLogger.MockLogCallback, Call(csp::common::LogLevel::Warning, WarningLog)).Times(1);
 
     auto TokenOptions = csp::systems::TokenOptions();
@@ -1122,145 +1122,6 @@
 }
 #endif
 
-<<<<<<< HEAD
-CSP_PUBLIC_TEST(CSPEngine, UserSystemTests, GetAgoraUserTokenTest)
-{
-    SetRandSeed();
-
-    auto& SystemsManager = csp::systems::SystemsManager::Get();
-    auto* UserSystem = SystemsManager.GetUserSystem();
-    auto* SpaceSystem = SystemsManager.GetSpaceSystem();
-
-    const char* TestSpaceName = "CSP-UNITTEST-SPACE-MAG";
-    const char* TestSpaceDescription = "CSP-UNITTEST-SPACEDESC-MAG";
-    const char* TestAssetCollectionName = "CSP-UNITTEST-ASSETCOLLECTION-MAG";
-
-    char UniqueSpaceName[256];
-    SPRINTF(UniqueSpaceName, "%s-%s", TestSpaceName, GetUniqueString().c_str());
-
-    char UniqueAssetCollectionName[256];
-    SPRINTF(UniqueAssetCollectionName, "%s-%s", TestAssetCollectionName, GetUniqueString().c_str());
-
-    auto& LogSystem = *SystemsManager.GetLogSystem();
-    bool LogConfirmed1 = false, LogConfirmed2 = false;
-    csp::common::String TestMsg1, TestMsg2;
-
-    // Log in
-    csp::common::String UserId;
-    LogInAsNewTestUser(UserSystem, UserId);
-
-    // Create space
-    csp::systems::Space Space;
-    CreateSpace(
-        SpaceSystem, UniqueSpaceName, TestSpaceDescription, csp::systems::SpaceAttributes::Private, nullptr, nullptr, nullptr, nullptr, Space);
-
-    // Set up Log callbacks
-    LogSystem.SetLogCallback([&](csp::common::LogLevel, csp::common::String InMessage) { LogConfirmed1 = InMessage == TestMsg1; });
-    LogSystem.SetLogCallback([&](csp::common::LogLevel, csp::common::String InMessage) { LogConfirmed2 = InMessage == TestMsg2; });
-
-    TestMsg1 = "AgoraUserTokenResult invalid";
-    TestMsg2 = "AgoraUserTokenResult doesn't contain expected member: token";
-
-    csp::systems::AgoraUserTokenParams Params;
-    Params.AgoraUserId = UserId;
-    Params.ChannelName = Space.Id;
-    Params.ReferenceId = Space.Id;
-    Params.Lifespan = 10000;
-    Params.ShareAudio = true;
-    Params.ShareScreen = false;
-    Params.ShareVideo = false;
-    Params.ReadOnly = false;
-
-    // Get token
-    auto [Result] = AWAIT_PRE(UserSystem, GetAgoraUserToken, RequestPredicate, Params);
-
-    EXPECT_EQ(Result.GetResultCode(), csp::systems::EResultCode::Success);
-    EXPECT_FALSE(Result.GetValue().IsEmpty());
-    WaitForCallback(LogConfirmed1);
-    EXPECT_FALSE(LogConfirmed1);
-    WaitForCallback(LogConfirmed2);
-    EXPECT_FALSE(LogConfirmed2);
-
-    LogSystem.ClearAllCallbacks();
-
-    // Delete space
-    DeleteSpace(SpaceSystem, Space.Id);
-
-    // Log out
-    LogOut(UserSystem);
-}
-
-CSP_PUBLIC_TEST(CSPEngine, UserSystemTests, PostServiceProxyTest)
-{
-    SetRandSeed();
-
-    auto& SystemsManager = csp::systems::SystemsManager::Get();
-    auto* UserSystem = SystemsManager.GetUserSystem();
-    auto* SpaceSystem = SystemsManager.GetSpaceSystem();
-
-    const char* TestSpaceName = "CSP-UNITTEST-SPACE-MAG";
-    const char* TestSpaceDescription = "CSP-UNITTEST-SPACEDESC-MAG";
-    const char* TestAssetCollectionName = "CSP-UNITTEST-ASSETCOLLECTION-MAG";
-
-    char UniqueSpaceName[256];
-    SPRINTF(UniqueSpaceName, "%s-%s", TestSpaceName, GetUniqueString().c_str());
-
-    char UniqueAssetCollectionName[256];
-    SPRINTF(UniqueAssetCollectionName, "%s-%s", TestAssetCollectionName, GetUniqueString().c_str());
-
-    auto& LogSystem = *SystemsManager.GetLogSystem();
-    bool LogConfirmed1 = false, LogConfirmed2 = false;
-    csp::common::String TestMsg1, TestMsg2;
-
-    // Log in
-    csp::common::String UserId;
-    LogInAsNewTestUser(UserSystem, UserId);
-
-    // Create space
-    csp::systems::Space Space;
-    CreateSpace(
-        SpaceSystem, UniqueSpaceName, TestSpaceDescription, csp::systems::SpaceAttributes::Private, nullptr, nullptr, nullptr, nullptr, Space);
-
-    // Set up Log callbacks
-    LogSystem.SetLogCallback([&](csp::common::LogLevel, csp::common::String InMessage) { LogConfirmed1 = InMessage == TestMsg1; });
-    LogSystem.SetLogCallback([&](csp::common::LogLevel, csp::common::String InMessage) { LogConfirmed2 = InMessage == TestMsg2; });
-    TestMsg1 = "PostServiceProxyResult invalid";
-    TestMsg2 = "PostServiceProxyResult doesn't contain expected member: token";
-
-    csp::systems::TokenInfoParams Params;
-    Params.ServiceName = "Agora";
-    Params.OperationName = "getUserToken";
-    Params.SetHelp = false;
-    Params.Parameters["userId"] = UserId;
-    Params.Parameters["channelName"] = Space.Id;
-    Params.Parameters["referenceId"] = Space.Id;
-    Params.Parameters["lifespan"] = std::to_string(10000).c_str();
-    Params.Parameters["readOnly"] = "true";
-    Params.Parameters["shareAudio"] = "false";
-    Params.Parameters["shareVideo"] = "false";
-    Params.Parameters["shareScreen"] = "false";
-
-    // Get agora token through PostServiceProxy
-    auto [Result] = AWAIT_PRE(UserSystem, PostServiceProxy, RequestPredicate, Params);
-
-    EXPECT_EQ(Result.GetResultCode(), csp::systems::EResultCode::Success);
-    EXPECT_FALSE(Result.GetValue().IsEmpty());
-    WaitForCallback(LogConfirmed1);
-    EXPECT_FALSE(LogConfirmed1);
-    WaitForCallback(LogConfirmed2);
-    EXPECT_FALSE(LogConfirmed2);
-
-    LogSystem.ClearAllCallbacks();
-
-    // Delete space
-    DeleteSpace(SpaceSystem, Space.Id);
-
-    // Log out
-    LogOut(UserSystem);
-}
-
-=======
->>>>>>> 1f0db9e6
 CSP_PUBLIC_TEST(CSPEngine, UserSystemTests, GetGuestProfileTest)
 {
     SetRandSeed();
