--- conflicted
+++ resolved
@@ -81,13 +81,8 @@
 		   const csp::common::String& Email,
 		   const csp::common::String& Password,
 		   bool AgeVerified,
-<<<<<<< HEAD
 		   csp::systems::EResultCode ExpectedResultCode,
-		   int ExpectedResultFailureCode)
-=======
-		   csp::services::EResultCode ExpectedResultCode,
-		   csp::services::ERequestFailureReason ExpectedResultFailureCode)
->>>>>>> da3697d7
+		   csp::systems::ERequestFailureReason ExpectedResultFailureCode)
 {
 	auto [Result] = Awaitable(&csp::systems::UserSystem::Login, UserSystem, "", Email, Password, AgeVerified).Await(RequestPredicate);
 
@@ -1034,13 +1029,8 @@
 		  DefaultLoginEmail,
 		  DefaultLoginPassword,
 		  false,
-<<<<<<< HEAD
 		  csp::systems::EResultCode::Failed,
-		  static_cast<int>(csp::systems::ELoginStateResultFailureReason::AgeNotVerified));
-=======
-		  csp::services::EResultCode::Failed,
-		  csp::services::ERequestFailureReason::UserAgeNotVerified);
->>>>>>> da3697d7
+		  csp::systems::ERequestFailureReason::UserAgeNotVerified);
 
 	// null Log in
 	// does not use login helper function as the login helper function defaults to false.
@@ -1049,7 +1039,7 @@
 
 	EXPECT_EQ(Result.GetResultCode(), csp::systems::EResultCode::Success);
 
-	EXPECT_EQ(Result.GetFailureReason(), csp::services::ERequestFailureReason::None);
+	EXPECT_EQ(Result.GetFailureReason(), csp::systems::ERequestFailureReason::None);
 
 	LogOut(UserSystem);
 
@@ -1059,13 +1049,8 @@
 		  DefaultLoginEmail,
 		  DefaultLoginPassword,
 		  true,
-<<<<<<< HEAD
 		  csp::systems::EResultCode::Success,
-		  static_cast<int>(csp::systems::ELoginStateResultFailureReason::None));
-=======
-		  csp::services::EResultCode::Success,
-		  csp::services::ERequestFailureReason::None);
->>>>>>> da3697d7
+		  csp::systems::ERequestFailureReason::None);
 
 	LogOut(UserSystem);
 }
