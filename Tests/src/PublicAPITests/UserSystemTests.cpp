--- conflicted
+++ resolved
@@ -1052,48 +1052,9 @@
 #endif
 
 // Currently disabled whilst stripe testing is unavailable for OKO_TESTS
-<<<<<<< HEAD
 // This test will be reviewed and reinstated as part of OF-1534.
 #if RUN_ALL_UNIT_TESTS || RUN_USERSYSTEM_TESTS || RUN_USERSYSTEM_CUSTOMER_PORTAL_URL_TEST
 CSP_PUBLIC_TEST(DISABLED_CSPEngine, UserSystemTests, GetCustomerPortalUrlTest)
-=======
-#if RUN_ALL_UNIT_TESTS || RUN_USERSYSTEM_TESTS || RUN_USERSYSTEM_CUSTOMER_PORTAL_URL_TEST
-CSP_PUBLIC_TEST(CSPEngine, UserSystemTests, GetCustomerPortalUrlTest)
->>>>>>> 41446097
-{
-	auto& SystemsManager = csp::systems::SystemsManager::Get();
-	auto* UserSystem	 = SystemsManager.GetUserSystem();
-
-	csp::common::String UserId;
-
-	// Create test user
-	csp::systems::Profile TestUser = CreateTestUser();
-
-	// False Log in
-	LogIn(UserSystem,
-		  UserId,
-		  TestUser.Email,
-		  GeneratedTestAccountPassword,
-		  true,
-		  csp::systems::EResultCode::Success,
-		  csp::systems::ERequestFailureReason::None);
-
-	auto [Result] = AWAIT_PRE(UserSystem, GetCustomerPortalUrl, RequestPredicate, UserId);
-
-	EXPECT_EQ(Result.GetResultCode(), csp::systems::EResultCode::Success);
-
-	EXPECT_EQ(Result.GetFailureReason(), csp::systems::ERequestFailureReason::None);
-
-	EXPECT_NE(Result.GetValue(), "");
-}
-<<<<<<< HEAD
-=======
-#endif
->>>>>>> 41446097
-#endif
-
-#if RUN_ALL_UNIT_TESTS || RUN_USERSYSTEM_TESTS || RUN_USERSYSTEM_CHECKOUT_SESSION_URL_TEST
-CSP_PUBLIC_TEST(CSPEngine, UserSystemTests, GetCheckoutSessionUrlTest)
 {
     auto& SystemsManager = csp::systems::SystemsManager::Get();
     auto* UserSystem = SystemsManager.GetUserSystem();
@@ -1107,6 +1068,31 @@
     LogIn(UserSystem, UserId, TestUser.Email, GeneratedTestAccountPassword, true, csp::systems::EResultCode::Success,
         csp::systems::ERequestFailureReason::None);
 
+    auto [Result] = AWAIT_PRE(UserSystem, GetCustomerPortalUrl, RequestPredicate, UserId);
+
+    EXPECT_EQ(Result.GetResultCode(), csp::systems::EResultCode::Success);
+
+    EXPECT_EQ(Result.GetFailureReason(), csp::systems::ERequestFailureReason::None);
+
+    EXPECT_NE(Result.GetValue(), "");
+}
+#endif
+
+#if RUN_ALL_UNIT_TESTS || RUN_USERSYSTEM_TESTS || RUN_USERSYSTEM_CHECKOUT_SESSION_URL_TEST
+CSP_PUBLIC_TEST(CSPEngine, UserSystemTests, GetCheckoutSessionUrlTest)
+{
+    auto& SystemsManager = csp::systems::SystemsManager::Get();
+    auto* UserSystem = SystemsManager.GetUserSystem();
+
+    csp::common::String UserId;
+
+    // Create test user
+    csp::systems::Profile TestUser = CreateTestUser();
+
+    // False Log in
+    LogIn(UserSystem, UserId, TestUser.Email, GeneratedTestAccountPassword, true, csp::systems::EResultCode::Success,
+        csp::systems::ERequestFailureReason::None);
+
     auto [Result] = AWAIT_PRE(UserSystem, GetCheckoutSessionUrl, RequestPredicate, csp::systems::TierNames::Pro);
 
     EXPECT_EQ(Result.GetResultCode(), csp::systems::EResultCode::Success);
