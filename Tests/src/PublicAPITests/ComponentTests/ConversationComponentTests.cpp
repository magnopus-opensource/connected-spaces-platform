--- conflicted
+++ resolved
@@ -360,22 +360,13 @@
 }
 #endif
 
-<<<<<<< HEAD
 #if RUN_ALL_UNIT_TESTS || RUN_CONVERSATION_TESTS || RUN_CONVERSATION_COMPONENT_NUMBER_OF_REPLIES_TEST
 CSP_PUBLIC_TEST(CSPEngine, ConversationTests, ConversationComponentNumberOfRepliesTest)
 {
-=======
-#if RUN_ALL_UNIT_TESTS || RUN_CONVERSATION_TESTS || RUN_CONVERSATION_COMPONENT_DELETE_TEST
-CSP_PUBLIC_TEST(CSPEngine, ConversationTests, ConversationComponentDeleteTest)
-{
-
->>>>>>> bcad1daa
-    SetRandSeed();
-
     auto& SystemsManager = csp::systems::SystemsManager::Get();
     auto* UserSystem = SystemsManager.GetUserSystem();
     auto* SpaceSystem = SystemsManager.GetSpaceSystem();
-<<<<<<< HEAD
+
     auto* Connection = SystemsManager.GetMultiplayerConnection();
     auto* EntitySystem = SystemsManager.GetSpaceEntitySystem();
 
@@ -385,18 +376,6 @@
     char UniqueSpaceName[256];
     SPRINTF(UniqueSpaceName, "%s-%s", TestSpaceName, GetUniqueString().c_str());
 
-=======
-    auto* AssetSystem = SystemsManager.GetAssetSystem();
-    auto* EntitySystem = SystemsManager.GetSpaceEntitySystem();
-
->>>>>>> bcad1daa
-    // Log in
-    csp::common::String UserId;
-    LogInAsNewTestUser(UserSystem, UserId);
-
-    // Create space
-    csp::systems::Space Space;
-<<<<<<< HEAD
     CreateSpace(
         SpaceSystem, UniqueSpaceName, TestSpaceDescription, csp::systems::SpaceAttributes::Private, nullptr, nullptr, nullptr, nullptr, Space);
 
@@ -490,7 +469,33 @@
 
         auto [ExitSpaceResult] = AWAIT_PRE(SpaceSystem, ExitSpace, RequestPredicate);
     };
-=======
+
+    // Delete space
+    DeleteSpace(SpaceSystem, Space.Id);
+    // Log out
+    LogOut(UserSystem);
+}
+
+#if RUN_ALL_UNIT_TESTS || RUN_CONVERSATION_TESTS || RUN_CONVERSATION_COMPONENT_DELETE_TEST
+CSP_PUBLIC_TEST(CSPEngine, ConversationTests, ConversationComponentDeleteTest)
+{
+
+    SetRandSeed();
+
+    auto& SystemsManager = csp::systems::SystemsManager::Get();
+    auto* UserSystem = SystemsManager.GetUserSystem();
+    auto* SpaceSystem = SystemsManager.GetSpaceSystem();
+
+    auto* AssetSystem = SystemsManager.GetAssetSystem();
+    auto* EntitySystem = SystemsManager.GetSpaceEntitySystem();
+
+    // Log in
+    csp::common::String UserId;
+    LogInAsNewTestUser(UserSystem, UserId);
+
+    // Create space
+    csp::systems::Space Space;
+
     CreateDefaultTestSpace(SpaceSystem, Space);
 
     // Enter space
@@ -550,15 +555,10 @@
     }
 
     auto [ExitSpaceResult] = AWAIT_PRE(SpaceSystem, ExitSpace, RequestPredicate);
->>>>>>> bcad1daa
 
     // Delete space
     DeleteSpace(SpaceSystem, Space.Id);
-
-<<<<<<< HEAD
     // Log out
-=======
->>>>>>> bcad1daa
     LogOut(UserSystem);
 }
 #endif
