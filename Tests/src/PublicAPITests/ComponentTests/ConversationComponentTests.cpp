--- conflicted
+++ resolved
@@ -175,8 +175,8 @@
             conversation.conversationCameraRotation = [11, 12, 13, 14];
 		)xx";
 
-    Object->GetScript()->SetScriptSource(ConversationScriptText.c_str());
-    Object->GetScript()->Invoke();
+    CreatedObject->GetScript().SetScriptSource(ConversationScriptText.c_str());
+    CreatedObject->GetScript().Invoke();
 
     EntitySystem->ProcessPendingEntityOperations();
 
@@ -1492,13 +1492,8 @@
             EXPECT_EQ(Result.GetResultCode(), csp::systems::EResultCode::Failed);
             EXPECT_TRUE(CallbackCalled);
 
-<<<<<<< HEAD
             csp::systems::SystemsManager::Get().GetLogSystem()->SetLogCallback(nullptr);
         }
-=======
-        CreatedObject->GetScript().SetScriptSource(ConversationScriptText.c_str());
-        CreatedObject->GetScript().Invoke();
->>>>>>> e9483460
 
         csp::common::String MessageId2;
 
