--- conflicted
+++ resolved
@@ -366,13 +366,9 @@
     LogOut(UserSystem);
 }
 
-<<<<<<< HEAD
 /*
 Tests conversation functions can't be used before the component has been initialized
 */
-#if RUN_ALL_UNIT_TESTS || RUN_CONVERSATION_TESTS || RUN_CONVERSATION_COMPONENT_PREREQUISITES_TEST
-=======
->>>>>>> 7286e477
 CSP_PUBLIC_TEST(CSPEngine, ConversationTests, ConversationComponentPrerequisitesTest)
 {
     SetRandSeed();
@@ -1542,9 +1538,7 @@
 
     // Log out
     LogOut(UserSystem);
-<<<<<<< HEAD
 }
-#endif
 
 /*
 Tests that annotations can be correctly get, set and deleted
@@ -2809,6 +2803,4 @@
 
     // Log out
     LogOut(UserSystem);
-=======
->>>>>>> 7286e477
 }