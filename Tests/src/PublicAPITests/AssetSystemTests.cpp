--- conflicted
+++ resolved
@@ -233,7 +233,6 @@
     auto [Result] = Awaitable(&csp::systems::AssetSystem::UpdateAssetCollectionMetadata, AssetSystem, AssetCollection, InMetaData, Tags)
                         .Await(RequestPredicate);
     auto ResultAssetCollection = Result.GetAssetCollection();
-<<<<<<< HEAD
 
     // Check Result Data has only changed MetData
     EXPECT_EQ(ResultAssetCollection.Id, AssetCollection.Id);
@@ -272,32 +271,6 @@
     Count = Result.GetCount();
 }
 
-=======
-
-    // Check Result Data has only changed MetData
-    EXPECT_EQ(ResultAssetCollection.Id, AssetCollection.Id);
-
-    EXPECT_EQ(ResultAssetCollection.ParentId, AssetCollection.ParentId);
-
-    EXPECT_EQ(ResultAssetCollection.Name, AssetCollection.Name);
-
-    EXPECT_EQ(ResultAssetCollection.Id, AssetCollection.Id);
-
-    EXPECT_NE(ResultAssetCollection.UpdatedAt, AssetCollection.UpdatedAt);
-
-    auto AssetCollectionTags = ResultAssetCollection.Tags;
-
-    for (size_t i = 0U; i < AssetCollectionTags.Size(); ++i)
-    {
-        EXPECT_EQ(AssetCollectionTags[i], AssetCollection.Tags[i]);
-    }
-
-    EXPECT_EQ(Result.GetResultCode(), csp::systems::EResultCode::Success);
-
-    OutMetaData = ResultAssetCollection.GetMetadataImmutable();
-}
-
->>>>>>> 4268eb4d
 #if RUN_ALL_UNIT_TESTS || RUN_ASSETSYSTEM_TESTS || RUN_ASSETSYSTEM_CREATEASSETCOLLECTION_TEST
 CSP_PUBLIC_TEST(CSPEngine, AssetSystemTests, CreateAssetCollectionTest)
 {
@@ -421,7 +394,6 @@
     csp::systems::Space Space;
     CreateSpace(
         SpaceSystem, UniqueSpaceName, TestSpaceDescription, csp::systems::SpaceAttributes::Private, nullptr, nullptr, nullptr, nullptr, Space);
-<<<<<<< HEAD
 
     // Create asset collections
     csp::systems::AssetCollection AssetCollection1, AssetCollection2;
@@ -459,45 +431,6 @@
     // Delete space
     DeleteSpace(SpaceSystem, Space.Id);
 
-=======
-
-    // Create asset collections
-    csp::systems::AssetCollection AssetCollection1, AssetCollection2;
-    CreateAssetCollection(AssetSystem, Space.Id, nullptr, UniqueAssetCollectionName1, nullptr, nullptr, AssetCollection1);
-    CreateAssetCollection(AssetSystem, Space.Id, nullptr, UniqueAssetCollectionName2, nullptr, nullptr, AssetCollection2);
-
-    // Get asset collections
-    csp::common::Array<csp::systems::AssetCollection> AssetCollections;
-    GetAssetCollectionsByIds(AssetSystem, { AssetCollection1.Id, AssetCollection2.Id }, AssetCollections);
-
-    EXPECT_EQ(AssetCollections.Size(), 2);
-
-    bool Found1 = false, Found2 = false;
-
-    for (int i = 0; i < AssetCollections.Size(); ++i)
-    {
-        auto& AssetCollection = AssetCollections[i];
-
-        if (AssetCollection.Id == AssetCollection1.Id)
-        {
-            Found1 = true;
-        }
-        else if (AssetCollection.Id == AssetCollection2.Id)
-        {
-            Found2 = true;
-        }
-    }
-
-    EXPECT_TRUE(Found1 && Found2);
-
-    // Delete asset collections
-    DeleteAssetCollection(AssetSystem, AssetCollection1);
-    DeleteAssetCollection(AssetSystem, AssetCollection2);
-
-    // Delete space
-    DeleteSpace(SpaceSystem, Space.Id);
-
->>>>>>> 4268eb4d
     // Log out
     LogOut(UserSystem);
 }
@@ -634,7 +567,6 @@
 CSP_PUBLIC_TEST(CSPEngine, AssetSystemTests, UpdateExternalUriAssetTest)
 {
     SetRandSeed();
-<<<<<<< HEAD
 
     auto& SystemsManager = csp::systems::SystemsManager::Get();
     auto* UserSystem = SystemsManager.GetUserSystem();
@@ -660,33 +592,6 @@
     csp::common::String ThirdPartyPackagedAssetIdentifier;
     ThirdPartyPackagedAssetIdentifier = "OKO interoperable assets Test";
 
-=======
-
-    auto& SystemsManager = csp::systems::SystemsManager::Get();
-    auto* UserSystem = SystemsManager.GetUserSystem();
-    auto* SpaceSystem = SystemsManager.GetSpaceSystem();
-    auto* AssetSystem = SystemsManager.GetAssetSystem();
-
-    const char* TestSpaceName = "OLY-UNITTEST-SPACE-REWIND";
-    const char* TestSpaceDescription = "OLY-UNITTEST-SPACEDESC-REWIND";
-    const char* TestAssetCollectionName = "OLY-UNITTEST-ASSETCOLLECTION-REWIND";
-    const char* TestAssetName = "OLY-UNITTEST-ASSET-REWIND";
-    const char* TestThirdPartyReferenceId = "OLY-UNITTEST-ASSET-THIRDPARTY";
-    const char* TestExternalUri = "https://github.com/KhronosGroup/glTF-Sample-Models/raw/master/2.0/Duck/glTF-Binary/Duck.glb";
-    const char* TestExternalMimeType = "model/gltf-binary";
-    char UniqueSpaceName[256];
-    SPRINTF(UniqueSpaceName, "%s-%s", TestSpaceName, GetUniqueString().c_str());
-
-    char UniqueAssetCollectionName[256];
-    SPRINTF(UniqueAssetCollectionName, "%s-%s", TestAssetCollectionName, GetUniqueString().c_str());
-
-    char UniqueAssetName[256];
-    SPRINTF(UniqueAssetName, "%s-%s", TestAssetName, GetUniqueString().c_str());
-
-    csp::common::String ThirdPartyPackagedAssetIdentifier;
-    ThirdPartyPackagedAssetIdentifier = "OKO interoperable assets Test";
-
->>>>>>> 4268eb4d
     csp::common::String UserId;
 
     // Log in
@@ -948,25 +853,6 @@
                 FoundSecondAssetCollection = true;
             }
         }
-<<<<<<< HEAD
-
-        EXPECT_EQ(FoundFirstAssetCollection && FoundSecondAssetCollection, true);
-    }
-
-    // Test Pagination
-    {
-        csp::common::Array<csp::common::String> SpaceIds = { Space.Id };
-
-        auto [Result] = AWAIT_PRE(AssetSystem, FindAssetCollections, RequestPredicate, nullptr, nullptr, nullptr, nullptr, nullptr, SpaceIds, 1, 1);
-
-        EXPECT_EQ(Result.GetResultCode(), csp::systems::EResultCode::Success);
-        EXPECT_EQ(Result.GetAssetCollections().Size(), 1);
-    }
-
-    DeleteAssetCollection(AssetSystem, AssetCollection3);
-    DeleteAssetCollection(AssetSystem, AssetCollection1);
-    DeleteAssetCollection(AssetSystem, AssetCollection2);
-=======
 
         EXPECT_EQ(FoundFirstAssetCollection && FoundSecondAssetCollection, true);
     }
@@ -1092,7 +978,6 @@
     DeleteAsset(AssetSystem, AssetCollection, FirstAsset);
     DeleteAsset(AssetSystem, AssetCollection, SecondAsset);
     DeleteAssetCollection(AssetSystem, AssetCollection);
->>>>>>> 4268eb4d
 
     DeleteSpace(SpaceSystem, Space.Id);
 
@@ -1100,9 +985,8 @@
 }
 #endif
 
-<<<<<<< HEAD
-#if RUN_ALL_UNIT_TESTS || RUN_ASSETSYSTEM_TESTS || RUN_ASSETSYSTEM_GETASSETS_BY_DIFFERENT_CRITERIA_TEST
-CSP_PUBLIC_TEST(CSPEngine, AssetSystemTests, GetAssetsByDifferentCriteriaTest)
+#if RUN_ALL_UNIT_TESTS || RUN_ASSETSYSTEM_TESTS || RUN_ASSETSYSTEM_GETASSETS_FROM_MULTIPLE_ASSET_COLLECTIONS_TEST
+CSP_PUBLIC_TEST(CSPEngine, AssetSystemTests, GetAssetsFromMultipleAssetCollectionsTest)
 {
     SetRandSeed();
 
@@ -1119,8 +1003,11 @@
     char UniqueSpaceName[256];
     SPRINTF(UniqueSpaceName, "%s-%s", TestSpaceName, GetUniqueString().c_str());
 
-    char UniqueAssetCollectionName[256];
-    SPRINTF(UniqueAssetCollectionName, "%s-%s", TestAssetCollectionName, GetUniqueString().c_str());
+    char UniqueFirstAssetCollectionName[256];
+    SPRINTF(UniqueFirstAssetCollectionName, "%s-%s", TestAssetCollectionName, GetUniqueString().c_str());
+
+    char UniqueSecondAssetCollectionName[256];
+    SPRINTF(UniqueSecondAssetCollectionName, "%s-%s", TestAssetCollectionName, GetUniqueString().c_str());
 
     char UniqueFirstAssetName[256];
     SPRINTF(UniqueFirstAssetName, "%s-%s", TestAssetName, GetUniqueString().c_str());
@@ -1136,53 +1023,35 @@
     CreateSpace(
         SpaceSystem, UniqueSpaceName, TestSpaceDescription, csp::systems::SpaceAttributes::Private, nullptr, nullptr, nullptr, nullptr, Space);
 
-    csp::systems::AssetCollection AssetCollection;
-    CreateAssetCollection(AssetSystem, Space.Id, nullptr, UniqueAssetCollectionName, nullptr, nullptr, AssetCollection);
+    csp::systems::AssetCollection FirstAssetCollection;
+    CreateAssetCollection(AssetSystem, Space.Id, nullptr, UniqueFirstAssetCollectionName, nullptr, nullptr, FirstAssetCollection);
 
     csp::systems::Asset FirstAsset;
-    CreateAsset(AssetSystem, AssetCollection, UniqueFirstAssetName, nullptr, nullptr, FirstAsset);
+    CreateAsset(AssetSystem, FirstAssetCollection, UniqueFirstAssetName, nullptr, nullptr, FirstAsset);
+
+    csp::systems::AssetCollection SecondAssetCollection;
+    CreateAssetCollection(AssetSystem, Space.Id, nullptr, UniqueSecondAssetCollectionName, nullptr, nullptr, SecondAssetCollection);
 
     csp::systems::Asset SecondAsset;
-    CreateAsset(AssetSystem, AssetCollection, UniqueSecondAssetName, nullptr, nullptr, SecondAsset);
-
-    {
-        // search by asset id
-        csp::common::Array<csp::common::String> AssetIds = { FirstAsset.Id };
-        auto [Result] = AWAIT_PRE(AssetSystem, GetAssetsByCriteria, RequestPredicate, { AssetCollection.Id }, AssetIds, nullptr, nullptr);
-        EXPECT_EQ(Result.GetResultCode(), csp::systems::EResultCode::Success);
-        EXPECT_EQ(Result.GetAssets().Size(), 1);
-        EXPECT_EQ(Result.GetAssets()[0].Id, FirstAsset.Id);
-        EXPECT_EQ(Result.GetAssets()[0].Name, FirstAsset.Name);
-    }
-    {
-        // search by asset name
-        csp::common::Array<csp::common::String> AssetNames = { FirstAsset.Name };
-        auto [Result] = AWAIT_PRE(AssetSystem, GetAssetsByCriteria, RequestPredicate, { AssetCollection.Id }, nullptr, AssetNames, nullptr);
-        EXPECT_EQ(Result.GetResultCode(), csp::systems::EResultCode::Success);
-        EXPECT_EQ(Result.GetAssets().Size(), 1);
-        EXPECT_EQ(Result.GetAssets()[0].Id, FirstAsset.Id);
-        EXPECT_EQ(Result.GetAssets()[0].Name, FirstAsset.Name);
-    }
-    {
-        // search by asset names and types, both assets are of type Model
-        csp::common::Array<csp::common::String> AssetNames = { FirstAsset.Name, SecondAsset.Name };
-
-        csp::common::Array<csp::systems::EAssetType> AssetTypes = { csp::systems::EAssetType::VIDEO };
-        auto [EmptyResult] = AWAIT_PRE(AssetSystem, GetAssetsByCriteria, RequestPredicate, { AssetCollection.Id }, nullptr, AssetNames, AssetTypes);
-        EXPECT_EQ(EmptyResult.GetResultCode(), csp::systems::EResultCode::Success);
-        EXPECT_EQ(EmptyResult.GetAssets().Size(), 0);
-
-        // next to Model append Video too
-        AssetTypes = { csp::systems::EAssetType::VIDEO, csp::systems::EAssetType::MODEL };
-        auto [Result] = AWAIT_PRE(AssetSystem, GetAssetsByCriteria, RequestPredicate, { AssetCollection.Id }, nullptr, AssetNames, AssetTypes);
+    CreateAsset(AssetSystem, SecondAssetCollection, UniqueSecondAssetName, nullptr, nullptr, SecondAsset);
+
+    //{
+    //	// try to search but don't specify any asset collection Ids, only add one Asset Id though
+    //	csp::common::Array<csp::common::String> AssetIds = {FirstAsset.Id};
+    //	csp::common::Array<csp::common::String> AssetCollIds;
+    //	auto [Result] = AWAIT_PRE(AssetSystem, GetAssetsByCriteria, RequestPredicate, AssetCollIds, AssetIds, nullptr, nullptr);
+    //	EXPECT_EQ(Result.GetResultCode(), csp::systems::EResultCode::Failed);
+    //}
+    {
+        // search by both asset collection Ids at the same time
+        csp::common::Array<csp::common::String> AssetCollectionIds = { FirstAssetCollection.Id, SecondAssetCollection.Id };
+        auto [Result] = AWAIT_PRE(AssetSystem, GetAssetsByCriteria, RequestPredicate, AssetCollectionIds, nullptr, nullptr, nullptr);
         EXPECT_EQ(Result.GetResultCode(), csp::systems::EResultCode::Success);
         EXPECT_EQ(Result.GetAssets().Size(), 2);
+        const auto& RetrievedAssets = Result.GetAssets();
 
         bool FoundFirstAsset = false, FoundSecondAsset = false;
-
-        const auto& RetrievedAssets = Result.GetAssets();
-
-        for (int idx = 0; idx < RetrievedAssets.Size(); ++idx)
+        for (size_t idx = 0; idx < RetrievedAssets.Size(); ++idx)
         {
             auto& CurrentAsset = RetrievedAssets[idx];
 
@@ -1198,104 +1067,6 @@
 
         EXPECT_EQ(FoundFirstAsset && FoundSecondAsset, true);
     }
-
-    DeleteAsset(AssetSystem, AssetCollection, FirstAsset);
-    DeleteAsset(AssetSystem, AssetCollection, SecondAsset);
-    DeleteAssetCollection(AssetSystem, AssetCollection);
-
-    DeleteSpace(SpaceSystem, Space.Id);
-
-    LogOut(UserSystem);
-}
-#endif
-
-// TODO: Fix this!
-// Disabled as for some reason it is causing C# tests failures ONLY on TC. This will be investigated in a separate ticket
-#if false
-=======
->>>>>>> 4268eb4d
-#if RUN_ALL_UNIT_TESTS || RUN_ASSETSYSTEM_TESTS || RUN_ASSETSYSTEM_GETASSETS_FROM_MULTIPLE_ASSET_COLLECTIONS_TEST
-CSP_PUBLIC_TEST(CSPEngine, AssetSystemTests, GetAssetsFromMultipleAssetCollectionsTest)
-{
-    SetRandSeed();
-
-    auto& SystemsManager = csp::systems::SystemsManager::Get();
-    auto* UserSystem = SystemsManager.GetUserSystem();
-    auto* SpaceSystem = SystemsManager.GetSpaceSystem();
-    auto* AssetSystem = SystemsManager.GetAssetSystem();
-
-    const char* TestSpaceName = "OLY-UNITTEST-SPACE-REWIND";
-    const char* TestSpaceDescription = "OLY-UNITTEST-SPACEDESC-REWIND";
-    const char* TestAssetCollectionName = "OLY-UNITTEST-ASSETCOLLECTION-REWIND";
-    const char* TestAssetName = "OLY-UNITTEST-ASSET-REWIND";
-
-    char UniqueSpaceName[256];
-    SPRINTF(UniqueSpaceName, "%s-%s", TestSpaceName, GetUniqueString().c_str());
-
-    char UniqueFirstAssetCollectionName[256];
-    SPRINTF(UniqueFirstAssetCollectionName, "%s-%s", TestAssetCollectionName, GetUniqueString().c_str());
-
-    char UniqueSecondAssetCollectionName[256];
-    SPRINTF(UniqueSecondAssetCollectionName, "%s-%s", TestAssetCollectionName, GetUniqueString().c_str());
-
-    char UniqueFirstAssetName[256];
-    SPRINTF(UniqueFirstAssetName, "%s-%s", TestAssetName, GetUniqueString().c_str());
-
-    char UniqueSecondAssetName[256];
-    SPRINTF(UniqueSecondAssetName, "%s-%s", TestAssetName, GetUniqueString().c_str());
-
-    csp::common::String UserId;
-
-    LogInAsNewTestUser(UserSystem, UserId);
-
-    csp::systems::Space Space;
-    CreateSpace(
-        SpaceSystem, UniqueSpaceName, TestSpaceDescription, csp::systems::SpaceAttributes::Private, nullptr, nullptr, nullptr, nullptr, Space);
-
-    csp::systems::AssetCollection FirstAssetCollection;
-    CreateAssetCollection(AssetSystem, Space.Id, nullptr, UniqueFirstAssetCollectionName, nullptr, nullptr, FirstAssetCollection);
-
-    csp::systems::Asset FirstAsset;
-    CreateAsset(AssetSystem, FirstAssetCollection, UniqueFirstAssetName, nullptr, nullptr, FirstAsset);
-
-    csp::systems::AssetCollection SecondAssetCollection;
-    CreateAssetCollection(AssetSystem, Space.Id, nullptr, UniqueSecondAssetCollectionName, nullptr, nullptr, SecondAssetCollection);
-
-    csp::systems::Asset SecondAsset;
-    CreateAsset(AssetSystem, SecondAssetCollection, UniqueSecondAssetName, nullptr, nullptr, SecondAsset);
-
-    //{
-    //	// try to search but don't specify any asset collection Ids, only add one Asset Id though
-    //	csp::common::Array<csp::common::String> AssetIds = {FirstAsset.Id};
-    //	csp::common::Array<csp::common::String> AssetCollIds;
-    //	auto [Result] = AWAIT_PRE(AssetSystem, GetAssetsByCriteria, RequestPredicate, AssetCollIds, AssetIds, nullptr, nullptr);
-    //	EXPECT_EQ(Result.GetResultCode(), csp::systems::EResultCode::Failed);
-    //}
-    {
-        // search by both asset collection Ids at the same time
-        csp::common::Array<csp::common::String> AssetCollectionIds = { FirstAssetCollection.Id, SecondAssetCollection.Id };
-        auto [Result] = AWAIT_PRE(AssetSystem, GetAssetsByCriteria, RequestPredicate, AssetCollectionIds, nullptr, nullptr, nullptr);
-        EXPECT_EQ(Result.GetResultCode(), csp::systems::EResultCode::Success);
-        EXPECT_EQ(Result.GetAssets().Size(), 2);
-        const auto& RetrievedAssets = Result.GetAssets();
-
-        bool FoundFirstAsset = false, FoundSecondAsset = false;
-        for (size_t idx = 0; idx < RetrievedAssets.Size(); ++idx)
-        {
-            auto& CurrentAsset = RetrievedAssets[idx];
-
-            if (CurrentAsset.Id == FirstAsset.Id)
-            {
-                FoundFirstAsset = true;
-            }
-            else if (CurrentAsset.Id == SecondAsset.Id)
-            {
-                FoundSecondAsset = true;
-            }
-        }
-
-        EXPECT_EQ(FoundFirstAsset && FoundSecondAsset, true);
-    }
     {
         // search by both asset collection Ids and only one Asset Id
         csp::common::Array<csp::common::String> AssetCollectionIds = { FirstAssetCollection.Id, SecondAssetCollection.Id };
@@ -1316,10 +1087,6 @@
 
     LogOut(UserSystem);
 }
-<<<<<<< HEAD
-#endif
-=======
->>>>>>> 4268eb4d
 #endif
 
 #if RUN_ALL_UNIT_TESTS || RUN_ASSETSYSTEM_TESTS || RUN_ASSETSYSTEM_UPLOADASSET_AS_FILE_TEST
@@ -2274,7 +2041,6 @@
     csp::systems::Space Space;
     CreateSpace(
         SpaceSystem, UniqueSpaceName, TestSpaceDescription, csp::systems::SpaceAttributes::Private, nullptr, nullptr, nullptr, nullptr, Space);
-<<<<<<< HEAD
 
     // Enter space
     auto [EnterResult] = AWAIT_PRE(SpaceSystem, EnterSpace, RequestPredicate, Space.Id);
@@ -2332,65 +2098,6 @@
     // Delete space
     DeleteSpace(SpaceSystem, Space.Id);
 
-=======
-
-    // Enter space
-    auto [EnterResult] = AWAIT_PRE(SpaceSystem, EnterSpace, RequestPredicate, Space.Id);
-
-    EXPECT_EQ(EnterResult.GetResultCode(), csp::systems::EResultCode::Success);
-
-    EntitySystem->SetEntityCreatedCallback([](csp::multiplayer::SpaceEntity* Entity) {});
-
-    // Setup Asset callback
-    bool AssetDetailBlobChangedCallbackCalled = false;
-    csp::common::String CallbackAssetId;
-
-    auto AssetDetailBlobChangedCallback
-        = [&AssetDetailBlobChangedCallbackCalled, &CallbackAssetId](const csp::multiplayer::AssetDetailBlobParams& Params)
-    {
-        if (AssetDetailBlobChangedCallbackCalled)
-        {
-            return;
-        }
-
-        EXPECT_EQ(Params.ChangeType, EAssetChangeType::Created);
-        EXPECT_EQ(Params.AssetType, csp::systems::EAssetType::MODEL);
-
-        CallbackAssetId = Params.AssetId;
-        AssetDetailBlobChangedCallbackCalled = true;
-    };
-
-    AssetSystem->SetAssetDetailBlobChangedCallback(AssetDetailBlobChangedCallback);
-
-    // Create asset collection
-    csp::systems::AssetCollection AssetCollection;
-    CreateAssetCollection(AssetSystem, Space.Id, nullptr, UniqueAssetCollectionName, nullptr, nullptr, AssetCollection);
-
-    // Create asset
-    csp::systems::Asset Asset;
-    CreateAsset(AssetSystem, AssetCollection, UniqueAssetName, nullptr, nullptr, Asset);
-
-    // Upload data
-    auto FilePath = std::filesystem::absolute("assets/test.json");
-    csp::systems::FileAssetDataSource Source;
-    Source.FilePath = FilePath.u8string().c_str();
-
-    Source.SetMimeType("application/json");
-
-    csp::common::String Uri;
-    UploadAssetData(AssetSystem, AssetCollection, Asset, Source, Uri);
-
-    WaitForCallback(AssetDetailBlobChangedCallbackCalled);
-
-    EXPECT_TRUE(AssetDetailBlobChangedCallbackCalled);
-    EXPECT_EQ(CallbackAssetId, Asset.Id);
-
-    auto [ExitSpaceResult] = AWAIT_PRE(SpaceSystem, ExitSpace, RequestPredicate);
-
-    // Delete space
-    DeleteSpace(SpaceSystem, Space.Id);
-
->>>>>>> 4268eb4d
     // Log out
     LogOut(UserSystem);
 }
@@ -2626,7 +2333,6 @@
     // Validating we cannot perform a copy if the asset has no space ID
     {
         printf("Validating we cannot perform a copy if the asset has no space ID...\n");
-<<<<<<< HEAD
 
         csp::systems::AssetCollection NoSpaceIDAssetCollection;
 
@@ -2645,26 +2351,6 @@
         csp::systems::AssetCollection SecondSpaceAssetCollection;
         SecondSpaceAssetCollection.SpaceId = "456789";
 
-=======
-
-        csp::systems::AssetCollection NoSpaceIDAssetCollection;
-
-        const csp::common::Array<csp::systems::AssetCollection> AssetCollections = { NoSpaceIDAssetCollection };
-        auto [Result] = AWAIT_PRE(AssetSystem, CopyAssetCollectionsToSpace, RequestPredicate, AssetCollections, DestSpace.Id, false);
-        EXPECT_EQ(Result.GetResultCode(), csp::systems::EResultCode::Failed);
-    }
-
-    // Validating we cannot perform a copy of assets that belong to different spaces
-    {
-        printf("Validating we cannot perform a copy of assets that belong to different spaces but still get the async response...\n");
-
-        csp::systems::AssetCollection FirstSpaceAssetCollection;
-        FirstSpaceAssetCollection.SpaceId = "123456";
-
-        csp::systems::AssetCollection SecondSpaceAssetCollection;
-        SecondSpaceAssetCollection.SpaceId = "456789";
-
->>>>>>> 4268eb4d
         const csp::common::Array<csp::systems::AssetCollection> AssetCollections = { FirstSpaceAssetCollection, SecondSpaceAssetCollection };
         auto [Result] = AWAIT_PRE(AssetSystem, CopyAssetCollectionsToSpace, RequestPredicate, AssetCollections, DestSpace.Id, false);
         EXPECT_EQ(Result.GetResultCode(), csp::systems::EResultCode::Failed);
@@ -2676,7 +2362,6 @@
 
     // Log out
     LogOut(UserSystem);
-<<<<<<< HEAD
 }
 #endif
 
@@ -2791,7 +2476,5 @@
     DeleteSpace(SpaceSystem, Space.Id);
 
     LogOut(UserSystem);
-=======
->>>>>>> 4268eb4d
 }
 #endif