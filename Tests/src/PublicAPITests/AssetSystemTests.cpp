--- conflicted
+++ resolved
@@ -21,6 +21,7 @@
 #include "CSP/Systems/Assets/AssetSystem.h"
 #include "CSP/Systems/Spaces/SpaceSystem.h"
 #include "CSP/Systems/SystemsManager.h"
+#include "MultiplayerTestHelpers.h"
 #include "SpaceSystemTestHelpers.h"
 #include "TestHelpers.h"
 #include "UserSystemTestHelpers.h"
@@ -36,10 +37,7 @@
 #include "gtest/gtest.h"
 #include <filesystem>
 
-<<<<<<< HEAD
-=======
 using namespace csp::multiplayer;
->>>>>>> 81826ed3
 
 namespace
 {
@@ -1016,9 +1014,7 @@
 	char UniqueSecondAssetName[256];
 	SPRINTF(UniqueSecondAssetName, "%s-%s", TestAssetName, GetUniqueHexString().c_str());
 
-	csp::common::String UserId;
-
-	LogIn(UserSystem, UserId);
+	auto UserId = LogIn(UserSystem);
 
 	csp::systems::Space Space;
 	CreateSpace(SpaceSystem, UniqueSpaceName, TestSpaceDescription, csp::systems::SpaceType::Private, nullptr, nullptr, nullptr, Space);
@@ -1084,8 +1080,6 @@
 	DeleteAssetCollection(AssetSystem, SecondAssetCollection);
 
 	DeleteSpace(SpaceSystem, Space);
-
-	LogOut(UserSystem);
 }
 	#endif
 #endif
@@ -1848,16 +1842,17 @@
 	SPRINTF(UniqueAssetName, "%s-%s", TestAssetName, GetUniqueHexString().c_str());
 
 	// Log in
-	csp::common::String UserId;
-	LogIn(UserSystem, UserId);
+	auto UserId = LogIn(UserSystem);
 
 	// Create space
 	csp::systems::Space Space;
 	CreateSpace(SpaceSystem, UniqueSpaceName, TestSpaceDescription, csp::systems::SpaceAttributes::Private, nullptr, nullptr, nullptr, Space);
 
-	auto [EnterResult] = AWAIT_PRE(SpaceSystem, EnterSpace, RequestPredicate, Space.Id, true);
+	auto [EnterResult] = AWAIT_PRE(SpaceSystem, EnterSpace, RequestPredicate, Space.Id);
+
 	EXPECT_EQ(EnterResult.GetResultCode(), csp::services::EResultCode::Success);
-	Connection	 = EnterResult.GetConnection();
+
+	Connection	 = CreateMultiplayerConnection(Space.Id);
 	EntitySystem = Connection->GetSpaceEntitySystem();
 
 	EntitySystem->SetEntityCreatedCallback(
@@ -1865,6 +1860,8 @@
 		{
 		});
 
+	Connect(Connection);
+
 	// Setup Asset callback
 	bool AssetDetailBlobChangedCallbackCalled = false;
 	csp::common::String CallbackAssetId;
@@ -1920,13 +1917,10 @@
 	EXPECT_TRUE(AssetDetailBlobChangedCallbackCalled);
 	EXPECT_EQ(CallbackAssetId, Asset.Id);
 
-	AWAIT(SpaceSystem, ExitSpaceAndDisconnect, Connection);
+	SpaceSystem->ExitSpace();
 
 	// Delete space
 	DeleteSpace(SpaceSystem, Space.Id);
-
-	// Log out
-	LogOut(UserSystem);
 }
 #endif
 
@@ -1947,22 +1941,25 @@
 	SPRINTF(UniqueSpaceName, "%s-%s", TestSpaceName, GetUniqueHexString().c_str());
 
 	// Log in
-	csp::common::String UserId;
-	LogIn(UserSystem, UserId);
+	auto UserId = LogIn(UserSystem);
 
 	// Create space
 	csp::systems::Space Space;
 	CreateSpace(SpaceSystem, UniqueSpaceName, TestSpaceDescription, csp::systems::SpaceAttributes::Private, nullptr, nullptr, nullptr, Space);
 
-	auto [EnterResult] = AWAIT_PRE(SpaceSystem, EnterSpace, RequestPredicate, Space.Id, true);
+	auto [EnterResult] = AWAIT_PRE(SpaceSystem, EnterSpace, RequestPredicate, Space.Id);
+
 	EXPECT_EQ(EnterResult.GetResultCode(), csp::services::EResultCode::Success);
-	Connection	 = EnterResult.GetConnection();
+
+	Connection	 = CreateMultiplayerConnection(Space.Id);
 	EntitySystem = Connection->GetSpaceEntitySystem();
 
 	EntitySystem->SetEntityCreatedCallback(
 		[](SpaceEntity* Entity)
 		{
 		});
+
+	Connect(Connection);
 
 	// Setup Asset callback
 	bool AssetDetailBlobChangedCallbackCalled = false;
@@ -2011,12 +2008,9 @@
 
 	EXPECT_TRUE(AssetDetailBlobChangedCallbackCalled);
 
-	AWAIT(SpaceSystem, ExitSpaceAndDisconnect, Connection);
+	SpaceSystem->ExitSpace();
 
 	// Delete space
 	DeleteSpace(SpaceSystem, Space.Id);
-
-	// Log out
-	LogOut(UserSystem);
 }
 #endif