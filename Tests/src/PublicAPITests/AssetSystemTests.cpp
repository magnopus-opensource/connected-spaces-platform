/*
 * Copyright 2023 Magnopus LLC

 * Licensed under the Apache License, Version 2.0 (the "License");
 * you may not use this file except in compliance with the License.
 * You may obtain a copy of the License at
 *
 *     http://www.apache.org/licenses/LICENSE-2.0
 *
 * Unless required by applicable law or agreed to in writing, software
 * distributed under the License is distributed on an "AS IS" BASIS,
 * WITHOUT WARRANTIES OR CONDITIONS OF ANY KIND, either express or implied.
 * See the License for the specific language governing permissions and
 * limitations under the License.
 */
#include "AssetSystemTestHelpers.h"
#include "CSP/CSPFoundation.h"
#include "CSP/Common/Array.h"
#include "CSP/Multiplayer/SpaceEntitySystem.h"
#include "CSP/Systems/Assets/AssetSystem.h"
#include "CSP/Systems/Spaces/SpaceSystem.h"
#include "CSP/Systems/SystemsManager.h"
#include "SpaceSystemTestHelpers.h"
#include "TestHelpers.h"
#include "UserSystemTestHelpers.h"

/**/
#include <Awaitable.h>
/**/

#include "CSP/Multiplayer/MultiPlayerConnection.h"
#include "CSP/Multiplayer/SpaceEntity.h"
#include "Multiplayer/NetworkEventManagerImpl.h"

#include "gtest/gtest.h"
#include <filesystem>

using namespace csp::multiplayer;

namespace
{
MultiplayerConnection* Connection;
SpaceEntitySystem* EntitySystem;

bool RequestPredicate(const csp::systems::ResultBase& Result) { return Result.GetResultCode() != csp::systems::EResultCode::InProgress; }

bool RequestPredicateWithProgress(const csp::systems::ResultBase& Result)
{
    if (Result.GetResultCode() == csp::systems::EResultCode::InProgress)
    {
        PrintProgress(Result.GetRequestProgress());

        return false;
    }

    return true;
}

} // namespace

void CreateAssetCollection(csp::systems::AssetSystem* AssetSystem, const csp::common::Optional<csp::common::String>& SpaceId,
    const csp::common::Optional<csp::common::String>& ParentId, const csp::common::String& Name,
    const csp::common::Optional<csp::systems::EAssetCollectionType>& AssetCollectionType,
    const csp::common::Optional<csp::common::Array<csp::common::String>>& Tags, csp::systems::AssetCollection& OutAssetCollection)
{
    csp::systems::EAssetCollectionType type = csp::systems::EAssetCollectionType::DEFAULT;

    if (AssetCollectionType.HasValue())
    {
        type = *AssetCollectionType;
    }

    auto [Result] = Awaitable(&csp::systems::AssetSystem::CreateAssetCollection, AssetSystem, SpaceId, ParentId, Name, nullptr, type, Tags)
                        .Await(RequestPredicate);

    EXPECT_EQ(Result.GetResultCode(), csp::systems::EResultCode::Success);

    OutAssetCollection = Result.GetAssetCollection();
}

void DeleteAssetCollection(csp::systems::AssetSystem* AssetSystem, csp::systems::AssetCollection& AssetCollection)
{
    auto [Result] = Awaitable(&csp::systems::AssetSystem::DeleteAssetCollection, AssetSystem, AssetCollection).Await(RequestPredicate);

    EXPECT_EQ(Result.GetResultCode(), csp::systems::EResultCode::Success);
}

void GetAssetCollections(
    csp::systems::AssetSystem* AssetSystem, csp::systems::Space& Space, csp::common::Array<csp::systems::AssetCollection>& OutAssetCollections)
{
    csp::common::Array<csp::systems::EAssetCollectionType> PrototypeTypes = { csp::systems::EAssetCollectionType::DEFAULT };
    csp::common::Array<csp::common::String> GroupIds = { Space.Id };

    auto [Result] = AWAIT_PRE(
        AssetSystem, FindAssetCollections, RequestPredicate, nullptr, nullptr, nullptr, PrototypeTypes, nullptr, GroupIds, nullptr, nullptr);

    EXPECT_EQ(Result.GetResultCode(), csp::systems::EResultCode::Success);

    const auto& AssetCollections = Result.GetAssetCollections();
    OutAssetCollections = csp::common::Array<csp::systems::AssetCollection>(AssetCollections.Size());

    for (size_t i = 0U; i < AssetCollections.Size(); ++i)
    {
        OutAssetCollections[i] = AssetCollections[i];
    }
}

void GetAssetCollectionByName(
    csp::systems::AssetSystem* AssetSystem, const csp::common::String& AssetCollectionName, csp::systems::AssetCollection& OutAssetCollection)
{
    auto [Result] = Awaitable(&csp::systems::AssetSystem::GetAssetCollectionByName, AssetSystem, AssetCollectionName).Await(RequestPredicate);

    EXPECT_EQ(Result.GetResultCode(), csp::systems::EResultCode::Success);

    OutAssetCollection = Result.GetAssetCollection();
}

void GetAssetCollectionsByIds(csp::systems::AssetSystem* AssetSystem, const csp::common::Array<csp::common::String>& Ids,
    csp::common::Array<csp::systems::AssetCollection>& OutAssetCollections)
{
    EXPECT_FALSE(Ids.IsEmpty());

    auto [Result]
        = AWAIT_PRE(AssetSystem, FindAssetCollections, RequestPredicate, Ids, nullptr, nullptr, nullptr, nullptr, nullptr, nullptr, nullptr);

    EXPECT_EQ(Result.GetResultCode(), csp::systems::EResultCode::Success);

    const auto& AssetCollections = Result.GetAssetCollections();
    OutAssetCollections = csp::common::Array<csp::systems::AssetCollection>(AssetCollections.Size());

    for (size_t i = 0U; i < AssetCollections.Size(); ++i)
    {
        OutAssetCollections[i] = AssetCollections[i];
    }
}

void CreateAsset(csp::systems::AssetSystem* AssetSystem, csp::systems::AssetCollection& AssetCollection, const csp::common::String& Name,
    const csp::common::Optional<csp::common::String>& ThirdPartyPackagedAssetIdentifier,
    const csp::common::Optional<csp::systems::EThirdPartyPlatform>& ThirdPartyPlatform, csp::systems::Asset& OutAsset)
{
    auto [Result] = Awaitable(&csp::systems::AssetSystem::CreateAsset, AssetSystem, AssetCollection, Name, ThirdPartyPackagedAssetIdentifier,
        ThirdPartyPlatform, csp::systems::EAssetType::MODEL)
                        .Await(RequestPredicate);

    EXPECT_EQ(Result.GetResultCode(), csp::systems::EResultCode::Success);

    OutAsset = Result.GetAsset();
}

void UploadAssetData(csp::systems::AssetSystem* AssetSystem, const csp::systems::AssetCollection& AssetCollection, const csp::systems::Asset& Asset,
    const csp::systems::FileAssetDataSource& Source, csp::common::String& OutUri)
{
    auto [Result] = AWAIT_PRE(AssetSystem, UploadAssetData, RequestPredicateWithProgress, AssetCollection, Asset, Source);

    EXPECT_EQ(Result.GetResultCode(), csp::systems::EResultCode::Success);

    OutUri = Result.GetUri();
}

void UploadAssetData(csp::systems::AssetSystem* AssetSystem, const csp::systems::AssetCollection& AssetCollection, const csp::systems::Asset& Asset,
    const csp::systems::BufferAssetDataSource& Source, csp::common::String& OutUri)
{
    auto [Result] = AWAIT_PRE(AssetSystem, UploadAssetData, RequestPredicateWithProgress, AssetCollection, Asset, Source);

    EXPECT_EQ(Result.GetResultCode(), csp::systems::EResultCode::Success);

    OutUri = Result.GetUri();
}

void GetAssetById(csp::systems::AssetSystem* AssetSystem, const csp::common::String& AssetCollectionId, const csp::common::String& AssetId,
    csp::systems::Asset& OutAsset)
{
    auto [Result] = AWAIT_PRE(AssetSystem, GetAssetById, RequestPredicate, AssetCollectionId, AssetId);

    EXPECT_EQ(Result.GetResultCode(), csp::systems::EResultCode::Success);

    OutAsset = Result.GetAsset();
}

void DeleteAsset(csp::systems::AssetSystem* AssetSystem, csp::systems::AssetCollection& AssetCollection, csp::systems::Asset& Asset)
{
    auto [Result] = Awaitable(&csp::systems::AssetSystem::DeleteAsset, AssetSystem, AssetCollection, Asset).Await(RequestPredicate);

    EXPECT_EQ(Result.GetResultCode(), csp::systems::EResultCode::Success);
}

void UpdateAsset(csp::systems::AssetSystem* AssetSystem, csp::systems::AssetCollection& AssetCollection, csp::systems::Asset& Asset)
{
    auto [Result] = Awaitable(&csp::systems::AssetSystem::UpdateAsset, AssetSystem, Asset).Await(RequestPredicate);

    EXPECT_EQ(Result.GetResultCode(), csp::systems::EResultCode::Success);
}

void GetAssetsInCollection(
    csp::systems::AssetSystem* AssetSystem, csp::systems::AssetCollection& AssetCollection, csp::common::Array<csp::systems::Asset>& OutAssets)
{
    auto [Result] = Awaitable(&csp::systems::AssetSystem::GetAssetsInCollection, AssetSystem, AssetCollection).Await(RequestPredicate);

    EXPECT_EQ(Result.GetResultCode(), csp::systems::EResultCode::Success);

    const auto& Assets = Result.GetAssets();
    OutAssets = csp::common::Array<csp::systems::Asset>(Assets.Size());

    for (size_t i = 0U; i < Assets.Size(); ++i)
    {
        OutAssets[i] = Assets[i];
    }
}

void GetAssetsByCollectionIds(
    csp::systems::AssetSystem* AssetSystem, const csp::common::Array<csp::common::String>& Ids, csp::common::Array<csp::systems::Asset>& OutAssets)
{
    EXPECT_FALSE(Ids.IsEmpty());

    auto [Result] = Awaitable(&csp::systems::AssetSystem::GetAssetsByCollectionIds, AssetSystem, Ids).Await(RequestPredicate);

    EXPECT_EQ(Result.GetResultCode(), csp::systems::EResultCode::Success);

    const auto& Assets = Result.GetAssets();
    OutAssets = csp::common::Array<csp::systems::Asset>(Assets.Size());

    for (size_t i = 0U; i < Assets.Size(); ++i)
    {
        OutAssets[i] = Assets[i];
    }
}

void UpdateAssetCollectionMetadata(csp::systems::AssetSystem* AssetSystem, csp::systems::AssetCollection& AssetCollection,
    const csp::common::Map<csp::common::String, csp::common::String>& InMetaData,
    const csp::common::Optional<csp::common::Array<csp::common::String>>& Tags,
    csp::common::Map<csp::common::String, csp::common::String>& OutMetaData)
{
    auto [Result] = Awaitable(&csp::systems::AssetSystem::UpdateAssetCollectionMetadata, AssetSystem, AssetCollection, InMetaData, Tags)
                        .Await(RequestPredicate);
    auto ResultAssetCollection = Result.GetAssetCollection();

    // Check Result Data has only changed MetData
    EXPECT_EQ(ResultAssetCollection.Id, AssetCollection.Id);

    EXPECT_EQ(ResultAssetCollection.ParentId, AssetCollection.ParentId);

    EXPECT_EQ(ResultAssetCollection.Name, AssetCollection.Name);

    EXPECT_EQ(ResultAssetCollection.Id, AssetCollection.Id);

    EXPECT_NE(ResultAssetCollection.UpdatedAt, AssetCollection.UpdatedAt);

    auto AssetCollectionTags = ResultAssetCollection.Tags;

    for (size_t i = 0U; i < AssetCollectionTags.Size(); ++i)
    {
        EXPECT_EQ(AssetCollectionTags[i], AssetCollection.Tags[i]);
    }

    EXPECT_EQ(Result.GetResultCode(), csp::systems::EResultCode::Success);

    OutMetaData = ResultAssetCollection.GetMetadataImmutable();
}

#if RUN_ALL_UNIT_TESTS || RUN_ASSETSYSTEM_TESTS || RUN_ASSETSYSTEM_CREATEASSETCOLLECTION_TEST
CSP_PUBLIC_TEST(CSPEngine, AssetSystemTests, CreateAssetCollectionTest)
{
    SetRandSeed();

    auto& SystemsManager = csp::systems::SystemsManager::Get();
    auto* UserSystem = SystemsManager.GetUserSystem();
    auto* SpaceSystem = SystemsManager.GetSpaceSystem();
    auto* AssetSystem = SystemsManager.GetAssetSystem();

    const char* TestSpaceName = "OLY-UNITTEST-SPACE-REWIND";
    const char* TestSpaceDescription = "OLY-UNITTEST-SPACEDESC-REWIND";
    const char* TestAssetCollectionName = "OLY-UNITTEST-ASSETCOLLECTION-REWIND";

    char UniqueSpaceName[256];
    SPRINTF(UniqueSpaceName, "%s-%s", TestSpaceName, GetUniqueString().c_str());

    char UniqueAssetCollectionName[256];
    SPRINTF(UniqueAssetCollectionName, "%s-%s", TestAssetCollectionName, GetUniqueString().c_str());

    csp::common::String UserId;

    // Log in
    LogInAsNewTestUser(UserSystem, UserId);

    // Create space
    csp::systems::Space Space;
    CreateSpace(
        SpaceSystem, UniqueSpaceName, TestSpaceDescription, csp::systems::SpaceAttributes::Private, nullptr, nullptr, nullptr, nullptr, Space);

    // Create asset collection
    csp::systems::AssetCollection AssetCollection;
    CreateAssetCollection(AssetSystem, Space.Id, nullptr, UniqueAssetCollectionName, nullptr, nullptr, AssetCollection);

    // Get asset collections
    csp::common::Array<csp::systems::AssetCollection> AssetCollections;
    GetAssetCollections(AssetSystem, Space, AssetCollections);

    EXPECT_EQ(AssetCollections.Size(), 1);
    EXPECT_EQ(AssetCollections[0].Name, UniqueAssetCollectionName);

    // Delete asset collection
    DeleteAssetCollection(AssetSystem, AssetCollection);

    // Delete space
    DeleteSpace(SpaceSystem, Space.Id);

    // Log out
    LogOut(UserSystem);
}
#endif

#if RUN_ALL_UNIT_TESTS || RUN_ASSETSYSTEM_TESTS || RUN_ASSETSYSTEM_CREATEASSETCOLLECTION_NOSPACE_TEST
CSP_PUBLIC_TEST(CSPEngine, AssetSystemTests, CreateAssetCollectionNoSpaceTest)
{
    SetRandSeed();

    auto& SystemsManager = csp::systems::SystemsManager::Get();
    auto* UserSystem = SystemsManager.GetUserSystem();
    auto* SpaceSystem = SystemsManager.GetSpaceSystem();
    auto* AssetSystem = SystemsManager.GetAssetSystem();

    const char* TestAssetCollectionName = "OLY-UNITTEST-ASSETCOLLECTION-REWIND";

    char UniqueAssetCollectionName[256];
    SPRINTF(UniqueAssetCollectionName, "%s-%s", TestAssetCollectionName, GetUniqueString().c_str());

    csp::common::String UserId;

    // Log in
    LogInAsNewTestUser(UserSystem, UserId);

    // Create asset collection
    csp::systems::AssetCollection NewAssetCollection;
    CreateAssetCollection(AssetSystem, nullptr, nullptr, UniqueAssetCollectionName, nullptr, nullptr, NewAssetCollection);

    // Get asset collections
    csp::systems::AssetCollection AssetCollection;
    GetAssetCollectionByName(AssetSystem, UniqueAssetCollectionName, AssetCollection);

    EXPECT_EQ(AssetCollection.Name, UniqueAssetCollectionName);
    EXPECT_TRUE(AssetCollection.SpaceId.IsEmpty());

    // Delete asset collection
    DeleteAssetCollection(AssetSystem, NewAssetCollection);

    // Log out
    LogOut(UserSystem);
}
#endif

#if RUN_ALL_UNIT_TESTS || RUN_ASSETSYSTEM_TESTS || RUN_ASSETSYSTEM_GETASSETCOLLECTIONSBYIDS_TEST
CSP_PUBLIC_TEST(CSPEngine, AssetSystemTests, GetAssetCollectionsByIdsTest)
{
    SetRandSeed();

    auto& SystemsManager = csp::systems::SystemsManager::Get();
    auto* UserSystem = SystemsManager.GetUserSystem();
    auto* SpaceSystem = SystemsManager.GetSpaceSystem();
    auto* AssetSystem = SystemsManager.GetAssetSystem();

    const char* TestSpaceName = "OLY-UNITTEST-SPACE-REWIND";
    const char* TestSpaceDescription = "OLY-UNITTEST-SPACEDESC-REWIND";
    const char* TestAssetCollectionName = "OLY-UNITTEST-ASSETCOLLECTION-REWIND";

    char UniqueSpaceName[256];
    SPRINTF(UniqueSpaceName, "%s-%s", TestSpaceName, GetUniqueString().c_str());

    char UniqueAssetCollectionName1[256];
    SPRINTF(UniqueAssetCollectionName1, "%s-%s", TestAssetCollectionName, GetUniqueString().c_str());

    char UniqueAssetCollectionName2[256];
    SPRINTF(UniqueAssetCollectionName2, "%s-%s", TestAssetCollectionName, GetUniqueString().c_str());

    csp::common::String UserId;

    // Log in
    LogInAsNewTestUser(UserSystem, UserId);

    // Create space
    csp::systems::Space Space;
    CreateSpace(
        SpaceSystem, UniqueSpaceName, TestSpaceDescription, csp::systems::SpaceAttributes::Private, nullptr, nullptr, nullptr, nullptr, Space);

    // Create asset collections
    csp::systems::AssetCollection AssetCollection1, AssetCollection2;
    CreateAssetCollection(AssetSystem, Space.Id, nullptr, UniqueAssetCollectionName1, nullptr, nullptr, AssetCollection1);
    CreateAssetCollection(AssetSystem, Space.Id, nullptr, UniqueAssetCollectionName2, nullptr, nullptr, AssetCollection2);

    // Get asset collections
    csp::common::Array<csp::systems::AssetCollection> AssetCollections;
    GetAssetCollectionsByIds(AssetSystem, { AssetCollection1.Id, AssetCollection2.Id }, AssetCollections);

    EXPECT_EQ(AssetCollections.Size(), 2);

    bool Found1 = false, Found2 = false;

    for (int i = 0; i < AssetCollections.Size(); ++i)
    {
        auto& AssetCollection = AssetCollections[i];

        if (AssetCollection.Id == AssetCollection1.Id)
        {
            Found1 = true;
        }
        else if (AssetCollection.Id == AssetCollection2.Id)
        {
            Found2 = true;
        }
    }

    EXPECT_TRUE(Found1 && Found2);

    // Delete asset collections
    DeleteAssetCollection(AssetSystem, AssetCollection1);
    DeleteAssetCollection(AssetSystem, AssetCollection2);

    // Delete space
    DeleteSpace(SpaceSystem, Space.Id);

    // Log out
    LogOut(UserSystem);
}
#endif

#if RUN_ALL_UNIT_TESTS || RUN_ASSETSYSTEM_TESTS || RUN_ASSETSYSTEM_CREATEASSET_TEST
CSP_PUBLIC_TEST(CSPEngine, AssetSystemTests, CreateAssetTest)
{
    SetRandSeed();

    auto& SystemsManager = csp::systems::SystemsManager::Get();
    auto* UserSystem = SystemsManager.GetUserSystem();
    auto* SpaceSystem = SystemsManager.GetSpaceSystem();
    auto* AssetSystem = SystemsManager.GetAssetSystem();

    const char* TestSpaceName = "OLY-UNITTEST-SPACE-REWIND";
    const char* TestSpaceDescription = "OLY-UNITTEST-SPACEDESC-REWIND";
    const char* TestAssetCollectionName = "OLY-UNITTEST-ASSETCOLLECTION-REWIND";
    const char* TestAssetName = "OLY-UNITTEST-ASSET-REWIND";
    const char* TestThirdPartyReferenceId = "OLY-UNITTEST-ASSET-THIRDPARTY";

    char UniqueSpaceName[256];
    SPRINTF(UniqueSpaceName, "%s-%s", TestSpaceName, GetUniqueString().c_str());

    char UniqueAssetCollectionName[256];
    SPRINTF(UniqueAssetCollectionName, "%s-%s", TestAssetCollectionName, GetUniqueString().c_str());

    char UniqueAssetName[256];
    SPRINTF(UniqueAssetName, "%s-%s", TestAssetName, GetUniqueString().c_str());

    csp::common::String ThirdPartyPackagedAssetIdentifier;
    ThirdPartyPackagedAssetIdentifier = "OKO interoperable assets Test";

    csp::common::String UserId;

    // Log in
    LogInAsNewTestUser(UserSystem, UserId);

    std::cout << UserId << "\n";

    // Create space
    csp::systems::Space Space;
    CreateSpace(
        SpaceSystem, UniqueSpaceName, TestSpaceDescription, csp::systems::SpaceAttributes::Private, nullptr, nullptr, nullptr, nullptr, Space);

    // Create asset collection
    csp::systems::AssetCollection AssetCollection;
    CreateAssetCollection(AssetSystem, Space.Id, nullptr, UniqueAssetCollectionName, nullptr, nullptr, AssetCollection);

    // Create asset
    csp::systems::Asset Asset;
    CreateAsset(AssetSystem, AssetCollection, UniqueAssetName, ThirdPartyPackagedAssetIdentifier, nullptr, Asset);

    // Get assets
    csp::common::Array<csp::systems::Asset> Assets;
    GetAssetsInCollection(AssetSystem, AssetCollection, Assets);

    EXPECT_EQ(Assets.Size(), 1);
    EXPECT_EQ(Assets[0].Name, UniqueAssetName);
    EXPECT_EQ(Assets[0].ThirdPartyPackagedAssetIdentifier, ThirdPartyPackagedAssetIdentifier);

    // Delete asset
    DeleteAsset(AssetSystem, AssetCollection, Asset);

    // Delete asset collection
    DeleteAssetCollection(AssetSystem, AssetCollection);

    // Delete space
    DeleteSpace(SpaceSystem, Space.Id);

    // Log out
    LogOut(UserSystem);
}
#endif

#if RUN_ALL_UNIT_TESTS || RUN_ASSETSYSTEM_TESTS || RUN_ASSETSYSTEM_CREATEASSET_NOSPACE_TEST
CSP_PUBLIC_TEST(CSPEngine, AssetSystemTests, CreateAssetNoSpaceTest)
{
    SetRandSeed();

    auto& SystemsManager = csp::systems::SystemsManager::Get();
    auto* UserSystem = SystemsManager.GetUserSystem();
    auto* SpaceSystem = SystemsManager.GetSpaceSystem();
    auto* AssetSystem = SystemsManager.GetAssetSystem();

    const char* TestAssetCollectionName = "OLY-UNITTEST-ASSETCOLLECTION-REWIND";
    const char* TestAssetName = "OLY-UNITTEST-ASSET-REWIND";
    const char* TestThirdPartyReferenceId = "OLY-UNITTEST-ASSET-THIRDPARTY";

    char UniqueAssetCollectionName[256];
    SPRINTF(UniqueAssetCollectionName, "%s-%s", TestAssetCollectionName, GetUniqueString().c_str());

    char UniqueAssetName[256];
    SPRINTF(UniqueAssetName, "%s-%s", TestAssetName, GetUniqueString().c_str());

    csp::common::String ThirdPartyPackagedAssetIdentifier;
    ThirdPartyPackagedAssetIdentifier = "OKO interoperable assets Test";

    csp::common::String UserId;

    // Log in
    LogInAsNewTestUser(UserSystem, UserId);

    std::cout << UserId << "\n";

    // Create asset collection
    csp::systems::AssetCollection AssetCollection;
    CreateAssetCollection(AssetSystem, nullptr, nullptr, UniqueAssetCollectionName, nullptr, nullptr, AssetCollection);

    // Create asset
    csp::systems::Asset Asset;
    CreateAsset(AssetSystem, AssetCollection, UniqueAssetName, ThirdPartyPackagedAssetIdentifier, nullptr, Asset);

    // Get assets
    csp::common::Array<csp::systems::Asset> Assets;
    GetAssetsInCollection(AssetSystem, AssetCollection, Assets);

    EXPECT_EQ(Assets.Size(), 1);
    EXPECT_EQ(Assets[0].Name, UniqueAssetName);
    EXPECT_EQ(Assets[0].ThirdPartyPackagedAssetIdentifier, ThirdPartyPackagedAssetIdentifier);

    // Delete asset
    DeleteAsset(AssetSystem, AssetCollection, Asset);

    // Delete asset collection
    DeleteAssetCollection(AssetSystem, AssetCollection);

    // Log out
    LogOut(UserSystem);
}
#endif

#if RUN_ALL_UNIT_TESTS || RUN_ASSETSYSTEM_TESTS || RUN_ASSETSYSTEM_UPDATEXTERNALURIEASSET_TEST
CSP_PUBLIC_TEST(CSPEngine, AssetSystemTests, UpdateExternalUriAssetTest)
{
    SetRandSeed();

    auto& SystemsManager = csp::systems::SystemsManager::Get();
    auto* UserSystem = SystemsManager.GetUserSystem();
    auto* SpaceSystem = SystemsManager.GetSpaceSystem();
    auto* AssetSystem = SystemsManager.GetAssetSystem();

    const char* TestSpaceName = "OLY-UNITTEST-SPACE-REWIND";
    const char* TestSpaceDescription = "OLY-UNITTEST-SPACEDESC-REWIND";
    const char* TestAssetCollectionName = "OLY-UNITTEST-ASSETCOLLECTION-REWIND";
    const char* TestAssetName = "OLY-UNITTEST-ASSET-REWIND";
    const char* TestThirdPartyReferenceId = "OLY-UNITTEST-ASSET-THIRDPARTY";
    const char* TestExternalUri = "https://github.com/KhronosGroup/glTF-Sample-Models/raw/master/2.0/Duck/glTF-Binary/Duck.glb";
    const char* TestExternalMimeType = "model/gltf-binary";
    char UniqueSpaceName[256];
    SPRINTF(UniqueSpaceName, "%s-%s", TestSpaceName, GetUniqueString().c_str());

    char UniqueAssetCollectionName[256];
    SPRINTF(UniqueAssetCollectionName, "%s-%s", TestAssetCollectionName, GetUniqueString().c_str());

    char UniqueAssetName[256];
    SPRINTF(UniqueAssetName, "%s-%s", TestAssetName, GetUniqueString().c_str());

    csp::common::String ThirdPartyPackagedAssetIdentifier;
    ThirdPartyPackagedAssetIdentifier = "OKO interoperable assets Test";

    csp::common::String UserId;

    // Log in
    LogInAsNewTestUser(UserSystem, UserId);

    // Create space
    csp::systems::Space Space;
    CreateSpace(
        SpaceSystem, UniqueSpaceName, TestSpaceDescription, csp::systems::SpaceAttributes::Private, nullptr, nullptr, nullptr, nullptr, Space);

    // Create asset collection
    csp::systems::AssetCollection AssetCollection;
    CreateAssetCollection(AssetSystem, Space.Id, nullptr, UniqueAssetCollectionName, nullptr, nullptr, AssetCollection);

    // Create asset
    csp::systems::Asset Asset;
    CreateAsset(AssetSystem, AssetCollection, UniqueAssetName, ThirdPartyPackagedAssetIdentifier, nullptr, Asset);

    // Get assets
    csp::common::Array<csp::systems::Asset> Assets;
    GetAssetsInCollection(AssetSystem, AssetCollection, Assets);

    EXPECT_EQ(Assets.Size(), 1);
    EXPECT_EQ(Assets[0].Name, UniqueAssetName);
    EXPECT_EQ(Assets[0].ThirdPartyPackagedAssetIdentifier, ThirdPartyPackagedAssetIdentifier);
    EXPECT_EQ(Assets[0].Uri, "");

    Assets[0].ExternalUri = TestExternalUri;
    Assets[0].ExternalMimeType = TestExternalMimeType;

    auto [Result] = Awaitable(&csp::systems::AssetSystem::UpdateAsset, AssetSystem, Assets[0]).Await(RequestPredicate);

    EXPECT_EQ(Result.GetResultCode(), csp::systems::EResultCode::Success);

    // Get assets
    GetAssetsInCollection(AssetSystem, AssetCollection, Assets);

    EXPECT_EQ(Result.GetAsset().Uri, TestExternalUri);
    EXPECT_EQ(Result.GetAsset().MimeType, TestExternalMimeType);

    // Delete asset
    DeleteAsset(AssetSystem, AssetCollection, Asset);

    // Delete asset collection
    DeleteAssetCollection(AssetSystem, AssetCollection);

    // Delete space
    DeleteSpace(SpaceSystem, Space.Id);

    // Log out
    LogOut(UserSystem);
}
#endif

#if RUN_ALL_UNIT_TESTS || RUN_ASSETSYSTEM_TESTS || RUN_ASSETSYSTEM_GETASSETSBYCOLLECTIONIDS_TEST
CSP_PUBLIC_TEST(CSPEngine, AssetSystemTests, GetAssetsByCollectionIdsTest)
{
    SetRandSeed();

    auto& SystemsManager = csp::systems::SystemsManager::Get();
    auto* UserSystem = SystemsManager.GetUserSystem();
    auto* SpaceSystem = SystemsManager.GetSpaceSystem();
    auto* AssetSystem = SystemsManager.GetAssetSystem();

    const char* TestSpaceName = "OLY-UNITTEST-SPACE-REWIND";
    const char* TestSpaceDescription = "OLY-UNITTEST-SPACEDESC-REWIND";
    const char* TestAssetCollectionName = "OLY-UNITTEST-ASSETCOLLECTION-REWIND";
    const char* TestAssetName = "OLY-UNITTEST-ASSET-REWIND";

    char UniqueSpaceName[256];
    SPRINTF(UniqueSpaceName, "%s-%s", TestSpaceName, GetUniqueString().c_str());

    char UniqueAssetCollectionName1[256], UniqueAssetCollectionName2[256];
    SPRINTF(UniqueAssetCollectionName1, "%s-%s", TestAssetCollectionName, GetUniqueString().c_str());
    SPRINTF(UniqueAssetCollectionName2, "%s-%s", TestAssetCollectionName, GetUniqueString().c_str());

    char UniqueAssetName1[256], UniqueAssetName2[256], UniqueAssetName3[256];
    SPRINTF(UniqueAssetName1, "%s-%s", TestAssetName, GetUniqueString().c_str());
    SPRINTF(UniqueAssetName2, "%s-%s", TestAssetName, GetUniqueString().c_str());
    SPRINTF(UniqueAssetName3, "%s-%s", TestAssetName, GetUniqueString().c_str());

    csp::common::String UserId;

    // Log in
    LogInAsNewTestUser(UserSystem, UserId);

    // Create space
    csp::systems::Space Space;
    CreateSpace(
        SpaceSystem, UniqueSpaceName, TestSpaceDescription, csp::systems::SpaceAttributes::Private, nullptr, nullptr, nullptr, nullptr, Space);

    // Create asset collections
    csp::systems::AssetCollection AssetCollection1, AssetCollection2;
    CreateAssetCollection(AssetSystem, Space.Id, nullptr, UniqueAssetCollectionName1, nullptr, nullptr, AssetCollection1);
    CreateAssetCollection(AssetSystem, Space.Id, nullptr, UniqueAssetCollectionName2, nullptr, nullptr, AssetCollection2);

    // Create assets
    csp::systems::Asset Asset1, Asset2, Asset3;
    CreateAsset(AssetSystem, AssetCollection1, UniqueAssetName1, nullptr, nullptr, Asset1);
    CreateAsset(AssetSystem, AssetCollection1, UniqueAssetName2, nullptr, nullptr, Asset2);
    CreateAsset(AssetSystem, AssetCollection2, UniqueAssetName3, nullptr, nullptr, Asset3);

    // Get assets
    csp::common::Array<csp::systems::Asset> Assets;
    GetAssetsByCollectionIds(AssetSystem, { AssetCollection1.Id, AssetCollection2.Id }, Assets);

    EXPECT_EQ(Assets.Size(), 3);

    bool Found1 = false, Found2 = false, Found3 = false;

    for (int i = 0; i < Assets.Size(); ++i)
    {
        auto& Asset = Assets[i];

        if (Asset.Id == Asset1.Id)
        {
            Found1 = true;
        }
        else if (Asset.Id == Asset2.Id)
        {
            Found2 = true;
        }
        else if (Asset.Id == Asset3.Id)
        {
            Found3 = true;
        }
    }

    EXPECT_TRUE(Found1 && Found2 && Found3);

    // Delete assets
    DeleteAsset(AssetSystem, AssetCollection2, Asset3);
    DeleteAsset(AssetSystem, AssetCollection1, Asset2);
    DeleteAsset(AssetSystem, AssetCollection1, Asset1);

    // Delete asset collections
    DeleteAssetCollection(AssetSystem, AssetCollection2);
    DeleteAssetCollection(AssetSystem, AssetCollection1);

    // Delete space
    DeleteSpace(SpaceSystem, Space.Id);

    // Log out
    LogOut(UserSystem);
}
#endif

#if RUN_ALL_UNIT_TESTS || RUN_ASSETSYSTEM_TESTS || RUN_ASSETSYSTEM_FINDASSETCOLLECTIONS_TEST
CSP_PUBLIC_TEST(CSPEngine, AssetSystemTests, FindAssetCollectionsTest)
{
    SetRandSeed();

    auto& SystemsManager = csp::systems::SystemsManager::Get();
    auto* UserSystem = SystemsManager.GetUserSystem();
    auto* SpaceSystem = SystemsManager.GetSpaceSystem();
    auto* AssetSystem = SystemsManager.GetAssetSystem();

    const char* TestSpaceName = "OLY-UNITTEST-SPACE-REWIND";
    const char* TestSpaceDescription = "OLY-UNITTEST-SPACEDESC-REWIND";
    const char* TestAssetCollectionName = "OLY-UNITTEST-ASSETCOLLECTION-REWIND";

    char UniqueSpaceName[256];
    SPRINTF(UniqueSpaceName, "%s-%s", TestSpaceName, GetUniqueString().c_str());

    char UniqueAssetCollectionName1[256];
    SPRINTF(UniqueAssetCollectionName1, "%s-%s", TestAssetCollectionName, GetUniqueString().c_str());

    char UniqueAssetCollectionName2[256];
    SPRINTF(UniqueAssetCollectionName2, "%s-%s", TestAssetCollectionName, GetUniqueString().c_str());

    char UniqueAssetCollectionName3[256];
    SPRINTF(UniqueAssetCollectionName3, "%s-%s", TestAssetCollectionName, GetUniqueString().c_str());

    csp::common::String UserId;

    LogInAsNewTestUser(UserSystem, UserId);

    csp::systems::Space Space;
    CreateSpace(
        SpaceSystem, UniqueSpaceName, TestSpaceDescription, csp::systems::SpaceAttributes::Private, nullptr, nullptr, nullptr, nullptr, Space);
    const auto Tag = csp::common::Array<csp::common::String>({ Space.Id });

    csp::systems::AssetCollection AssetCollection1, AssetCollection2, AssetCollection3;
    CreateAssetCollection(
        AssetSystem, Space.Id, nullptr, UniqueAssetCollectionName1, csp::systems::EAssetCollectionType::SPACE_THUMBNAIL, nullptr, AssetCollection1);
    CreateAssetCollection(
        AssetSystem, Space.Id, nullptr, UniqueAssetCollectionName2, csp::systems::EAssetCollectionType::SPACE_THUMBNAIL, Tag, AssetCollection2);
    CreateAssetCollection(AssetSystem, Space.Id, AssetCollection1.Id, UniqueAssetCollectionName3, nullptr, nullptr, AssetCollection3);

    // Search by space
    {
        csp::common::Array<csp::common::String> SpaceIds = { Space.Id };

        auto [Result]
            = AWAIT_PRE(AssetSystem, FindAssetCollections, RequestPredicate, nullptr, nullptr, nullptr, nullptr, nullptr, SpaceIds, nullptr, nullptr);

        EXPECT_EQ(Result.GetResultCode(), csp::systems::EResultCode::Success);
        EXPECT_EQ(Result.GetAssetCollections().Size(), 4);
    }

    // Search by parentId
    {
        auto [Result] = AWAIT_PRE(
            AssetSystem, FindAssetCollections, RequestPredicate, nullptr, AssetCollection1.Id, nullptr, nullptr, nullptr, nullptr, nullptr, nullptr);

        EXPECT_EQ(Result.GetResultCode(), csp::systems::EResultCode::Success);
        EXPECT_EQ(Result.GetAssetCollections().Size(), 1);
        EXPECT_EQ(Result.GetAssetCollections()[0].Id, AssetCollection3.Id);
        EXPECT_EQ(Result.GetAssetCollections()[0].Name, AssetCollection3.Name);
    }

    // Search by Tag
    {
        auto [Result]
            = AWAIT_PRE(AssetSystem, FindAssetCollections, RequestPredicate, nullptr, nullptr, nullptr, nullptr, Tag, nullptr, nullptr, nullptr);

        EXPECT_EQ(Result.GetResultCode(), csp::systems::EResultCode::Success);
        EXPECT_EQ(Result.GetAssetCollections().Size(), 1);
        EXPECT_EQ(Result.GetAssetCollections()[0].Id, AssetCollection2.Id);
        EXPECT_EQ(Result.GetAssetCollections()[0].Name, AssetCollection2.Name);
    }

    // Search by names and types
    {
        csp::common::Array<csp::common::String> AssetNames = { UniqueAssetCollectionName1, UniqueAssetCollectionName2 };

        // Search for Default types with these names
        csp::common::Array<csp::systems::EAssetCollectionType> SearchTypes = { csp::systems::EAssetCollectionType::DEFAULT };

        auto [EmptyResult] = AWAIT_PRE(
            AssetSystem, FindAssetCollections, RequestPredicate, nullptr, nullptr, AssetNames, SearchTypes, nullptr, nullptr, nullptr, nullptr);

        EXPECT_EQ(EmptyResult.GetResultCode(), csp::systems::EResultCode::Success);
        EXPECT_EQ(EmptyResult.GetAssetCollections().Size(), 0);

        // Then search names and space thumbnail type
        SearchTypes = { csp::systems::EAssetCollectionType::SPACE_THUMBNAIL };

        auto [Result] = AWAIT_PRE(
            AssetSystem, FindAssetCollections, RequestPredicate, nullptr, nullptr, AssetNames, SearchTypes, nullptr, nullptr, nullptr, nullptr);

        EXPECT_EQ(Result.GetResultCode(), csp::systems::EResultCode::Success);
        EXPECT_EQ(Result.GetAssetCollections().Size(), 2);

        bool FoundFirstAssetCollection = false, FoundSecondAssetCollection = false;

        const auto& RetrievedAssetCollections = Result.GetAssetCollections();

        for (int idx = 0; idx < RetrievedAssetCollections.Size(); ++idx)
        {
            auto& CurrentAsset = RetrievedAssetCollections[idx];

            if (CurrentAsset.Id == AssetCollection1.Id)
            {
                FoundFirstAssetCollection = true;
            }
            else if (CurrentAsset.Id == AssetCollection2.Id)
            {
                FoundSecondAssetCollection = true;
            }
        }

        EXPECT_EQ(FoundFirstAssetCollection && FoundSecondAssetCollection, true);
    }

    // Test Pagination
    {
        csp::common::Array<csp::common::String> SpaceIds = { Space.Id };

        auto [Result] = AWAIT_PRE(AssetSystem, FindAssetCollections, RequestPredicate, nullptr, nullptr, nullptr, nullptr, nullptr, SpaceIds, 1, 1);

        EXPECT_EQ(Result.GetResultCode(), csp::systems::EResultCode::Success);
        EXPECT_EQ(Result.GetAssetCollections().Size(), 1);
    }

    DeleteAssetCollection(AssetSystem, AssetCollection3);
    DeleteAssetCollection(AssetSystem, AssetCollection1);
    DeleteAssetCollection(AssetSystem, AssetCollection2);

    DeleteSpace(SpaceSystem, Space.Id);

    LogOut(UserSystem);
}
#endif

#if RUN_ALL_UNIT_TESTS || RUN_ASSETSYSTEM_TESTS || RUN_ASSETSYSTEM_GETASSETS_BY_DIFFERENT_CRITERIA_TEST
CSP_PUBLIC_TEST(CSPEngine, AssetSystemTests, GetAssetsByDifferentCriteriaTest)
{
    SetRandSeed();

    auto& SystemsManager = csp::systems::SystemsManager::Get();
    auto* UserSystem = SystemsManager.GetUserSystem();
    auto* SpaceSystem = SystemsManager.GetSpaceSystem();
    auto* AssetSystem = SystemsManager.GetAssetSystem();

    const char* TestSpaceName = "OLY-UNITTEST-SPACE-REWIND";
    const char* TestSpaceDescription = "OLY-UNITTEST-SPACEDESC-REWIND";
    const char* TestAssetCollectionName = "OLY-UNITTEST-ASSETCOLLECTION-REWIND";
    const char* TestAssetName = "OLY-UNITTEST-ASSET-REWIND";

    char UniqueSpaceName[256];
    SPRINTF(UniqueSpaceName, "%s-%s", TestSpaceName, GetUniqueString().c_str());

    char UniqueAssetCollectionName[256];
    SPRINTF(UniqueAssetCollectionName, "%s-%s", TestAssetCollectionName, GetUniqueString().c_str());

    char UniqueFirstAssetName[256];
    SPRINTF(UniqueFirstAssetName, "%s-%s", TestAssetName, GetUniqueString().c_str());

    char UniqueSecondAssetName[256];
    SPRINTF(UniqueSecondAssetName, "%s-%s", TestAssetName, GetUniqueString().c_str());

    csp::common::String UserId;

    LogInAsNewTestUser(UserSystem, UserId);

    csp::systems::Space Space;
    CreateSpace(
        SpaceSystem, UniqueSpaceName, TestSpaceDescription, csp::systems::SpaceAttributes::Private, nullptr, nullptr, nullptr, nullptr, Space);

    csp::systems::AssetCollection AssetCollection;
    CreateAssetCollection(AssetSystem, Space.Id, nullptr, UniqueAssetCollectionName, nullptr, nullptr, AssetCollection);

    csp::systems::Asset FirstAsset;
    CreateAsset(AssetSystem, AssetCollection, UniqueFirstAssetName, nullptr, nullptr, FirstAsset);

    csp::systems::Asset SecondAsset;
    CreateAsset(AssetSystem, AssetCollection, UniqueSecondAssetName, nullptr, nullptr, SecondAsset);

    {
        // search by asset id
        csp::common::Array<csp::common::String> AssetIds = { FirstAsset.Id };
        auto [Result] = AWAIT_PRE(AssetSystem, GetAssetsByCriteria, RequestPredicate, { AssetCollection.Id }, AssetIds, nullptr, nullptr);
        EXPECT_EQ(Result.GetResultCode(), csp::systems::EResultCode::Success);
        EXPECT_EQ(Result.GetAssets().Size(), 1);
        EXPECT_EQ(Result.GetAssets()[0].Id, FirstAsset.Id);
        EXPECT_EQ(Result.GetAssets()[0].Name, FirstAsset.Name);
    }
    {
        // search by asset name
        csp::common::Array<csp::common::String> AssetNames = { FirstAsset.Name };
        auto [Result] = AWAIT_PRE(AssetSystem, GetAssetsByCriteria, RequestPredicate, { AssetCollection.Id }, nullptr, AssetNames, nullptr);
        EXPECT_EQ(Result.GetResultCode(), csp::systems::EResultCode::Success);
        EXPECT_EQ(Result.GetAssets().Size(), 1);
        EXPECT_EQ(Result.GetAssets()[0].Id, FirstAsset.Id);
        EXPECT_EQ(Result.GetAssets()[0].Name, FirstAsset.Name);
    }
    {
        // search by asset names and types, both assets are of type Model
        csp::common::Array<csp::common::String> AssetNames = { FirstAsset.Name, SecondAsset.Name };

        csp::common::Array<csp::systems::EAssetType> AssetTypes = { csp::systems::EAssetType::VIDEO };
        auto [EmptyResult] = AWAIT_PRE(AssetSystem, GetAssetsByCriteria, RequestPredicate, { AssetCollection.Id }, nullptr, AssetNames, AssetTypes);
        EXPECT_EQ(EmptyResult.GetResultCode(), csp::systems::EResultCode::Success);
        EXPECT_EQ(EmptyResult.GetAssets().Size(), 0);

        // next to Model append Video too
        AssetTypes = { csp::systems::EAssetType::VIDEO, csp::systems::EAssetType::MODEL };
        auto [Result] = AWAIT_PRE(AssetSystem, GetAssetsByCriteria, RequestPredicate, { AssetCollection.Id }, nullptr, AssetNames, AssetTypes);
        EXPECT_EQ(Result.GetResultCode(), csp::systems::EResultCode::Success);
        EXPECT_EQ(Result.GetAssets().Size(), 2);

        bool FoundFirstAsset = false, FoundSecondAsset = false;

        const auto& RetrievedAssets = Result.GetAssets();

        for (int idx = 0; idx < RetrievedAssets.Size(); ++idx)
        {
            auto& CurrentAsset = RetrievedAssets[idx];

            if (CurrentAsset.Id == FirstAsset.Id)
            {
                FoundFirstAsset = true;
            }
            else if (CurrentAsset.Id == SecondAsset.Id)
            {
                FoundSecondAsset = true;
            }
        }

        EXPECT_EQ(FoundFirstAsset && FoundSecondAsset, true);
    }

    DeleteAsset(AssetSystem, AssetCollection, FirstAsset);
    DeleteAsset(AssetSystem, AssetCollection, SecondAsset);
    DeleteAssetCollection(AssetSystem, AssetCollection);

    DeleteSpace(SpaceSystem, Space.Id);

    LogOut(UserSystem);
}
#endif

<<<<<<< HEAD

=======
// TODO: Fix this!
// Disabled as for some reason it is causing C# tests failures ONLY on TC. This will be investigated in a separate ticket
#if false
>>>>>>> 41446097
#if RUN_ALL_UNIT_TESTS || RUN_ASSETSYSTEM_TESTS || RUN_ASSETSYSTEM_GETASSETS_FROM_MULTIPLE_ASSET_COLLECTIONS_TEST
CSP_PUBLIC_TEST(CSPEngine, AssetSystemTests, GetAssetsFromMultipleAssetCollectionsTest)
{
	SetRandSeed();

	auto& SystemsManager = csp::systems::SystemsManager::Get();
	auto* UserSystem	 = SystemsManager.GetUserSystem();
	auto* SpaceSystem	 = SystemsManager.GetSpaceSystem();
	auto* AssetSystem	 = SystemsManager.GetAssetSystem();

	const char* TestSpaceName			= "OLY-UNITTEST-SPACE-REWIND";
	const char* TestSpaceDescription	= "OLY-UNITTEST-SPACEDESC-REWIND";
	const char* TestAssetCollectionName = "OLY-UNITTEST-ASSETCOLLECTION-REWIND";
	const char* TestAssetName			= "OLY-UNITTEST-ASSET-REWIND";

	char UniqueSpaceName[256];
	SPRINTF(UniqueSpaceName, "%s-%s", TestSpaceName, GetUniqueString().c_str());

	char UniqueFirstAssetCollectionName[256];
	SPRINTF(UniqueFirstAssetCollectionName, "%s-%s", TestAssetCollectionName, GetUniqueString().c_str());

	char UniqueSecondAssetCollectionName[256];
	SPRINTF(UniqueSecondAssetCollectionName, "%s-%s", TestAssetCollectionName, GetUniqueString().c_str());

	char UniqueFirstAssetName[256];
	SPRINTF(UniqueFirstAssetName, "%s-%s", TestAssetName, GetUniqueString().c_str());

	char UniqueSecondAssetName[256];
	SPRINTF(UniqueSecondAssetName, "%s-%s", TestAssetName, GetUniqueString().c_str());

	csp::common::String UserId;

	LogInAsNewTestUser(UserSystem, UserId);

	csp::systems::Space Space;
	CreateSpace(SpaceSystem,
				UniqueSpaceName,
				TestSpaceDescription,
				csp::systems::SpaceAttributes::Private,
				nullptr,
				nullptr,
				nullptr,
				nullptr,
				Space);

	csp::systems::AssetCollection FirstAssetCollection;
	CreateAssetCollection(AssetSystem, Space.Id, nullptr, UniqueFirstAssetCollectionName, nullptr, nullptr, FirstAssetCollection);

	csp::systems::Asset FirstAsset;
	CreateAsset(AssetSystem, FirstAssetCollection, UniqueFirstAssetName, nullptr, nullptr, FirstAsset);

	csp::systems::AssetCollection SecondAssetCollection;
	CreateAssetCollection(AssetSystem, Space.Id, nullptr, UniqueSecondAssetCollectionName, nullptr, nullptr, SecondAssetCollection);

	csp::systems::Asset SecondAsset;
	CreateAsset(AssetSystem, SecondAssetCollection, UniqueSecondAssetName, nullptr, nullptr, SecondAsset);

	//{
	//	// try to search but don't specify any asset collection Ids, only add one Asset Id though
	//	csp::common::Array<csp::common::String> AssetIds = {FirstAsset.Id};
	//	csp::common::Array<csp::common::String> AssetCollIds;
	//	auto [Result] = AWAIT_PRE(AssetSystem, GetAssetsByCriteria, RequestPredicate, AssetCollIds, AssetIds, nullptr, nullptr);
	//	EXPECT_EQ(Result.GetResultCode(), csp::systems::EResultCode::Failed);
	//}
	{
		// search by both asset collection Ids at the same time
		csp::common::Array<csp::common::String> AssetCollectionIds = {FirstAssetCollection.Id, SecondAssetCollection.Id};
		auto [Result] = AWAIT_PRE(AssetSystem, GetAssetsByCriteria, RequestPredicate, AssetCollectionIds, nullptr, nullptr, nullptr);
		EXPECT_EQ(Result.GetResultCode(), csp::systems::EResultCode::Success);
		EXPECT_EQ(Result.GetAssets().Size(), 2);
		const auto& RetrievedAssets = Result.GetAssets();

		bool FoundFirstAsset = false, FoundSecondAsset = false;
		for (size_t idx = 0; idx < RetrievedAssets.Size(); ++idx)
		{
			auto& CurrentAsset = RetrievedAssets[idx];

			if (CurrentAsset.Id == FirstAsset.Id)
			{
				FoundFirstAsset = true;
			}
			else if (CurrentAsset.Id == SecondAsset.Id)
			{
				FoundSecondAsset = true;
			}
		}

		EXPECT_EQ(FoundFirstAsset && FoundSecondAsset, true);
	}
	{
		// search by both asset collection Ids and only one Asset Id
		csp::common::Array<csp::common::String> AssetCollectionIds = {FirstAssetCollection.Id, SecondAssetCollection.Id};
		csp::common::Array<csp::common::String> AssetIds		   = {SecondAsset.Id};
		auto [Result] = AWAIT_PRE(AssetSystem, GetAssetsByCriteria, RequestPredicate, AssetCollectionIds, AssetIds, nullptr, nullptr);
		EXPECT_EQ(Result.GetResultCode(), csp::systems::EResultCode::Success);
		EXPECT_EQ(Result.GetAssets().Size(), 1);
		EXPECT_EQ(Result.GetAssets()[0].Id, SecondAsset.Id);
		EXPECT_EQ(Result.GetAssets()[0].Name, SecondAsset.Name);
	}

	DeleteAsset(AssetSystem, FirstAssetCollection, FirstAsset);
	DeleteAsset(AssetSystem, SecondAssetCollection, SecondAsset);
	DeleteAssetCollection(AssetSystem, FirstAssetCollection);
	DeleteAssetCollection(AssetSystem, SecondAssetCollection);

	DeleteSpace(SpaceSystem, Space.Id);

	LogOut(UserSystem);
}
<<<<<<< HEAD
=======
#endif
>>>>>>> 41446097
#endif

#if RUN_ALL_UNIT_TESTS || RUN_ASSETSYSTEM_TESTS || RUN_ASSETSYSTEM_UPLOADASSET_AS_FILE_TEST
CSP_PUBLIC_TEST(CSPEngine, AssetSystemTests, UploadAssetAsFileTest)
{
    SetRandSeed();

    auto& SystemsManager = csp::systems::SystemsManager::Get();
    auto* UserSystem = SystemsManager.GetUserSystem();
    auto* SpaceSystem = SystemsManager.GetSpaceSystem();
    auto* AssetSystem = SystemsManager.GetAssetSystem();

    const char* TestSpaceName = "OLY-UNITTEST-SPACE-REWIND";
    const char* TestSpaceDescription = "OLY-UNITTEST-SPACEDESC-REWIND";
    const char* TestAssetCollectionName = "OLY-UNITTEST-ASSETCOLLECTION-REWIND";
    const char* TestAssetName = "OLY-UNITTEST-ASSET-REWIND";

    char UniqueSpaceName[256];
    SPRINTF(UniqueSpaceName, "%s-%s", TestSpaceName, GetUniqueString().c_str());

    char UniqueAssetCollectionName[256];
    SPRINTF(UniqueAssetCollectionName, "%s-%s", TestAssetCollectionName, GetUniqueString().c_str());

    char UniqueAssetName[256];
    SPRINTF(UniqueAssetName, "%s-%s", TestAssetName, GetUniqueString().c_str());

    csp::common::String UserId;

    // Log in
    LogInAsNewTestUser(UserSystem, UserId);

    // Create space
    csp::systems::Space Space;
    CreateSpace(
        SpaceSystem, UniqueSpaceName, TestSpaceDescription, csp::systems::SpaceAttributes::Private, nullptr, nullptr, nullptr, nullptr, Space);

    // Create asset collection
    csp::systems::AssetCollection AssetCollection;
    CreateAssetCollection(AssetSystem, Space.Id, nullptr, UniqueAssetCollectionName, nullptr, nullptr, AssetCollection);

    // Create asset
    csp::systems::Asset Asset;
    CreateAsset(AssetSystem, AssetCollection, UniqueAssetName, nullptr, nullptr, Asset);
    auto FilePath = std::filesystem::absolute("assets/test.json");
    csp::systems::FileAssetDataSource Source;
    Source.FilePath = FilePath.u8string().c_str();
    const csp::common::String& FileNoMimeType = "";
    const csp::common::String& FileMimeType = "application/json";

    printf("Uploading asset data without mime type...\n");

    // Upload data
    auto [UploadNoMimeResult] = AWAIT_PRE(AssetSystem, UploadAssetData, RequestPredicateWithProgress, AssetCollection, Asset, Source);

    EXPECT_EQ(UploadNoMimeResult.GetResultCode(), csp::systems::EResultCode::Success);

    Asset.Uri = UploadNoMimeResult.GetUri();

    printf("Getting asset to check for default mime type.\n");

    auto [AssetNoMimeResult] = AWAIT_PRE(AssetSystem, GetAssetById, RequestPredicate, AssetCollection.Id, Asset.Id);

    EXPECT_NE(AssetNoMimeResult.GetAsset().MimeType, FileNoMimeType);
    EXPECT_EQ(AssetNoMimeResult.GetAsset().MimeType, "application/octet-stream");

    // Set a mime type
    Source.SetMimeType(FileMimeType);

    printf("Uploading asset data with correct mime type...\n");

    // Upload data with MimeType
    auto [UploadResult] = AWAIT_PRE(AssetSystem, UploadAssetData, RequestPredicateWithProgress, AssetCollection, Asset, Source);

    EXPECT_EQ(UploadResult.GetResultCode(), csp::systems::EResultCode::Success);

    EXPECT_EQ(UploadResult.GetFailureReason(), csp::systems::ERequestFailureReason::None);

    Asset.Uri = UploadResult.GetUri();

    printf("Getting asset to check for correct mime type.\n");

    auto [AssetResult] = AWAIT_PRE(AssetSystem, GetAssetById, RequestPredicate, AssetCollection.Id, Asset.Id);

    EXPECT_EQ(AssetResult.GetAsset().MimeType, FileMimeType);

    printf("Downloading asset data...\n");

    // Get data
    auto [Result] = AWAIT_PRE(AssetSystem, DownloadAssetData, RequestPredicateWithProgress, Asset);

    EXPECT_EQ(Result.GetResultCode(), csp::systems::EResultCode::Success);

    size_t DownloadedAssetDataSize = Result.GetDataLength();
    auto DownloadedAssetData = new uint8_t[DownloadedAssetDataSize];
    memcpy(DownloadedAssetData, Result.GetData(), DownloadedAssetDataSize);

    FILE* File = fopen(FilePath.string().c_str(), "rb");
    uintmax_t FileSize = std::filesystem::file_size(FilePath);
    auto* FileData = new unsigned char[FileSize];
    fread(FileData, FileSize, 1, File);
    fclose(File);

    EXPECT_EQ(DownloadedAssetDataSize, FileSize);
    EXPECT_EQ(memcmp(DownloadedAssetData, FileData, FileSize), 0);

    delete[] FileData;
    delete[] DownloadedAssetData;

    // Delete asset
    DeleteAsset(AssetSystem, AssetCollection, Asset);

    // Delete asset collection
    DeleteAssetCollection(AssetSystem, AssetCollection);

    // Delete space
    DeleteSpace(SpaceSystem, Space.Id);

    // Log out
    LogOut(UserSystem);
}
#endif

#if RUN_ALL_UNIT_TESTS || RUN_ASSETSYSTEM_TESTS || RUN_ASSETSYSTEM_UPLOADASSET_AS_INCORRECT_FILE_TEST
CSP_PUBLIC_TEST(CSPEngine, AssetSystemTests, UploadAssetAsIncorrectFileTest)
{
    SetRandSeed();

    auto& SystemsManager = csp::systems::SystemsManager::Get();
    auto* UserSystem = SystemsManager.GetUserSystem();
    auto* SpaceSystem = SystemsManager.GetSpaceSystem();
    auto* AssetSystem = SystemsManager.GetAssetSystem();

    const char* TestSpaceName = "OLY-UNITTEST-SPACE-REWIND";
    const char* TestSpaceDescription = "OLY-UNITTEST-SPACEDESC-REWIND";
    const char* TestAssetCollectionName = "OLY-UNITTEST-ASSETCOLLECTION-REWIND";
    const char* TestAssetName = "OLY-UNITTEST-ASSET-REWIND";

    char UniqueSpaceName[256];
    SPRINTF(UniqueSpaceName, "%s-%s", TestSpaceName, GetUniqueString().c_str());

    char UniqueAssetCollectionName[256];
    SPRINTF(UniqueAssetCollectionName, "%s-%s", TestAssetCollectionName, GetUniqueString().c_str());

    char UniqueAssetName[256];
    SPRINTF(UniqueAssetName, "%s-%s", TestAssetName, GetUniqueString().c_str());

    csp::common::String UserId;

    // Log in
    LogInAsNewTestUser(UserSystem, UserId);

    // Create space
    csp::systems::Space Space;
    CreateSpace(
        SpaceSystem, UniqueSpaceName, TestSpaceDescription, csp::systems::SpaceAttributes::Private, nullptr, nullptr, nullptr, nullptr, Space);

    // Create asset collection
    csp::systems::AssetCollection AssetCollection;
    CreateAssetCollection(AssetSystem, Space.Id, nullptr, UniqueAssetCollectionName, nullptr, nullptr, AssetCollection);

    // Create asset
    csp::systems::Asset Asset;
    CreateAsset(AssetSystem, AssetCollection, UniqueAssetName, nullptr, nullptr, Asset);
    auto FilePath = std::filesystem::absolute("assets/Incorrect_File.jpg");
    csp::systems::FileAssetDataSource Source;
    Source.FilePath = FilePath.u8string().c_str();
    const csp::common::String& FileMimeType = "image/jpeg";

    // Upload data
    auto [Result] = AWAIT_PRE(AssetSystem, UploadAssetData, RequestPredicateWithProgress, AssetCollection, Asset, Source);

    EXPECT_EQ(Result.GetResultCode(), csp::systems::EResultCode::Failed);

    EXPECT_EQ(Result.GetFailureReason(), csp::systems::ERequestFailureReason::AssetInvalidFileContents);

    // Delete asset
    DeleteAsset(AssetSystem, AssetCollection, Asset);

    // Delete asset collection
    DeleteAssetCollection(AssetSystem, AssetCollection);

    // Delete space
    DeleteSpace(SpaceSystem, Space.Id);

    // Log out
    LogOut(UserSystem);
}
#endif

#if RUN_ALL_UNIT_TESTS || RUN_ASSETSYSTEM_TESTS || RUN_ASSETSYSTEM_UPLOADASSET_AS_FILE_NOSPACE_TEST
CSP_PUBLIC_TEST(CSPEngine, AssetSystemTests, UploadAssetAsFileNoSpaceTest)
{
    SetRandSeed();

    auto& SystemsManager = csp::systems::SystemsManager::Get();
    auto* UserSystem = SystemsManager.GetUserSystem();
    auto* AssetSystem = SystemsManager.GetAssetSystem();

    const char* TestAssetCollectionName = "OLY-UNITTEST-ASSETCOLLECTION-REWIND";
    const char* TestAssetName = "OLY-UNITTEST-ASSET-REWIND";

    char UniqueAssetCollectionName[256];
    SPRINTF(UniqueAssetCollectionName, "%s-%s", TestAssetCollectionName, GetUniqueString().c_str());

    char UniqueAssetName[256];
    SPRINTF(UniqueAssetName, "%s-%s", TestAssetName, GetUniqueString().c_str());

    csp::common::String UserId;

    // Log in
    LogInAsNewTestUser(UserSystem, UserId);

    // Create asset collection
    csp::systems::AssetCollection AssetCollection;
    CreateAssetCollection(AssetSystem, nullptr, nullptr, UniqueAssetCollectionName, nullptr, nullptr, AssetCollection);

    // Create asset
    csp::systems::Asset Asset;
    CreateAsset(AssetSystem, AssetCollection, UniqueAssetName, nullptr, nullptr, Asset);
    auto FilePath = std::filesystem::absolute("assets/test.json");
    csp::systems::FileAssetDataSource Source;
    Source.FilePath = FilePath.u8string().c_str();
    const csp::common::String& FileNoMimeType = "";
    const csp::common::String& FileMimeType = "application/json";

    printf("Uploading asset data without mime type...\n");

    // Upload data
    auto [UploadNoMimeResult] = AWAIT_PRE(AssetSystem, UploadAssetData, RequestPredicateWithProgress, AssetCollection, Asset, Source);

    EXPECT_EQ(UploadNoMimeResult.GetResultCode(), csp::systems::EResultCode::Success);

    Asset.Uri = UploadNoMimeResult.GetUri();

    printf("Getting asset to check for default mime type.\n");

    auto [AssetNoMimeResult] = AWAIT_PRE(AssetSystem, GetAssetById, RequestPredicate, AssetCollection.Id, Asset.Id);

    EXPECT_NE(AssetNoMimeResult.GetAsset().MimeType, FileNoMimeType);
    EXPECT_EQ(AssetNoMimeResult.GetAsset().MimeType, "application/octet-stream");

    // Set a mime type
    Source.SetMimeType(FileMimeType);

    printf("Uploading asset data with correct mime type...\n");

    // Upload data with MimeType
    auto [UploadResult] = AWAIT_PRE(AssetSystem, UploadAssetData, RequestPredicateWithProgress, AssetCollection, Asset, Source);

    EXPECT_EQ(UploadResult.GetResultCode(), csp::systems::EResultCode::Success);

    Asset.Uri = UploadResult.GetUri();

    printf("Getting asset to check for correct mime type.\n");

    auto [AssetResult] = AWAIT_PRE(AssetSystem, GetAssetById, RequestPredicate, AssetCollection.Id, Asset.Id);

    EXPECT_EQ(AssetResult.GetAsset().MimeType, FileMimeType);

    printf("Downloading asset data...\n");

    // Get data
    auto [Result] = AWAIT_PRE(AssetSystem, DownloadAssetData, RequestPredicateWithProgress, Asset);

    EXPECT_EQ(Result.GetResultCode(), csp::systems::EResultCode::Success);

    size_t DownloadedAssetDataSize = Result.GetDataLength();
    auto DownloadedAssetData = new uint8_t[DownloadedAssetDataSize];
    memcpy(DownloadedAssetData, Result.GetData(), DownloadedAssetDataSize);

    FILE* File = fopen(FilePath.string().c_str(), "rb");
    uintmax_t FileSize = std::filesystem::file_size(FilePath);
    auto* FileData = new unsigned char[FileSize];
    fread(FileData, FileSize, 1, File);
    fclose(File);

    EXPECT_EQ(DownloadedAssetDataSize, FileSize);
    EXPECT_EQ(memcmp(DownloadedAssetData, FileData, FileSize), 0);

    delete[] FileData;
    delete[] DownloadedAssetData;

    // Delete asset
    DeleteAsset(AssetSystem, AssetCollection, Asset);

    // Delete asset collection
    DeleteAssetCollection(AssetSystem, AssetCollection);

    // Log out
    LogOut(UserSystem);
}
#endif

#if RUN_ALL_UNIT_TESTS || RUN_ASSETSYSTEM_TESTS || RUN_ASSETSYSTEM_UPLOADASSET_WITH_UNENCODED_SPACE_TEST
CSP_PUBLIC_TEST(CSPEngine, AssetSystemTests, UploadAssetWithUnencodedSpace)
{
    SetRandSeed();

    auto& SystemsManager = csp::systems::SystemsManager::Get();
    auto* UserSystem = SystemsManager.GetUserSystem();
    auto* SpaceSystem = SystemsManager.GetSpaceSystem();
    auto* AssetSystem = SystemsManager.GetAssetSystem();

    constexpr char* TestSpaceName = "OLY-UNITTEST-SPACE-REWIND";
    constexpr char* TestSpaceDescription = "OLY-UNITTEST-SPACEDESC-REWIND";
    constexpr char* TestAssetCollectionName = "OLY-UNITTEST-ASSETCOLLECTION-REWIND";
    constexpr char* TestAssetName = "OLY-UNITTEST-ASSET-REWIND";

    char UniqueSpaceName[256];
    SPRINTF(UniqueSpaceName, "%s-%s", TestSpaceName, GetUniqueString().c_str());

    char UniqueAssetCollectionName[256];
    SPRINTF(UniqueAssetCollectionName, "%s-%s", TestAssetCollectionName, GetUniqueString().c_str());

    char UniqueAssetName[256];
    SPRINTF(UniqueAssetName, "%s-%s", TestAssetName, GetUniqueString().c_str());

    csp::common::String UserId;

    // Log in
    LogInAsNewTestUser(UserSystem, UserId);

    // Create space
    csp::systems::Space Space;
    CreateSpace(
        SpaceSystem, UniqueSpaceName, TestSpaceDescription, csp::systems::SpaceAttributes::Private, nullptr, nullptr, nullptr, nullptr, Space);

    // Create asset collection
    csp::systems::AssetCollection AssetCollection;
    CreateAssetCollection(AssetSystem, Space.Id, nullptr, UniqueAssetCollectionName, nullptr, nullptr, AssetCollection);

    // Create asset
    csp::systems::Asset Asset;
    CreateAsset(AssetSystem, AssetCollection, UniqueAssetName, nullptr, nullptr, Asset);
    auto FilePath = std::filesystem::absolute("assets/TestWith Space.json");
    csp::systems::FileAssetDataSource Source;
    Source.FilePath = FilePath.u8string().c_str();

    // Upload data
    auto [UploadResult] = AWAIT_PRE(AssetSystem, UploadAssetData, RequestPredicateWithProgress, AssetCollection, Asset, Source);
    EXPECT_EQ(UploadResult.GetResultCode(), csp::systems::EResultCode::Success);

    // Get uploaded asset
    auto [AssetResult] = AWAIT_PRE(AssetSystem, GetAssetById, RequestPredicate, AssetCollection.Id, Asset.Id);
    std::string UriStr = AssetResult.GetAsset().Uri;

    // Check uri is encoded as expected
    EXPECT_TRUE(UriStr.find("TestWith%20Space") != std::string::npos);

    // Delete asset
    DeleteAsset(AssetSystem, AssetCollection, Asset);

    // Delete asset collection
    DeleteAssetCollection(AssetSystem, AssetCollection);

    // Delete space
    DeleteSpace(SpaceSystem, Space.Id);

    // Log out
    LogOut(UserSystem);
}
#endif

#if RUN_ALL_UNIT_TESTS || RUN_ASSETSYSTEM_TESTS || RUN_ASSETSYSTEM_UPLOADASSET_WITH_ENCODED_SPACE_TEST
CSP_PUBLIC_TEST(CSPEngine, AssetSystemTests, UploadAssetWithEncodedSpace)
{
    SetRandSeed();

    auto& SystemsManager = csp::systems::SystemsManager::Get();
    auto* UserSystem = SystemsManager.GetUserSystem();
    auto* SpaceSystem = SystemsManager.GetSpaceSystem();
    auto* AssetSystem = SystemsManager.GetAssetSystem();

    constexpr char* TestSpaceName = "OLY-UNITTEST-SPACE-REWIND";
    constexpr char* TestSpaceDescription = "OLY-UNITTEST-SPACEDESC-REWIND";
    constexpr char* TestAssetCollectionName = "OLY-UNITTEST-ASSETCOLLECTION-REWIND";
    constexpr char* TestAssetName = "OLY-UNITTEST-ASSET-REWIND";

    char UniqueSpaceName[256];
    SPRINTF(UniqueSpaceName, "%s-%s", TestSpaceName, GetUniqueString().c_str());

    char UniqueAssetCollectionName[256];
    SPRINTF(UniqueAssetCollectionName, "%s-%s", TestAssetCollectionName, GetUniqueString().c_str());

    char UniqueAssetName[256];
    SPRINTF(UniqueAssetName, "%s-%s", TestAssetName, GetUniqueString().c_str());

    csp::common::String UserId;

    // Log in
    LogInAsNewTestUser(UserSystem, UserId);

    // Create space
    csp::systems::Space Space;
    CreateSpace(
        SpaceSystem, UniqueSpaceName, TestSpaceDescription, csp::systems::SpaceAttributes::Private, nullptr, nullptr, nullptr, nullptr, Space);

    // Create asset collection
    csp::systems::AssetCollection AssetCollection;
    CreateAssetCollection(AssetSystem, Space.Id, nullptr, UniqueAssetCollectionName, nullptr, nullptr, AssetCollection);

    // Create asset
    csp::systems::Asset Asset;
    CreateAsset(AssetSystem, AssetCollection, UniqueAssetName, nullptr, nullptr, Asset);
    auto FilePath = std::filesystem::absolute("assets/TestWithEncoded%20Space.json");
    csp::systems::FileAssetDataSource Source;
    Source.FilePath = FilePath.u8string().c_str();

    // Upload data
    auto [UploadResult] = AWAIT_PRE(AssetSystem, UploadAssetData, RequestPredicateWithProgress, AssetCollection, Asset, Source);
    EXPECT_EQ(UploadResult.GetResultCode(), csp::systems::EResultCode::Success);

    // Get uploaded asset
    auto [AssetResult] = AWAIT_PRE(AssetSystem, GetAssetById, RequestPredicate, AssetCollection.Id, Asset.Id);
    std::string UriStr = AssetResult.GetAsset().Uri;

    // Check uri is encoded as expected
    EXPECT_TRUE(UriStr.find("TestWithEncoded%20Space") != std::string::npos);

    // Delete asset
    DeleteAsset(AssetSystem, AssetCollection, Asset);

    // Delete asset collection
    DeleteAssetCollection(AssetSystem, AssetCollection);

    // Delete space
    DeleteSpace(SpaceSystem, Space.Id);

    // Log out
    LogOut(UserSystem);
}
#endif

#if RUN_ALL_UNIT_TESTS || RUN_ASSETSYSTEM_TESTS || RUN_ASSETSYSTEM_UPLOADASSET_AS_BUFFER_TEST
CSP_PUBLIC_TEST(CSPEngine, AssetSystemTests, UploadAssetAsBufferTest)
{
    SetRandSeed();

    auto& SystemsManager = csp::systems::SystemsManager::Get();
    auto* UserSystem = SystemsManager.GetUserSystem();
    auto* SpaceSystem = SystemsManager.GetSpaceSystem();
    auto* AssetSystem = SystemsManager.GetAssetSystem();

    const char* TestSpaceName = "OLY-UNITTEST-SPACE-REWIND";
    const char* TestSpaceDescription = "OLY-UNITTEST-SPACEDESC-REWIND";
    const char* TestAssetCollectionName = "OLY-UNITTEST-ASSETCOLLECTION-REWIND";
    const char* TestAssetName = "OLY-UNITTEST-ASSET-REWIND";

    char UniqueSpaceName[256];
    SPRINTF(UniqueSpaceName, "%s-%s", TestSpaceName, GetUniqueString().c_str());

    char UniqueAssetCollectionName[256];
    SPRINTF(UniqueAssetCollectionName, "%s-%s", TestAssetCollectionName, GetUniqueString().c_str());

    char UniqueAssetName[256];
    SPRINTF(UniqueAssetName, "%s-%s", TestAssetName, GetUniqueString().c_str());

    csp::common::String UserId;

    // Log in
    LogInAsNewTestUser(UserSystem, UserId);

    // Create space
    csp::systems::Space Space;
    CreateSpace(
        SpaceSystem, UniqueSpaceName, TestSpaceDescription, csp::systems::SpaceAttributes::Private, nullptr, nullptr, nullptr, nullptr, Space);

    // Create asset collection
    csp::systems::AssetCollection AssetCollection;
    CreateAssetCollection(AssetSystem, Space.Id, nullptr, UniqueAssetCollectionName, nullptr, nullptr, AssetCollection);

    // Create asset
    csp::systems::Asset Asset;
    CreateAsset(AssetSystem, AssetCollection, UniqueAssetName, nullptr, nullptr, Asset);
    Asset.FileName = "test.json";

    auto UploadFilePath = std::filesystem::absolute("assets/test.json");
    FILE* UploadFile = fopen(UploadFilePath.string().c_str(), "rb");
    uintmax_t UploadFileSize = std::filesystem::file_size(UploadFilePath);
    auto* UploadFileData = new unsigned char[UploadFileSize];
    fread(UploadFileData, UploadFileSize, 1, UploadFile);
    fclose(UploadFile);

    csp::systems::BufferAssetDataSource BufferSource;
    BufferSource.Buffer = UploadFileData;
    BufferSource.BufferLength = UploadFileSize;

    BufferSource.SetMimeType("application/json");

    printf("Uploading asset data...\n");

    // Upload data
    UploadAssetData(AssetSystem, AssetCollection, Asset, BufferSource, Asset.Uri);

    printf("Downloading asset data...\n");

    // Get data
    auto [Result] = AWAIT_PRE(AssetSystem, DownloadAssetData, RequestPredicateWithProgress, Asset);

    EXPECT_EQ(Result.GetResultCode(), csp::systems::EResultCode::Success);

    size_t DownloadedAssetDataSize = Result.GetDataLength();
    auto DownloadedAssetData = new uint8_t[DownloadedAssetDataSize];
    memcpy(DownloadedAssetData, Result.GetData(), DownloadedAssetDataSize);

    EXPECT_EQ(DownloadedAssetDataSize, UploadFileSize);
    EXPECT_EQ(memcmp(DownloadedAssetData, UploadFileData, UploadFileSize), 0);

    delete[] UploadFileData;
    delete[] DownloadedAssetData;

    // Delete asset
    DeleteAsset(AssetSystem, AssetCollection, Asset);

    // Delete asset collection
    DeleteAssetCollection(AssetSystem, AssetCollection);

    // Delete space
    DeleteSpace(SpaceSystem, Space.Id);

    // Log out
    LogOut(UserSystem);
}
#endif

#if RUN_ALL_UNIT_TESTS || RUN_ASSETSYSTEM_TESTS || RUN_ASSETSYSTEM_UPDATEASSETDATA_AS_FILE_TEST
CSP_PUBLIC_TEST(CSPEngine, AssetSystemTests, UpdateAssetDataAsFileTest)
{
    SetRandSeed();

    auto& SystemsManager = csp::systems::SystemsManager::Get();
    auto* UserSystem = SystemsManager.GetUserSystem();
    auto* SpaceSystem = SystemsManager.GetSpaceSystem();
    auto* AssetSystem = SystemsManager.GetAssetSystem();

    const char* TestSpaceName = "OLY-UNITTEST-SPACE-REWIND";
    const char* TestSpaceDescription = "OLY-UNITTEST-SPACEDESC-REWIND";
    const char* TestAssetCollectionName = "OLY-UNITTEST-ASSETCOLLECTION-REWIND";
    const char* TestAssetName = "OLY-UNITTEST-ASSET-REWIND";

    char UniqueSpaceName[256];
    SPRINTF(UniqueSpaceName, "%s-%s", TestSpaceName, GetUniqueString().c_str());

    char UniqueAssetCollectionName[256];
    SPRINTF(UniqueAssetCollectionName, "%s-%s", TestAssetCollectionName, GetUniqueString().c_str());

    char UniqueAssetName[256];
    SPRINTF(UniqueAssetName, "%s-%s", TestAssetName, GetUniqueString().c_str());

    csp::common::String UserId;

    // Log in
    LogInAsNewTestUser(UserSystem, UserId);

    // Create space
    csp::systems::Space Space;
    CreateSpace(
        SpaceSystem, UniqueSpaceName, TestSpaceDescription, csp::systems::SpaceAttributes::Private, nullptr, nullptr, nullptr, nullptr, Space);

    // Create asset collection
    csp::systems::AssetCollection AssetCollection;
    CreateAssetCollection(AssetSystem, Space.Id, nullptr, UniqueAssetCollectionName, nullptr, nullptr, AssetCollection);

    // Create asset
    csp::systems::Asset Asset;
    CreateAsset(AssetSystem, AssetCollection, UniqueAssetName, nullptr, nullptr, Asset);
    // Upload data
    auto FilePath = std::filesystem::absolute("assets/test.json");
    csp::systems::FileAssetDataSource Source;
    Source.FilePath = FilePath.u8string().c_str();

    Source.SetMimeType("application/json");

    printf("Uploading asset data...\n");

    csp::common::String Uri;

    UploadAssetData(AssetSystem, AssetCollection, Asset, Source, Uri);

    csp::systems::Asset UpdatedAsset;
    GetAssetById(AssetSystem, AssetCollection.Id, Asset.Id, UpdatedAsset);

    EXPECT_EQ(Asset.Id, UpdatedAsset.Id);

    // Replace data
    FilePath = std::filesystem::absolute("assets/test2.json");
    Source.FilePath = FilePath.u8string().c_str();

    printf("Uploading new asset data...\n");

    csp::common::String Uri2;
    UploadAssetData(AssetSystem, AssetCollection, Asset, Source, Uri2);

    EXPECT_NE(Uri, Uri2);

    csp::systems::Asset UpdatedAsset2;
    GetAssetById(AssetSystem, AssetCollection.Id, Asset.Id, UpdatedAsset2);

    EXPECT_EQ(UpdatedAsset.Id, UpdatedAsset2.Id);

    // Delete asset
    DeleteAsset(AssetSystem, AssetCollection, Asset);

    // Delete asset collection
    DeleteAssetCollection(AssetSystem, AssetCollection);

    // Delete space
    DeleteSpace(SpaceSystem, Space.Id);

    // Log out
    LogOut(UserSystem);
}
#endif

#if RUN_ALL_UNIT_TESTS || RUN_ASSETSYSTEM_TESTS || RUN_ASSETSYSTEM_UPDATEASSETDATA_AS_BUFFER_TEST
CSP_PUBLIC_TEST(CSPEngine, AssetSystemTests, UpdateAssetDataAsBufferTest)
{
    SetRandSeed();

    auto& SystemsManager = csp::systems::SystemsManager::Get();
    auto* UserSystem = SystemsManager.GetUserSystem();
    auto* SpaceSystem = SystemsManager.GetSpaceSystem();
    auto* AssetSystem = SystemsManager.GetAssetSystem();

    const char* TestSpaceName = "OLY-UNITTEST-SPACE-REWIND";
    const char* TestSpaceDescription = "OLY-UNITTEST-SPACEDESC-REWIND";
    const char* TestAssetCollectionName = "OLY-UNITTEST-ASSETCOLLECTION-REWIND";
    const char* TestAssetName = "OLY-UNITTEST-ASSET-REWIND";

    char UniqueSpaceName[256];
    SPRINTF(UniqueSpaceName, "%s-%s", TestSpaceName, GetUniqueString().c_str());

    char UniqueAssetCollectionName[256];
    SPRINTF(UniqueAssetCollectionName, "%s-%s", TestAssetCollectionName, GetUniqueString().c_str());

    char UniqueAssetName[256];
    SPRINTF(UniqueAssetName, "%s-%s", TestAssetName, GetUniqueString().c_str());

    csp::common::String UserId;

    // Log in
    LogInAsNewTestUser(UserSystem, UserId);

    // Create space
    csp::systems::Space Space;
    CreateSpace(
        SpaceSystem, UniqueSpaceName, TestSpaceDescription, csp::systems::SpaceAttributes::Private, nullptr, nullptr, nullptr, nullptr, Space);

    // Create asset collection
    csp::systems::AssetCollection AssetCollection;
    CreateAssetCollection(AssetSystem, Space.Id, nullptr, UniqueAssetCollectionName, nullptr, nullptr, AssetCollection);

    // Create asset
    csp::systems::Asset Asset;
    CreateAsset(AssetSystem, AssetCollection, UniqueAssetName, nullptr, nullptr, Asset);
    auto& InitialAssetId = Asset.Id;

    // Upload data
    auto FilePath = std::filesystem::absolute("assets/test.json");
    csp::systems::FileAssetDataSource Source;
    Source.FilePath = FilePath.u8string().c_str();

    Source.SetMimeType("application/json");

    printf("Uploading asset data...\n");

    csp::common::String Uri;
    UploadAssetData(AssetSystem, AssetCollection, Asset, Source, Uri);

    // Replace data
    Asset.FileName = "test2.json";

    auto UpdateFilePath = std::filesystem::absolute("assets/test2.json");
    FILE* UpdateFile = fopen(UpdateFilePath.string().c_str(), "rb");
    uintmax_t UpdateFileSize = std::filesystem::file_size(UpdateFilePath);
    auto* UpdateFileData = new unsigned char[UpdateFileSize];
    fread(UpdateFileData, UpdateFileSize, 1, UpdateFile);
    fclose(UpdateFile);

    csp::systems::BufferAssetDataSource BufferSource;
    BufferSource.Buffer = UpdateFileData;
    BufferSource.BufferLength = UpdateFileSize;
    BufferSource.SetMimeType("application/json");

    printf("Uploading new asset data...\n");

    csp::common::String Uri2;
    UploadAssetData(AssetSystem, AssetCollection, Asset, BufferSource, Uri2);

    EXPECT_NE(Uri, Uri2);

    csp::systems::Asset UpdatedAsset;
    GetAssetById(AssetSystem, AssetCollection.Id, Asset.Id, UpdatedAsset);

    EXPECT_EQ(InitialAssetId, UpdatedAsset.Id);

    delete[] UpdateFileData;

    // Delete asset
    DeleteAsset(AssetSystem, AssetCollection, Asset);

    // Delete asset collection
    DeleteAssetCollection(AssetSystem, AssetCollection);

    // Delete space
    DeleteSpace(SpaceSystem, Space.Id);

    // Log out
    LogOut(UserSystem);
}
#endif

#if RUN_ALL_UNIT_TESTS || RUN_ASSETSYSTEM_TESTS || RUN_ASSETSYSTEM_UPDATEASSETMETADATA_TEST
CSP_PUBLIC_TEST(CSPEngine, AssetSystemTests, UpdateAssetCollectionMetadataTest)
{
    SetRandSeed();

    auto& SystemsManager = csp::systems::SystemsManager::Get();
    auto* UserSystem = SystemsManager.GetUserSystem();
    auto* SpaceSystem = SystemsManager.GetSpaceSystem();
    auto* AssetSystem = SystemsManager.GetAssetSystem();

    const char* TestSpaceName = "OLY-UNITTEST-SPACE-REWIND";
    const char* TestSpaceDescription = "OLY-UNITTEST-SPACEDESC-REWIND";
    const char* TestAssetCollectionName = "OLY-UNITTEST-ASSETCOLLECTION-REWIND";
    const char* TestAssetName = "OLY-UNITTEST-ASSET-REWIND";

    csp::common::Array<csp::common::String> Tags = { "tag-test" };

    char UniqueSpaceName[256];
    SPRINTF(UniqueSpaceName, "%s-%s", TestSpaceName, GetUniqueString().c_str());

    char UniqueAssetName[256];
    SPRINTF(UniqueAssetName, "%s-%s", TestAssetName, GetUniqueString().c_str());

    csp::common::String UserId;

    // Log in
    LogInAsNewTestUser(UserSystem, UserId);

    // Create space
    csp::systems::Space Space;
    CreateSpace(SpaceSystem, UniqueSpaceName, TestSpaceDescription, csp::systems::SpaceAttributes::Private, nullptr, nullptr, nullptr, Tags, Space);

    // Create asset collection
    csp::systems::AssetCollection AssetCollection;
    CreateAssetCollection(AssetSystem, Space.Id, nullptr, UniqueSpaceName, nullptr, Tags, AssetCollection);

    csp::systems::AssetCollection IdAssetCollection;
    // Update MetaData
    csp::common::Map<csp::common::String, csp::common::String> MetaDataMapIn;
    csp::common::Map<csp::common::String, csp::common::String> MetaDataMapOut;
    MetaDataMapIn[UniqueSpaceName] = UniqueSpaceName;

    UpdateAssetCollectionMetadata(AssetSystem, AssetCollection, MetaDataMapIn, Tags, MetaDataMapOut);
    EXPECT_TRUE(MetaDataMapOut.HasKey(UniqueSpaceName));

    // Delete asset collection
    DeleteAssetCollection(AssetSystem, AssetCollection);

    // Delete space
    DeleteSpace(SpaceSystem, Space.Id);

    // Log out
    LogOut(UserSystem);
}
#endif

#if RUN_ALL_UNIT_TESTS || RUN_ASSETSYSTEM_TESTS || RUN_ASSETSYSTEM_GETASSETDATASIZE_TEST
CSP_PUBLIC_TEST(CSPEngine, AssetSystemTests, GetAssetDataSizeTest)
{
    SetRandSeed();

    auto& SystemsManager = csp::systems::SystemsManager::Get();
    auto* UserSystem = SystemsManager.GetUserSystem();
    auto* AssetSystem = SystemsManager.GetAssetSystem();

    const char* TestAssetCollectionName = "OLY-UNITTEST-ASSETCOLLECTION";
    const char* TestAssetName = "OLY-UNITTEST-ASSET";

    char UniqueAssetCollectionName[256];
    SPRINTF(UniqueAssetCollectionName, "%s-%s", TestAssetCollectionName, GetUniqueString().c_str());

    char UniqueAssetName[256];
    SPRINTF(UniqueAssetName, "%s-%s", TestAssetName, GetUniqueString().c_str());

    csp::common::String UserId;

    // Log in
    LogInAsNewTestUser(UserSystem, UserId);

    // Create asset collection
    csp::systems::AssetCollection AssetCollection;
    CreateAssetCollection(AssetSystem, nullptr, nullptr, UniqueAssetCollectionName, nullptr, nullptr, AssetCollection);

    // Create asset
    csp::systems::Asset Asset;
    CreateAsset(AssetSystem, AssetCollection, UniqueAssetName, nullptr, nullptr, Asset);
    // Upload data
    Asset.FileName = "asimplejsonfile.json";
    csp::common::String AssetData = "{ \"some_value\": 42 }";
    csp::systems::BufferAssetDataSource Source;
    Source.Buffer = (void*)AssetData.c_str();
    Source.BufferLength = AssetData.Length();
    Source.SetMimeType("application/json");

    printf("Uploading asset data...\n");

    csp::common::String Uri;
    UploadAssetData(AssetSystem, AssetCollection, Asset, Source, Uri);

    // Get updated asset
    csp::systems::Asset UpdatedAsset;
    GetAssetById(AssetSystem, AssetCollection.Id, Asset.Id, UpdatedAsset);

    EXPECT_EQ(Asset.Id, UpdatedAsset.Id);

    // Get asset data size
    {
        auto [Result] = AWAIT_PRE(AssetSystem, GetAssetDataSize, RequestPredicate, UpdatedAsset);

        EXPECT_EQ(Result.GetResultCode(), csp::systems::EResultCode::Success);
        EXPECT_EQ(Result.GetValue(), AssetData.Length());
    }

    // Delete asset
    DeleteAsset(AssetSystem, AssetCollection, Asset);

    // Delete asset collection
    DeleteAssetCollection(AssetSystem, AssetCollection);

    // Log out
    LogOut(UserSystem);
}
#endif
#if RUN_ALL_UNIT_TESTS || RUN_ASSETSYSTEM_TESTS || RUN_ASSETSYSTEM_THIRDPARTYPACKAGEDASSETIDENTIFIER_TEST
CSP_PUBLIC_TEST(CSPEngine, AssetSystemTests, ThirdPartyPackagedAssetIdentifierTest)
{
    SetRandSeed();

    auto& SystemsManager = csp::systems::SystemsManager::Get();
    auto* UserSystem = SystemsManager.GetUserSystem();
    auto* SpaceSystem = SystemsManager.GetSpaceSystem();
    auto* AssetSystem = SystemsManager.GetAssetSystem();

    const char* TestSpaceName = "OLY-UNITTEST-SPACE-REWIND";
    const char* TestSpaceDescription = "OLY-UNITTEST-SPACEDESC-REWIND";
    const char* TestAssetCollectionName = "OLY-UNITTEST-ASSETCOLLECTION-REWIND";
    const char* TestAssetName = "OLY-UNITTEST-ASSET-REWIND";

    char UniqueSpaceName[256];
    SPRINTF(UniqueSpaceName, "%s-%s", TestSpaceName, GetUniqueString().c_str());

    char UniqueAssetCollectionName[256];
    SPRINTF(UniqueAssetCollectionName, "%s-%s", TestAssetCollectionName, GetUniqueString().c_str());

    char UniqueAssetName[256];
    SPRINTF(UniqueAssetName, "%s-%s", TestAssetName, GetUniqueString().c_str());

    csp::common::String ThirdPartyPackagedAssetIdentifier = "OKO interoperable assets Test";
    csp::common::String ThirdPartyPackagedAssetIdentifierLocal = "OKO interoperable assets Test Local";

    csp::common::String UserId;

    // Log in
    LogInAsNewTestUser(UserSystem, UserId);

    std::cout << UserId << "\n";

    // Create space
    csp::systems::Space Space;
    CreateSpace(
        SpaceSystem, UniqueSpaceName, TestSpaceDescription, csp::systems::SpaceAttributes::Private, nullptr, nullptr, nullptr, nullptr, Space);

    // Create asset collection
    csp::systems::AssetCollection assetCollection;
    CreateAssetCollection(AssetSystem, Space.Id, nullptr, UniqueAssetCollectionName, nullptr, nullptr, assetCollection);

    // Create asset
    csp::systems::Asset Asset;
    CreateAsset(AssetSystem, assetCollection, UniqueAssetName, nullptr, nullptr, Asset);

    // Get assets
    csp::common::Array<csp::systems::Asset> Assets;
    GetAssetsInCollection(AssetSystem, assetCollection, Assets);

    EXPECT_EQ(Assets.Size(), 1);
    EXPECT_EQ(Assets[0].Name, UniqueAssetName);
    EXPECT_EQ(Assets[0].ThirdPartyPackagedAssetIdentifier, "");
    EXPECT_EQ(Assets[0].ThirdPartyPlatformType, csp::systems::EThirdPartyPlatform::NONE);
    // Delete asset
    DeleteAsset(AssetSystem, assetCollection, Asset);

    CreateAsset(AssetSystem, assetCollection, UniqueAssetName, ThirdPartyPackagedAssetIdentifier, csp::systems::EThirdPartyPlatform::UNITY, Asset);

    // Get assets
    GetAssetsInCollection(AssetSystem, assetCollection, Assets);

    EXPECT_EQ(Assets.Size(), 1);
    EXPECT_EQ(Assets[0].Name, UniqueAssetName);
    EXPECT_EQ(Assets[0].ThirdPartyPackagedAssetIdentifier, ThirdPartyPackagedAssetIdentifier);
    EXPECT_EQ(Assets[0].ThirdPartyPlatformType, csp::systems::EThirdPartyPlatform::UNITY);

    Assets[0].ThirdPartyPackagedAssetIdentifier = ThirdPartyPackagedAssetIdentifierLocal;
    EXPECT_EQ(Assets[0].ThirdPartyPackagedAssetIdentifier, ThirdPartyPackagedAssetIdentifierLocal);
    // Delete asset
    DeleteAsset(AssetSystem, assetCollection, Asset);

    // Delete asset collection
    DeleteAssetCollection(AssetSystem, assetCollection);

    // Delete space
    DeleteSpace(SpaceSystem, Space.Id);

    // Log out
    LogOut(UserSystem);
}
#endif

#if RUN_ALL_UNIT_TESTS || RUN_ASSETSYSTEM_TESTS || RUN_ASSETSYSTEM_PROCESSED_CALLBACK_TEST
CSP_PUBLIC_TEST(CSPEngine, AssetSystemTests, AssetProcessedCallbackTest)
{
    SetRandSeed();

    auto& SystemsManager = csp::systems::SystemsManager::Get();
    auto* UserSystem = SystemsManager.GetUserSystem();
    auto* SpaceSystem = SystemsManager.GetSpaceSystem();
    auto* AssetSystem = SystemsManager.GetAssetSystem();
    auto* Connection = SystemsManager.GetMultiplayerConnection();
    auto* EventBus = SystemsManager.GetEventBus();
    auto* EntitySystem = SystemsManager.GetSpaceEntitySystem();

    const char* TestSpaceName = "OLY-UNITTEST-SPACE-REWIND";
    const char* TestSpaceDescription = "OLY-UNITTEST-SPACEDESC-REWIND";
    const char* TestAssetCollectionName = "OLY-UNITTEST-ASSETCOLLECTION-REWIND";
    const char* TestAssetName = "OLY-UNITTEST-ASSET-REWIND";

    char UniqueSpaceName[256];
    SPRINTF(UniqueSpaceName, "%s-%s", TestSpaceName, GetUniqueString().c_str());

    char UniqueAssetCollectionName[256];
    SPRINTF(UniqueAssetCollectionName, "%s-%s", TestAssetCollectionName, GetUniqueString().c_str());

    char UniqueAssetName[256];
    SPRINTF(UniqueAssetName, "%s-%s", TestAssetName, GetUniqueString().c_str());

    // Log in
    csp::common::String UserId;
    LogInAsNewTestUser(UserSystem, UserId);

    // Create space
    csp::systems::Space Space;
    CreateSpace(
        SpaceSystem, UniqueSpaceName, TestSpaceDescription, csp::systems::SpaceAttributes::Private, nullptr, nullptr, nullptr, nullptr, Space);

    // Enter space
    auto [EnterResult] = AWAIT_PRE(SpaceSystem, EnterSpace, RequestPredicate, Space.Id);

    EXPECT_EQ(EnterResult.GetResultCode(), csp::systems::EResultCode::Success);

    EntitySystem->SetEntityCreatedCallback([](csp::multiplayer::SpaceEntity* Entity) {});

    // Setup Asset callback
    bool AssetDetailBlobChangedCallbackCalled = false;
    csp::common::String CallbackAssetId;

    auto AssetDetailBlobChangedCallback
        = [&AssetDetailBlobChangedCallbackCalled, &CallbackAssetId](const csp::multiplayer::AssetDetailBlobParams& Params)
    {
        if (AssetDetailBlobChangedCallbackCalled)
        {
            return;
        }

        EXPECT_EQ(Params.ChangeType, EAssetChangeType::Created);
        EXPECT_EQ(Params.AssetType, csp::systems::EAssetType::MODEL);

        CallbackAssetId = Params.AssetId;
        AssetDetailBlobChangedCallbackCalled = true;
    };

    AssetSystem->SetAssetDetailBlobChangedCallback(AssetDetailBlobChangedCallback);

    // Create asset collection
    csp::systems::AssetCollection AssetCollection;
    CreateAssetCollection(AssetSystem, Space.Id, nullptr, UniqueAssetCollectionName, nullptr, nullptr, AssetCollection);

    // Create asset
    csp::systems::Asset Asset;
    CreateAsset(AssetSystem, AssetCollection, UniqueAssetName, nullptr, nullptr, Asset);

    // Upload data
    auto FilePath = std::filesystem::absolute("assets/test.json");
    csp::systems::FileAssetDataSource Source;
    Source.FilePath = FilePath.u8string().c_str();

    Source.SetMimeType("application/json");

    csp::common::String Uri;
    UploadAssetData(AssetSystem, AssetCollection, Asset, Source, Uri);

    WaitForCallback(AssetDetailBlobChangedCallbackCalled);

    EXPECT_TRUE(AssetDetailBlobChangedCallbackCalled);
    EXPECT_EQ(CallbackAssetId, Asset.Id);

    auto [ExitSpaceResult] = AWAIT_PRE(SpaceSystem, ExitSpace, RequestPredicate);

    // Delete space
    DeleteSpace(SpaceSystem, Space.Id);

    // Log out
    LogOut(UserSystem);
}
#endif

#if RUN_ALL_UNIT_TESTS || RUN_ASSETSYSTEM_TESTS || RUN_ASSETSYSTEM_PROCESS_GRACEFUL_FAILURE_TEST
CSP_PUBLIC_TEST(CSPEngine, AssetSystemTests, AssetProcessGracefulFailureCallbackTest)
{
    SetRandSeed();

    auto& SystemsManager = csp::systems::SystemsManager::Get();
    auto* UserSystem = SystemsManager.GetUserSystem();
    auto* SpaceSystem = SystemsManager.GetSpaceSystem();
    auto* AssetSystem = SystemsManager.GetAssetSystem();
    auto* Connection = SystemsManager.GetMultiplayerConnection();
    auto* EventBus = SystemsManager.GetEventBus();
    auto* EntitySystem = SystemsManager.GetSpaceEntitySystem();

    const char* TestSpaceName = "OLY-UNITTEST-SPACE-REWIND";
    const char* TestSpaceDescription = "OLY-UNITTEST-SPACEDESC-REWIND";

    char UniqueSpaceName[256];
    SPRINTF(UniqueSpaceName, "%s-%s", TestSpaceName, GetUniqueString().c_str());

    // Log in
    csp::common::String UserId;
    LogInAsNewTestUser(UserSystem, UserId);

    // Create space
    csp::systems::Space Space;
    CreateSpace(
        SpaceSystem, UniqueSpaceName, TestSpaceDescription, csp::systems::SpaceAttributes::Private, nullptr, nullptr, nullptr, nullptr, Space);

    // Enter space
    auto [EnterResult] = AWAIT_PRE(SpaceSystem, EnterSpace, RequestPredicate, Space.Id);

    EXPECT_EQ(EnterResult.GetResultCode(), csp::systems::EResultCode::Success);

    EntitySystem->SetEntityCreatedCallback([](csp::multiplayer::SpaceEntity* Entity) {});

    // Setup Asset callback
    bool AssetDetailBlobChangedCallbackCalled = false;

    auto AssetDetailBlobChangedCallback = [&AssetDetailBlobChangedCallbackCalled](const csp::multiplayer::AssetDetailBlobParams& Params)
    {
        if (AssetDetailBlobChangedCallbackCalled)
        {
            return;
        }

        EXPECT_EQ(Params.ChangeType, EAssetChangeType::Invalid);
        EXPECT_EQ(Params.AssetType, csp::systems::EAssetType::IMAGE);

        AssetDetailBlobChangedCallbackCalled = true;
    };

    AssetSystem->SetAssetDetailBlobChangedCallback(AssetDetailBlobChangedCallback);

    ReplicatedValue Param1 = static_cast<int64_t>(EAssetChangeType::Invalid);
    ReplicatedValue Param2 = "";
    ReplicatedValue Param3 = "";
    ReplicatedValue Param4 = "";
    ReplicatedValue Param5 = "";

    EventBus->SendNetworkEventToClient("AssetDetailBlobChanged", { Param1, Param2, Param3, Param4, Param5 }, Connection->GetClientId(),
        [](ErrorCode Error) { EXPECT_EQ(Error, ErrorCode::None); });

    // Wait for message
    WaitForCallback(AssetDetailBlobChangedCallbackCalled);
    EXPECT_TRUE(AssetDetailBlobChangedCallbackCalled);

    auto [ExitSpaceResult] = AWAIT_PRE(SpaceSystem, ExitSpace, RequestPredicate);

    // Delete space
    DeleteSpace(SpaceSystem, Space.Id);

    // Log out
    LogOut(UserSystem);
}
#endif

#if RUN_ALL_UNIT_TESTS || RUN_ASSETSYSTEM_TESTS || RUN_ASSETSYSTEM_DOWNLOADASSETDATA_INVALIDURL_TEST
CSP_PUBLIC_TEST(CSPEngine, AssetSystemTests, DownloadAssetDataInvalidURLTest)
{
    SetRandSeed();

    auto& SystemsManager = csp::systems::SystemsManager::Get();
    auto* UserSystem = SystemsManager.GetUserSystem();
    auto* AssetSystem = SystemsManager.GetAssetSystem();

    // Log in
    csp::common::String UserId;
    LogInAsNewTestUser(UserSystem, UserId);

    // Attempt to download asset
    {
        csp::systems::Asset Asset;
        Asset.Uri = "https://world-streaming.magnopus-dev.cloud/123456789/123456789/1/NotAnImage.PNG?t=1234567890123";

        auto [Result] = AWAIT_PRE(AssetSystem, DownloadAssetData, RequestPredicate, Asset);

        EXPECT_EQ(Result.GetResultCode(), csp::systems::EResultCode::Failed);
        EXPECT_EQ(Result.GetHttpResultCode(), 403);
    }

    // Log out
    LogOut(UserSystem);
}
#endif

#if RUN_ALL_UNIT_TESTS || RUN_ASSETSYSTEM_TESTS || RUN_ASSETSYSTEM_COPY_ASSET_COLLECTION_TEST
CSP_PUBLIC_TEST(DISABLED_CSPEngine, AssetSystemTests, CopyAssetCollectionTest)
{
    SetRandSeed();

    auto& SystemsManager = csp::systems::SystemsManager::Get();
    auto* UserSystem = SystemsManager.GetUserSystem();
    auto* AssetSystem = SystemsManager.GetAssetSystem();
    auto* SpaceSystem = SystemsManager.GetSpaceSystem();

    const char* TestSpaceName = "OLY-UNITTEST-SPACE-REWIND";
    const char* SpaceDescription = "OLY-UNITTEST-SPACEDESC-REWIND";
    const char* TestAssetCollectionName = "OLY-UNITTEST-ASSETCOLLECTION-REWIND";
    const char* TestAssetName = "OLY-UNITTEST-ASSET-REWIND";
    auto FilePath = std::filesystem::absolute("assets/test.json");

    char SourceSpaceName[256];
    SPRINTF(SourceSpaceName, "%s-%s", TestSpaceName, GetUniqueString().c_str());

    char DestSpaceName[256];
    SPRINTF(DestSpaceName, "%s-%s", TestSpaceName, GetUniqueString().c_str());

    csp::systems::AssetCollection SourceAssetCollection;

    // Log in
    csp::common::String UserId;
    LogInAsNewTestUser(UserSystem, UserId);

    // Create 'source' space and asset collection
    csp::systems::Space SourceSpace;
    {
        printf("Creating source space and asset collection.\n");

        CreateSpace(
            SpaceSystem, SourceSpaceName, SpaceDescription, csp::systems::SpaceAttributes::Private, nullptr, nullptr, nullptr, nullptr, SourceSpace);

        char AssetCollectionName[256];
        SPRINTF(AssetCollectionName, "%s-%s", TestAssetCollectionName, GetUniqueString().c_str());

        char AssetName[256];
        SPRINTF(AssetName, "%s-%s", TestAssetName, GetUniqueString().c_str());

        // Create an asset collection that belongs to the source space with a single valid asset
        CreateAssetCollection(AssetSystem, SourceSpace.Id, nullptr, AssetCollectionName, nullptr, nullptr, SourceAssetCollection);

        // Create an asset that belongs to the source collection
        csp::systems::Asset Asset;
        CreateAsset(AssetSystem, SourceAssetCollection, AssetName, nullptr, nullptr, Asset);

        // Upload data for the source asset we have created
        csp::systems::FileAssetDataSource Source;
        Source.FilePath = FilePath.u8string().c_str();
        Source.SetMimeType("application/json");

        printf("Uploading source asset data...\n");

        csp::common::String Uri;
        UploadAssetData(AssetSystem, SourceAssetCollection, Asset, Source, Uri);
    }

    // Create 'dest' space and invoke the copy
    csp::systems::Space DestSpace;
    csp::common::Array<csp::systems::AssetCollection> DestAssetCollections;
    {
        printf("Creating dest space and invoking the copy...\n");

        CreateSpace(
            SpaceSystem, DestSpaceName, SpaceDescription, csp::systems::SpaceAttributes::Private, nullptr, nullptr, nullptr, nullptr, DestSpace);

        csp::common::Array<csp::systems::AssetCollection> SourceAssetCollections = { SourceAssetCollection };
        auto [Result] = AWAIT_PRE(AssetSystem, CopyAssetCollectionsToSpace, RequestPredicate, SourceAssetCollections, DestSpace.Id, false);

        EXPECT_EQ(Result.GetResultCode(), csp::systems::EResultCode::Success);

        DestAssetCollections = Result.GetAssetCollections();
    }

    // Validate the copied asset collection and its data
    {
        printf("Validating the copied asset collection and its data...\n");

        EXPECT_EQ(DestAssetCollections.Size(), 2);
        EXPECT_NE(DestAssetCollections[0].Id, SourceAssetCollection.Id);
        EXPECT_EQ(DestAssetCollections[0].SpaceId, DestSpace.Id);
        EXPECT_EQ(DestAssetCollections[0].Type, SourceAssetCollection.Type);
        EXPECT_EQ(DestAssetCollections[0].Tags.Size(), 1);
        EXPECT_EQ(DestAssetCollections[0].Tags[0],
            csp::common::String("origin-") + SourceAssetCollection.Id); // we expect the services to automatically denote the origin asset

        csp::common::Array<csp::systems::Asset> DestAssets;
        GetAssetsInCollection(AssetSystem, DestAssetCollections[0], DestAssets);

        EXPECT_EQ(DestAssets.Size(), 1);

        // Get the copied data and compare it with our source
        auto [Result] = AWAIT_PRE(AssetSystem, DownloadAssetData, RequestPredicateWithProgress, DestAssets[0]);

        EXPECT_EQ(Result.GetResultCode(), csp::systems::EResultCode::Success);

        size_t DownloadedAssetDataSize = Result.GetDataLength();
        auto DownloadedAssetData = new uint8_t[DownloadedAssetDataSize];
        memcpy(DownloadedAssetData, Result.GetData(), DownloadedAssetDataSize);

        FILE* File = fopen(FilePath.string().c_str(), "rb");
        uintmax_t FileSize = std::filesystem::file_size(FilePath);
        auto* FileData = new unsigned char[FileSize];
        fread(FileData, FileSize, 1, File);
        fclose(File);

        EXPECT_EQ(DownloadedAssetDataSize, FileSize);
        EXPECT_EQ(memcmp(DownloadedAssetData, FileData, FileSize), 0);
    }

    // Validating that we must have at least one asset collection to copy
    {
        printf("Validating that we must have at least one asset collection to copy...\n");

        const csp::common::Array<csp::systems::AssetCollection> AssetCollections;
        auto [Result] = AWAIT_PRE(AssetSystem, CopyAssetCollectionsToSpace, RequestPredicate, AssetCollections, DestSpace.Id, false);
        EXPECT_EQ(Result.GetResultCode(), csp::systems::EResultCode::Failed);
    }

    // Validating we cannot perform a copy if the asset has no space ID
    {
        printf("Validating we cannot perform a copy if the asset has no space ID...\n");

        csp::systems::AssetCollection NoSpaceIDAssetCollection;

        const csp::common::Array<csp::systems::AssetCollection> AssetCollections = { NoSpaceIDAssetCollection };
        auto [Result] = AWAIT_PRE(AssetSystem, CopyAssetCollectionsToSpace, RequestPredicate, AssetCollections, DestSpace.Id, false);
        EXPECT_EQ(Result.GetResultCode(), csp::systems::EResultCode::Failed);
    }

    // Validating we cannot perform a copy of assets that belong to different spaces
    {
        printf("Validating we cannot perform a copy of assets that belong to different spaces but still get the async response...\n");

        csp::systems::AssetCollection FirstSpaceAssetCollection;
        FirstSpaceAssetCollection.SpaceId = "123456";

        csp::systems::AssetCollection SecondSpaceAssetCollection;
        SecondSpaceAssetCollection.SpaceId = "456789";

        const csp::common::Array<csp::systems::AssetCollection> AssetCollections = { FirstSpaceAssetCollection, SecondSpaceAssetCollection };
        auto [Result] = AWAIT_PRE(AssetSystem, CopyAssetCollectionsToSpace, RequestPredicate, AssetCollections, DestSpace.Id, false);
        EXPECT_EQ(Result.GetResultCode(), csp::systems::EResultCode::Failed);
    }

    // Delete spaces
    DeleteSpace(SpaceSystem, SourceSpace.Id);
    DeleteSpace(SpaceSystem, DestSpace.Id);

    // Log out
    LogOut(UserSystem);
}
#endif<|MERGE_RESOLUTION|>--- conflicted
+++ resolved
@@ -971,126 +971,108 @@
 }
 #endif
 
-<<<<<<< HEAD
-
-=======
-// TODO: Fix this!
-// Disabled as for some reason it is causing C# tests failures ONLY on TC. This will be investigated in a separate ticket
-#if false
->>>>>>> 41446097
 #if RUN_ALL_UNIT_TESTS || RUN_ASSETSYSTEM_TESTS || RUN_ASSETSYSTEM_GETASSETS_FROM_MULTIPLE_ASSET_COLLECTIONS_TEST
 CSP_PUBLIC_TEST(CSPEngine, AssetSystemTests, GetAssetsFromMultipleAssetCollectionsTest)
 {
-	SetRandSeed();
-
-	auto& SystemsManager = csp::systems::SystemsManager::Get();
-	auto* UserSystem	 = SystemsManager.GetUserSystem();
-	auto* SpaceSystem	 = SystemsManager.GetSpaceSystem();
-	auto* AssetSystem	 = SystemsManager.GetAssetSystem();
-
-	const char* TestSpaceName			= "OLY-UNITTEST-SPACE-REWIND";
-	const char* TestSpaceDescription	= "OLY-UNITTEST-SPACEDESC-REWIND";
-	const char* TestAssetCollectionName = "OLY-UNITTEST-ASSETCOLLECTION-REWIND";
-	const char* TestAssetName			= "OLY-UNITTEST-ASSET-REWIND";
-
-	char UniqueSpaceName[256];
-	SPRINTF(UniqueSpaceName, "%s-%s", TestSpaceName, GetUniqueString().c_str());
-
-	char UniqueFirstAssetCollectionName[256];
-	SPRINTF(UniqueFirstAssetCollectionName, "%s-%s", TestAssetCollectionName, GetUniqueString().c_str());
-
-	char UniqueSecondAssetCollectionName[256];
-	SPRINTF(UniqueSecondAssetCollectionName, "%s-%s", TestAssetCollectionName, GetUniqueString().c_str());
-
-	char UniqueFirstAssetName[256];
-	SPRINTF(UniqueFirstAssetName, "%s-%s", TestAssetName, GetUniqueString().c_str());
-
-	char UniqueSecondAssetName[256];
-	SPRINTF(UniqueSecondAssetName, "%s-%s", TestAssetName, GetUniqueString().c_str());
-
-	csp::common::String UserId;
-
-	LogInAsNewTestUser(UserSystem, UserId);
-
-	csp::systems::Space Space;
-	CreateSpace(SpaceSystem,
-				UniqueSpaceName,
-				TestSpaceDescription,
-				csp::systems::SpaceAttributes::Private,
-				nullptr,
-				nullptr,
-				nullptr,
-				nullptr,
-				Space);
-
-	csp::systems::AssetCollection FirstAssetCollection;
-	CreateAssetCollection(AssetSystem, Space.Id, nullptr, UniqueFirstAssetCollectionName, nullptr, nullptr, FirstAssetCollection);
-
-	csp::systems::Asset FirstAsset;
-	CreateAsset(AssetSystem, FirstAssetCollection, UniqueFirstAssetName, nullptr, nullptr, FirstAsset);
-
-	csp::systems::AssetCollection SecondAssetCollection;
-	CreateAssetCollection(AssetSystem, Space.Id, nullptr, UniqueSecondAssetCollectionName, nullptr, nullptr, SecondAssetCollection);
-
-	csp::systems::Asset SecondAsset;
-	CreateAsset(AssetSystem, SecondAssetCollection, UniqueSecondAssetName, nullptr, nullptr, SecondAsset);
-
-	//{
-	//	// try to search but don't specify any asset collection Ids, only add one Asset Id though
-	//	csp::common::Array<csp::common::String> AssetIds = {FirstAsset.Id};
-	//	csp::common::Array<csp::common::String> AssetCollIds;
-	//	auto [Result] = AWAIT_PRE(AssetSystem, GetAssetsByCriteria, RequestPredicate, AssetCollIds, AssetIds, nullptr, nullptr);
-	//	EXPECT_EQ(Result.GetResultCode(), csp::systems::EResultCode::Failed);
-	//}
-	{
-		// search by both asset collection Ids at the same time
-		csp::common::Array<csp::common::String> AssetCollectionIds = {FirstAssetCollection.Id, SecondAssetCollection.Id};
-		auto [Result] = AWAIT_PRE(AssetSystem, GetAssetsByCriteria, RequestPredicate, AssetCollectionIds, nullptr, nullptr, nullptr);
-		EXPECT_EQ(Result.GetResultCode(), csp::systems::EResultCode::Success);
-		EXPECT_EQ(Result.GetAssets().Size(), 2);
-		const auto& RetrievedAssets = Result.GetAssets();
-
-		bool FoundFirstAsset = false, FoundSecondAsset = false;
-		for (size_t idx = 0; idx < RetrievedAssets.Size(); ++idx)
-		{
-			auto& CurrentAsset = RetrievedAssets[idx];
-
-			if (CurrentAsset.Id == FirstAsset.Id)
-			{
-				FoundFirstAsset = true;
-			}
-			else if (CurrentAsset.Id == SecondAsset.Id)
-			{
-				FoundSecondAsset = true;
-			}
-		}
-
-		EXPECT_EQ(FoundFirstAsset && FoundSecondAsset, true);
-	}
-	{
-		// search by both asset collection Ids and only one Asset Id
-		csp::common::Array<csp::common::String> AssetCollectionIds = {FirstAssetCollection.Id, SecondAssetCollection.Id};
-		csp::common::Array<csp::common::String> AssetIds		   = {SecondAsset.Id};
-		auto [Result] = AWAIT_PRE(AssetSystem, GetAssetsByCriteria, RequestPredicate, AssetCollectionIds, AssetIds, nullptr, nullptr);
-		EXPECT_EQ(Result.GetResultCode(), csp::systems::EResultCode::Success);
-		EXPECT_EQ(Result.GetAssets().Size(), 1);
-		EXPECT_EQ(Result.GetAssets()[0].Id, SecondAsset.Id);
-		EXPECT_EQ(Result.GetAssets()[0].Name, SecondAsset.Name);
-	}
-
-	DeleteAsset(AssetSystem, FirstAssetCollection, FirstAsset);
-	DeleteAsset(AssetSystem, SecondAssetCollection, SecondAsset);
-	DeleteAssetCollection(AssetSystem, FirstAssetCollection);
-	DeleteAssetCollection(AssetSystem, SecondAssetCollection);
-
-	DeleteSpace(SpaceSystem, Space.Id);
-
-	LogOut(UserSystem);
-}
-<<<<<<< HEAD
-=======
-#endif
->>>>>>> 41446097
+    SetRandSeed();
+
+    auto& SystemsManager = csp::systems::SystemsManager::Get();
+    auto* UserSystem = SystemsManager.GetUserSystem();
+    auto* SpaceSystem = SystemsManager.GetSpaceSystem();
+    auto* AssetSystem = SystemsManager.GetAssetSystem();
+
+    const char* TestSpaceName = "OLY-UNITTEST-SPACE-REWIND";
+    const char* TestSpaceDescription = "OLY-UNITTEST-SPACEDESC-REWIND";
+    const char* TestAssetCollectionName = "OLY-UNITTEST-ASSETCOLLECTION-REWIND";
+    const char* TestAssetName = "OLY-UNITTEST-ASSET-REWIND";
+
+    char UniqueSpaceName[256];
+    SPRINTF(UniqueSpaceName, "%s-%s", TestSpaceName, GetUniqueString().c_str());
+
+    char UniqueFirstAssetCollectionName[256];
+    SPRINTF(UniqueFirstAssetCollectionName, "%s-%s", TestAssetCollectionName, GetUniqueString().c_str());
+
+    char UniqueSecondAssetCollectionName[256];
+    SPRINTF(UniqueSecondAssetCollectionName, "%s-%s", TestAssetCollectionName, GetUniqueString().c_str());
+
+    char UniqueFirstAssetName[256];
+    SPRINTF(UniqueFirstAssetName, "%s-%s", TestAssetName, GetUniqueString().c_str());
+
+    char UniqueSecondAssetName[256];
+    SPRINTF(UniqueSecondAssetName, "%s-%s", TestAssetName, GetUniqueString().c_str());
+
+    csp::common::String UserId;
+
+    LogInAsNewTestUser(UserSystem, UserId);
+
+    csp::systems::Space Space;
+    CreateSpace(
+        SpaceSystem, UniqueSpaceName, TestSpaceDescription, csp::systems::SpaceAttributes::Private, nullptr, nullptr, nullptr, nullptr, Space);
+
+    csp::systems::AssetCollection FirstAssetCollection;
+    CreateAssetCollection(AssetSystem, Space.Id, nullptr, UniqueFirstAssetCollectionName, nullptr, nullptr, FirstAssetCollection);
+
+    csp::systems::Asset FirstAsset;
+    CreateAsset(AssetSystem, FirstAssetCollection, UniqueFirstAssetName, nullptr, nullptr, FirstAsset);
+
+    csp::systems::AssetCollection SecondAssetCollection;
+    CreateAssetCollection(AssetSystem, Space.Id, nullptr, UniqueSecondAssetCollectionName, nullptr, nullptr, SecondAssetCollection);
+
+    csp::systems::Asset SecondAsset;
+    CreateAsset(AssetSystem, SecondAssetCollection, UniqueSecondAssetName, nullptr, nullptr, SecondAsset);
+
+    //{
+    //	// try to search but don't specify any asset collection Ids, only add one Asset Id though
+    //	csp::common::Array<csp::common::String> AssetIds = {FirstAsset.Id};
+    //	csp::common::Array<csp::common::String> AssetCollIds;
+    //	auto [Result] = AWAIT_PRE(AssetSystem, GetAssetsByCriteria, RequestPredicate, AssetCollIds, AssetIds, nullptr, nullptr);
+    //	EXPECT_EQ(Result.GetResultCode(), csp::systems::EResultCode::Failed);
+    //}
+    {
+        // search by both asset collection Ids at the same time
+        csp::common::Array<csp::common::String> AssetCollectionIds = { FirstAssetCollection.Id, SecondAssetCollection.Id };
+        auto [Result] = AWAIT_PRE(AssetSystem, GetAssetsByCriteria, RequestPredicate, AssetCollectionIds, nullptr, nullptr, nullptr);
+        EXPECT_EQ(Result.GetResultCode(), csp::systems::EResultCode::Success);
+        EXPECT_EQ(Result.GetAssets().Size(), 2);
+        const auto& RetrievedAssets = Result.GetAssets();
+
+        bool FoundFirstAsset = false, FoundSecondAsset = false;
+        for (size_t idx = 0; idx < RetrievedAssets.Size(); ++idx)
+        {
+            auto& CurrentAsset = RetrievedAssets[idx];
+
+            if (CurrentAsset.Id == FirstAsset.Id)
+            {
+                FoundFirstAsset = true;
+            }
+            else if (CurrentAsset.Id == SecondAsset.Id)
+            {
+                FoundSecondAsset = true;
+            }
+        }
+
+        EXPECT_EQ(FoundFirstAsset && FoundSecondAsset, true);
+    }
+    {
+        // search by both asset collection Ids and only one Asset Id
+        csp::common::Array<csp::common::String> AssetCollectionIds = { FirstAssetCollection.Id, SecondAssetCollection.Id };
+        csp::common::Array<csp::common::String> AssetIds = { SecondAsset.Id };
+        auto [Result] = AWAIT_PRE(AssetSystem, GetAssetsByCriteria, RequestPredicate, AssetCollectionIds, AssetIds, nullptr, nullptr);
+        EXPECT_EQ(Result.GetResultCode(), csp::systems::EResultCode::Success);
+        EXPECT_EQ(Result.GetAssets().Size(), 1);
+        EXPECT_EQ(Result.GetAssets()[0].Id, SecondAsset.Id);
+        EXPECT_EQ(Result.GetAssets()[0].Name, SecondAsset.Name);
+    }
+
+    DeleteAsset(AssetSystem, FirstAssetCollection, FirstAsset);
+    DeleteAsset(AssetSystem, SecondAssetCollection, SecondAsset);
+    DeleteAssetCollection(AssetSystem, FirstAssetCollection);
+    DeleteAssetCollection(AssetSystem, SecondAssetCollection);
+
+    DeleteSpace(SpaceSystem, Space.Id);
+
+    LogOut(UserSystem);
+}
 #endif
 
 #if RUN_ALL_UNIT_TESTS || RUN_ASSETSYSTEM_TESTS || RUN_ASSETSYSTEM_UPLOADASSET_AS_FILE_TEST
