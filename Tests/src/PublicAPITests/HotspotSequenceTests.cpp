/*
 * Copyright 2023 Magnopus LLC

 * Licensed under the Apache License, Version 2.0 (the "License");
 * you may not use this file except in compliance with the License.
 * You may obtain a copy of the License at
 *
 *     http://www.apache.org/licenses/LICENSE-2.0
 *
 * Unless required by applicable law or agreed to in writing, software
 * distributed under the License is distributed on an "AS IS" BASIS,
 * WITHOUT WARRANTIES OR CONDITIONS OF ANY KIND, either express or implied.
 * See the License for the specific language governing permissions and
 * limitations under the License.
 */

#include "Awaitable.h"
#include "CSP/CSPFoundation.h"
#include "CSP/Multiplayer/Components/HotspotSpaceComponent.h"
#include "CSP/Multiplayer/SpaceEntity.h"
#include "CSP/Systems/HotspotSequence/HotspotSequenceSystem.h"
#include "CSP/Systems/Spaces/SpaceSystem.h"
#include "CSP/Systems/SystemsManager.h"
#include "SpaceSystemTestHelpers.h"
#include "TestHelpers.h"
#include "UserSystemTestHelpers.h"

#include <iostream>

namespace
{

bool RequestPredicate(const csp::systems::ResultBase& Result)
{
	return Result.GetResultCode() != csp::systems::EResultCode::InProgress;
}

} // namespace

void CreateHotspotgroup(csp::systems::HotspotSequenceSystem* HotspotSequenceSystem,
						const csp::common::String& GroupName,
						const csp::common::Array<csp::common::String>& Items,
						csp::systems::HotspotGroup& OutSequence,
						csp::systems::EResultCode ExpectedResultCode				  = csp::systems::EResultCode::Success,
						csp::systems::ERequestFailureReason ExpectedResultFailureCode = csp::systems::ERequestFailureReason::None)
{
	auto [Result]
		= Awaitable(&csp::systems::HotspotSequenceSystem::CreateHotspotGroup, HotspotSequenceSystem, GroupName, Items).Await(RequestPredicate);

	EXPECT_EQ(Result.GetResultCode(), ExpectedResultCode);
	EXPECT_EQ(Result.GetFailureReason(), ExpectedResultFailureCode);

	if (ExpectedResultCode == csp::systems::EResultCode::Success)
	{
		csp::systems::HotspotGroup group = Result.GetHotspotGroup();

		EXPECT_EQ(group.Name, GroupName);
		EXPECT_EQ(group.Items.Size(), Items.Size());

		for (int i = 0; i < group.Items.Size(); ++i)
		{
			EXPECT_EQ(group.Items[i], Items[i]);
		}

		OutSequence = group;
	}
}

void DeleteHotspotGroup(csp::systems::HotspotSequenceSystem* HotspotSequenceSystem,
						const csp::common::String& GroupName,
						csp::systems::EResultCode ExpectedResultCode				  = csp::systems::EResultCode::Success,
						csp::systems::ERequestFailureReason ExpectedResultFailureCode = csp::systems::ERequestFailureReason::None)
{
	auto [Result] = Awaitable(&csp::systems::HotspotSequenceSystem::DeleteHotspotGroup, HotspotSequenceSystem, GroupName).Await(RequestPredicate);

	EXPECT_EQ(Result.GetResultCode(), ExpectedResultCode);
	EXPECT_EQ(Result.GetFailureReason(), ExpectedResultFailureCode);
}

void GetHotpotGroup(csp::systems::HotspotSequenceSystem* HotspotSequenceSystem,
					const csp::common::String& GroupName,
					csp::systems::HotspotGroup& Group,
					csp::systems::EResultCode ExpectedResultCode				  = csp::systems::EResultCode::Success,
					csp::systems::ERequestFailureReason ExpectedResultFailureCode = csp::systems::ERequestFailureReason::None)
{
	auto [Result] = Awaitable(&csp::systems::HotspotSequenceSystem::GetHotspotGroup, HotspotSequenceSystem, GroupName).Await(RequestPredicate);

	EXPECT_EQ(Result.GetResultCode(), ExpectedResultCode);
	EXPECT_EQ(Result.GetFailureReason(), ExpectedResultFailureCode);
	csp::systems::HotspotGroup group = Result.GetHotspotGroup();
	if (Result.GetResultCode() == csp::systems::EResultCode::Success)
	{
		Group = group;
	}
}

void UpdateHotspotGroup(csp::systems::HotspotSequenceSystem* HotspotSequenceSystem,
						const csp::common::String& GroupName,
						const csp::common::Array<csp::common::String>& Items,
						csp::systems::HotspotGroup& HotspotGroup,
						csp::systems::EResultCode ExpectedResultCode				  = csp::systems::EResultCode::Success,
						csp::systems::ERequestFailureReason ExpectedResultFailureCode = csp::systems::ERequestFailureReason::None)
{
	auto [Result]
		= Awaitable(&csp::systems::HotspotSequenceSystem::UpdateHotspotGroup, HotspotSequenceSystem, GroupName, Items).Await(RequestPredicate);

	EXPECT_EQ(Result.GetResultCode(), ExpectedResultCode);
	EXPECT_EQ(Result.GetFailureReason(), ExpectedResultFailureCode);

	if (ExpectedResultCode == csp::systems::EResultCode::Success)
	{
		csp::systems::HotspotGroup group = Result.GetHotspotGroup();

		EXPECT_EQ(group.Name, GroupName);
		EXPECT_EQ(group.Items.Size(), Items.Size());

		for (int i = 0; i < group.Items.Size(); ++i)
		{
			EXPECT_EQ(group.Items[i], Items[i]);
		}

		HotspotGroup = group;
	}
}

void RenameHotspotGroup(csp::systems::HotspotSequenceSystem* HotspotSequenceSystem,
						const csp::common::String& GroupName,
						const csp::common::String& NewGroupName,
						csp::systems::HotspotGroup& HotspotGroup,
						csp::systems::EResultCode ExpectedResultCode				  = csp::systems::EResultCode::Success,
						csp::systems::ERequestFailureReason ExpectedResultFailureCode = csp::systems::ERequestFailureReason::None)
{
	auto [Result]
		= Awaitable(&csp::systems::HotspotSequenceSystem::RenameHotspotGroup, HotspotSequenceSystem, GroupName, NewGroupName).Await(RequestPredicate);

	EXPECT_EQ(Result.GetResultCode(), ExpectedResultCode);
	EXPECT_EQ(Result.GetFailureReason(), ExpectedResultFailureCode);

	if (ExpectedResultCode == csp::systems::EResultCode::Success)
	{
		csp::systems::HotspotGroup group = Result.GetHotspotGroup();
		EXPECT_EQ(group.Name, NewGroupName);

		HotspotGroup = group;
	}
}


void GetHotspotGroups(csp::systems::HotspotSequenceSystem* HotspotSequenceSystem,
					  const csp::common::Array<csp::common::String>& GroupNames,
					  csp::common::Array<csp::systems::HotspotGroup>& Groups,
					  csp::systems::EResultCode ExpectedResultCode					= csp::systems::EResultCode::Success,
					  csp::systems::ERequestFailureReason ExpectedResultFailureCode = csp::systems::ERequestFailureReason::None)
{
	auto [Result] = Awaitable(&csp::systems::HotspotSequenceSystem::GetHotspotGroups, HotspotSequenceSystem).Await(RequestPredicate);

	EXPECT_EQ(Result.GetResultCode(), ExpectedResultCode);
	EXPECT_EQ(Result.GetFailureReason(), ExpectedResultFailureCode);

	csp::common::Array<csp::systems::HotspotGroup> HotspotGroups = Result.GetHotspotGroups();
	Groups														 = HotspotGroups;
}

void CompareGroups(const csp::systems::HotspotGroup& S1, const csp::systems::HotspotGroup& S2)
{
	EXPECT_EQ(S1.Name, S2.Name);
	EXPECT_EQ(S1.Items.Size(), S2.Items.Size());
	if (S1.Items.Size() == S2.Items.Size())
	{
		for (int i = 0; i < S1.Items.Size(); ++i)
		{
			EXPECT_EQ(S1.Items[i], S2.Items[i]);
		}
	}
}

static constexpr const char* TestSpaceName		  = "CSP-UNITTEST-SPACE-MAG";
static constexpr const char* TestSpaceDescription = "CSP-UNITTEST-SPACEDESC-MAG";

#if RUN_ALL_UNIT_TESTS || RUN_HOTSPOTSEQUENCESYSTEM_TESTS || RUN_CREATE_HOTSPOTGROUP_TEST
CSP_PUBLIC_TEST(CSPEngine, HotspotSequenceTests, CreateHotspotGroupTest)
{
	SetRandSeed();

	auto& SystemsManager = csp::systems::SystemsManager::Get();
	auto* UserSystem	 = SystemsManager.GetUserSystem();
	auto* SpaceSystem	 = SystemsManager.GetSpaceSystem();
	auto* HotspotSystem	 = SystemsManager.GetHotspotSequenceSystem();

	// Log in
	csp::common::String UserId;
	LogIn(UserSystem, UserId);

	// Create space
	const char* TestSpaceName		 = "CSP-UNITTEST-SPACE-MAG";
	const char* TestSpaceDescription = "CSP-UNITTEST-SPACEDESC-MAG";

	char UniqueSpaceName[256];

	SPRINTF(UniqueSpaceName, "%s-%s", TestSpaceName, GetUniqueString().c_str());
	csp::systems::Space Space;
	CreateSpace(SpaceSystem, UniqueSpaceName, TestSpaceDescription, csp::systems::SpaceAttributes::Private, nullptr, nullptr, nullptr, Space);

	auto [Result] = AWAIT_PRE(SpaceSystem, EnterSpace, RequestPredicate, Space.Id);
	// Create hot spot group
	csp::common::Array<csp::common::String> GroupItems {"Hotspot1", "Hotspot2", "Hotspot3"};
	csp::common::String TestGroupName = "CSP-UNITTEST-SEQUENCE-MAG";

	// Validate sequence creation events.
	bool CallbackCalled = false;
	auto* Connection	= SystemsManager.GetMultiplayerConnection();
	Connection->SetHotspotSequenceChangedCallback(
		[&CallbackCalled, &Space, &TestGroupName](const csp::multiplayer::SequenceHotspotChangedParams& Params)
		{
			EXPECT_EQ(Params.UpdateType, csp::multiplayer::ESequenceUpdateType::Create);
			EXPECT_EQ(Params.SpaceId, Space.Id);
			EXPECT_EQ(Params.Name, TestGroupName);
			CallbackCalled = true;
		});

	csp::systems::HotspotGroup HotspotGroup;
	CreateHotspotgroup(HotspotSystem, TestGroupName, GroupItems, HotspotGroup);

	WaitForCallback(CallbackCalled);
	CallbackCalled = false;

	// Validate sequence deletion events.
	Connection->SetHotspotSequenceChangedCallback(
		[&CallbackCalled, &Space, &TestGroupName](const csp::multiplayer::SequenceHotspotChangedParams& Params)
		{
			EXPECT_EQ(Params.UpdateType, csp::multiplayer::ESequenceUpdateType::Delete);
			EXPECT_EQ(Params.SpaceId, Space.Id);
			EXPECT_EQ(Params.Name, TestGroupName);
			CallbackCalled = true;
		});

	// Delete sequence
	DeleteHotspotGroup(HotspotSystem, TestGroupName);

	// Clear out the callback as we have validated what we came here for.
	WaitForCallback(CallbackCalled);
	Connection->SetHotspotSequenceChangedCallback(nullptr);


	auto [ExitSpaceResult] = AWAIT_PRE(SpaceSystem, ExitSpace, RequestPredicate);
	// Delete space
	DeleteSpace(SpaceSystem, Space.Id);

	// Log out
	LogOut(UserSystem);
}
#endif


#if RUN_ALL_UNIT_TESTS || RUN_HOTSPOTSEQUENCESYSTEM_TESTS || RUN_GET_HOTSPOT_GROUP_TEST
CSP_PUBLIC_TEST(CSPEngine, HotspotSequenceTests, GetHotspotGroupTest)
{
	SetRandSeed();

	auto& SystemsManager = csp::systems::SystemsManager::Get();
	auto* UserSystem	 = SystemsManager.GetUserSystem();
	auto* SpaceSystem	 = SystemsManager.GetSpaceSystem();
	auto* HotspotSystem	 = SystemsManager.GetHotspotSequenceSystem();

	// Log in
	csp::common::String UserId;
	LogIn(UserSystem, UserId);

	// Create space
	char UniqueSpaceName[256];
	SPRINTF(UniqueSpaceName, "%s-%s", TestSpaceName, GetUniqueString().c_str());
	const char* TestSpaceDescription = "CSP-UNITTEST-SPACEDESC-MAG";

	csp::systems::Space Space;
	CreateSpace(SpaceSystem, UniqueSpaceName, TestSpaceDescription, csp::systems::SpaceAttributes::Private, nullptr, nullptr, nullptr, Space);
	auto [Result] = AWAIT_PRE(SpaceSystem, EnterSpace, RequestPredicate, Space.Id);

	// Create hotspot group
	csp::common::Array<csp::common::String> SequenceItems {"Hotspot1", "Hotspot2", "Hotspot3"};
	csp::common::String TestGroupName = "CSP-UNITTEST-SEQUENCE-MAG";

	csp::systems::HotspotGroup HotspotGroup;
	CreateHotspotgroup(HotspotSystem, TestGroupName, SequenceItems, HotspotGroup);

	// Get the group we just created
	csp::systems::HotspotGroup RetrievedHotspotGroup;
	GetHotpotGroup(HotspotSystem, TestGroupName, RetrievedHotspotGroup);

	CompareGroups(HotspotGroup, RetrievedHotspotGroup);

	// Delete sequence
	DeleteHotspotGroup(HotspotSystem, TestGroupName);
	auto [ExitSpaceResult] = AWAIT_PRE(SpaceSystem, ExitSpace, RequestPredicate);
	// Delete space
	DeleteSpace(SpaceSystem, Space.Id);

	// Log out
	LogOut(UserSystem);
}
#endif

#if RUN_ALL_UNIT_TESTS || RUN_HOTSPOTSEQUENCESYSTEM_TESTS || RUN_UPDATE_HOTSPOT_GROUP_TEST
CSP_PUBLIC_TEST(CSPEngine, HotspotSequenceTests, UpdateHotspotGroupTest)
{
	SetRandSeed();

	auto& SystemsManager = csp::systems::SystemsManager::Get();
	auto* UserSystem	 = SystemsManager.GetUserSystem();
	auto* SpaceSystem	 = SystemsManager.GetSpaceSystem();
	auto* HotspotSystem	 = SystemsManager.GetHotspotSequenceSystem();

	// Log in
	csp::common::String UserId;
	LogIn(UserSystem, UserId);

	// Create space
	const char* TestSpaceName		 = "CSP-UNITTEST-SPACE-MAG";
	const char* TestSpaceDescription = "CSP-UNITTEST-SPACEDESC-MAG";

	char UniqueSpaceName[256];

	SPRINTF(UniqueSpaceName, "%s-%s", TestSpaceName, GetUniqueString().c_str());
	csp::systems::Space Space;
	CreateSpace(SpaceSystem, UniqueSpaceName, TestSpaceDescription, csp::systems::SpaceAttributes::Private, nullptr, nullptr, nullptr, Space);
	auto [Result] = AWAIT_PRE(SpaceSystem, EnterSpace, RequestPredicate, Space.Id);


	// Create hotspot group
	csp::common::Array<csp::common::String> SequenceItems {"Hotspot1", "Hotspot2"};
	csp::common::Array<csp::common::String> NewItems {"Hotspot3"};
	csp::common::String TestGroupName = "CSP-UNITTEST-SEQUENCE-MAG";

	const char* TestSequenceReferenceID = "CSP-UNITTEST-ReferenceID-MAG";

	csp::systems::HotspotGroup HotspotGroup1;
	csp::systems::HotspotGroup HotspotGroup2;

	CreateHotspotgroup(HotspotSystem, TestGroupName, SequenceItems, HotspotGroup1);

	// Validate sequence update events.
	bool CallbackCalled = false;
	auto* Connection	= SystemsManager.GetMultiplayerConnection();
	Connection->SetHotspotSequenceChangedCallback(
		[&CallbackCalled, &Space, &TestGroupName](const csp::multiplayer::SequenceHotspotChangedParams& Params)
		{
			EXPECT_EQ(Params.UpdateType, csp::multiplayer::ESequenceUpdateType::Update);
			EXPECT_EQ(Params.SpaceId, Space.Id);
			EXPECT_EQ(Params.Name, TestGroupName);
			CallbackCalled = true;
		});

	csp::systems::HotspotGroup Expected;
	Expected.Name  = HotspotGroup1.Name;
	Expected.Items = {"Hotspot3"};

	UpdateHotspotGroup(HotspotSystem, TestGroupName, NewItems, HotspotGroup2);
	CompareGroups(HotspotGroup2, Expected);

	// Clear out the callback as we have validated what we came here for.
	WaitForCallback(CallbackCalled);
	Connection->SetHotspotSequenceChangedCallback(nullptr);

	// Delete sequence
	DeleteHotspotGroup(HotspotSystem, TestGroupName);
	auto [ExitSpaceResult] = AWAIT_PRE(SpaceSystem, ExitSpace, RequestPredicate);
	// Delete space
	DeleteSpace(SpaceSystem, Space.Id);

	// Log out
	LogOut(UserSystem);
}
#endif

#if RUN_ALL_UNIT_TESTS || RUN_HOTSPOTSEQUENCESYSTEM_TESTS || RUN_RENAME_HOTSPOT_GROUP_TEST
CSP_PUBLIC_TEST(CSPEngine, HotspotSequenceTests, RenameHotspotGroupTest)
{
	SetRandSeed();

	auto& SystemsManager = csp::systems::SystemsManager::Get();
	auto* UserSystem	 = SystemsManager.GetUserSystem();
	auto* SpaceSystem	 = SystemsManager.GetSpaceSystem();
	auto* HotspotSystem	 = SystemsManager.GetHotspotSequenceSystem();

	// Log in
	csp::common::String UserId;
	LogIn(UserSystem, UserId);

	// Create space
	const char* TestSpaceName		 = "CSP-UNITTEST-SPACE-MAG";
	const char* TestSpaceDescription = "CSP-UNITTEST-SPACEDESC-MAG";

	char UniqueSpaceName[256];

	SPRINTF(UniqueSpaceName, "%s-%s", TestSpaceName, GetUniqueString().c_str());
	csp::systems::Space Space;
	CreateSpace(SpaceSystem, UniqueSpaceName, TestSpaceDescription, csp::systems::SpaceAttributes::Private, nullptr, nullptr, nullptr, Space);
	auto [Result] = AWAIT_PRE(SpaceSystem, EnterSpace, RequestPredicate, Space.Id);

	// Create hotspot group
	csp::common::Array<csp::common::String> SequenceItems {"Hotspot1", "Hotspot2"};
	csp::common::String OldTestGroupName = "CSP-UNITTEST-SEQUENCE-MAG1";
	csp::common::String NewTestGroupName = "CSP-UNITTEST-SEQUENCE-MAG2";

	const char* TestSequenceReferenceID = "CSP-UNITTEST-ReferenceID-MAG";

	csp::systems::HotspotGroup HotspotGroup;

	CreateHotspotgroup(HotspotSystem, OldTestGroupName, SequenceItems, HotspotGroup);
	EXPECT_EQ(HotspotGroup.Name, OldTestGroupName);

<<<<<<< HEAD
	bool CallbackCalled			= false;
	bool ReceivedRenameCallback = false;
	auto* Connection			= SystemsManager.GetMultiplayerConnection();
	Connection->SetHotspotSequenceChangedCallback(
		[&CallbackCalled, &ReceivedRenameCallback, &Space, &OldTestGroupName, &NewTestGroupName](
=======
	bool ReceivedUpdateCallback = false;
	bool ReceivedRenameCallback = false;
	auto* Connection			= SystemsManager.GetMultiplayerConnection();
	Connection->SetHotspotSequenceChangedCallback(
		[&ReceivedUpdateCallback, &ReceivedRenameCallback, &Space, &OldTestGroupName, &NewTestGroupName](
>>>>>>> cab95ee0
			const csp::multiplayer::SequenceHotspotChangedParams& Params)
		{
			// When renaming a hotspot group, we expect two callbacks - the first is the rename of the group.
			// The second is an update, as CSP will also update the group's metadata to reflect the new name.
<<<<<<< HEAD
			if (ReceivedRenameCallback == false)
			{
				EXPECT_EQ(Params.UpdateType, csp::multiplayer::ESequenceUpdateType::Rename);

=======
			if (Params.UpdateType == csp::multiplayer::ESequenceUpdateType::Rename)
			{
>>>>>>> cab95ee0
				// With rename events, we expect to be able to receive both the old and new names.
				EXPECT_EQ(Params.Name, OldTestGroupName);
				EXPECT_EQ(Params.NewName, NewTestGroupName);

				ReceivedRenameCallback = true;
			}
<<<<<<< HEAD
			else
			{
				EXPECT_EQ(Params.UpdateType, csp::multiplayer::ESequenceUpdateType::Update);
				EXPECT_EQ(Params.Name, NewTestGroupName);
				CallbackCalled = true; // Both the rename and update callbacks have now fired. That's all the expected events.
=======
			else if (Params.UpdateType == csp::multiplayer::ESequenceUpdateType::Update)
			{
				EXPECT_EQ(Params.Name, NewTestGroupName);
				ReceivedUpdateCallback = true; // Both the rename and update callbacks have now fired. That's all the expected events.
>>>>>>> cab95ee0
			}


			EXPECT_EQ(Params.SpaceId, Space.Id);
		});

	RenameHotspotGroup(HotspotSystem, OldTestGroupName, NewTestGroupName, HotspotGroup);
	EXPECT_EQ(HotspotGroup.Name, NewTestGroupName);

	WaitForCallback(ReceivedRenameCallback);
	WaitForCallback(ReceivedUpdateCallback);

	EXPECT_TRUE(ReceivedRenameCallback);
	EXPECT_TRUE(ReceivedUpdateCallback);

	Connection->SetHotspotSequenceChangedCallback(nullptr);

	// Delete sequence
	DeleteHotspotGroup(HotspotSystem, NewTestGroupName);
	auto [ExitSpaceResult] = AWAIT_PRE(SpaceSystem, ExitSpace, RequestPredicate);
	// Delete space
	DeleteSpace(SpaceSystem, Space.Id);

	// Log out
	LogOut(UserSystem);
}
#endif

#if RUN_ALL_UNIT_TESTS || RUN_HOTSPOTSEQUENCESYSTEM_TESTS || RUN_RENAME_FAIL_HOTSPOT_GROUP_TEST
CSP_PUBLIC_TEST(CSPEngine, HotspotSequenceTests, RenameFailHotspotGroupTest)
{
	SetRandSeed();

	auto& SystemsManager = csp::systems::SystemsManager::Get();
	auto* UserSystem	 = SystemsManager.GetUserSystem();
	auto* SpaceSystem	 = SystemsManager.GetSpaceSystem();
	auto* HotspotSystem	 = SystemsManager.GetHotspotSequenceSystem();

	// Log in
	csp::common::String UserId;
	LogIn(UserSystem, UserId);

	// Create space
	const char* TestSpaceName		 = "CSP-UNITTEST-SPACE-MAG";
	const char* TestSpaceDescription = "CSP-UNITTEST-SPACEDESC-MAG";

	char UniqueSpaceName[256];

	SPRINTF(UniqueSpaceName, "%s-%s", TestSpaceName, GetUniqueString().c_str());
	csp::systems::Space Space;
	CreateSpace(SpaceSystem, UniqueSpaceName, TestSpaceDescription, csp::systems::SpaceAttributes::Private, nullptr, nullptr, nullptr, Space);
	auto [Result] = AWAIT_PRE(SpaceSystem, EnterSpace, RequestPredicate, Space.Id);


	// Create hotspot group
	csp::common::Array<csp::common::String> SequenceItems {"Hotspot1", "Hotspot2"};
	csp::common::String OldTestGroupName = "CSP-UNITTEST-SEQUENCE-MAG1";
	csp::common::String NewTestGroupName = "CSP-UNITTEST-SEQUENCE-MAG2";

	const char* TestSequenceReferenceID = "CSP-UNITTEST-ReferenceID-MAG";

	csp::systems::HotspotGroup HotspotGroup;

	csp::common::String expectedName = SpaceSystem->GetCurrentSpace().Id + ":" + NewTestGroupName;

	RenameHotspotGroup(HotspotSystem, OldTestGroupName, NewTestGroupName, HotspotGroup, csp::systems::EResultCode::Failed);

	// Delete sequence
	DeleteHotspotGroup(HotspotSystem, NewTestGroupName);
	auto [ExitSpaceResult] = AWAIT_PRE(SpaceSystem, ExitSpace, RequestPredicate);
	// Delete space
	DeleteSpace(SpaceSystem, Space.Id);

	// Log out
	LogOut(UserSystem);
}
#endif

#if RUN_ALL_UNIT_TESTS || RUN_HOTSPOTSEQUENCESYSTEM_TESTS || RUN_GET_HOTSPOT_NO_GROUP_TEST
CSP_PUBLIC_TEST(CSPEngine, HotspotSequenceTests, GetHotspotNoGroupTest)
{
	SetRandSeed();

	auto& SystemsManager = csp::systems::SystemsManager::Get();
	auto* UserSystem	 = SystemsManager.GetUserSystem();
	auto* SpaceSystem	 = SystemsManager.GetSpaceSystem();
	auto* HotspotSystem	 = SystemsManager.GetHotspotSequenceSystem();

	// Log in
	csp::common::String UserId;
	LogIn(UserSystem, UserId);

	// Create space
	char UniqueSpaceName[256];
	SPRINTF(UniqueSpaceName, "%s-%s", TestSpaceName, GetUniqueString().c_str());
	const char* TestSpaceDescription = "CSP-UNITTEST-SPACEDESC-MAG";

	csp::systems::Space Space;
	CreateSpace(SpaceSystem, UniqueSpaceName, TestSpaceDescription, csp::systems::SpaceAttributes::Private, nullptr, nullptr, nullptr, Space);
	auto [Result] = AWAIT_PRE(SpaceSystem, EnterSpace, RequestPredicate, Space.Id);
	// Create hotspot group
	csp::common::String TestGroupName = "CSP-UNITTEST-SEQUENCE-MAG";

	csp::systems::HotspotGroup HotspotGroup;

	// Get the sequence we know does not exist
	GetHotpotGroup(HotspotSystem, TestGroupName, HotspotGroup, csp::systems::EResultCode::Failed);

	// Delete sequence
	DeleteHotspotGroup(HotspotSystem, TestGroupName);
	auto [ExitSpaceResult] = AWAIT_PRE(SpaceSystem, ExitSpace, RequestPredicate);
	// Delete space
	DeleteSpace(SpaceSystem, Space.Id);

	// Log out
	LogOut(UserSystem);
}
#endif

#if RUN_ALL_UNIT_TESTS || RUN_HOTSPOTSEQUENCESYSTEM_TESTS || RUN_GET_HOTSPOT_GROUPS_TEST
CSP_PUBLIC_TEST(CSPEngine, HotspotSequenceTests, GetHotspotsGroupsTest)
{
	SetRandSeed();

	auto& SystemsManager = csp::systems::SystemsManager::Get();
	auto* UserSystem	 = SystemsManager.GetUserSystem();
	auto* SpaceSystem	 = SystemsManager.GetSpaceSystem();
	auto* HotspotSystem	 = SystemsManager.GetHotspotSequenceSystem();

	// Log in
	csp::common::String UserId;
	LogIn(UserSystem, UserId);

	// Create space
	char UniqueSpaceName[256];
	SPRINTF(UniqueSpaceName, "%s-%s", TestSpaceName, GetUniqueString().c_str());
	const char* TestSpaceDescription = "CSP-UNITTEST-SPACEDESC-MAG";

	csp::systems::Space Space;
	CreateSpace(SpaceSystem, UniqueSpaceName, TestSpaceDescription, csp::systems::SpaceAttributes::Private, nullptr, nullptr, nullptr, Space);
	auto [Result]				= AWAIT_PRE(SpaceSystem, EnterSpace, RequestPredicate, Space.Id);
	csp::common::String spaceID = {UniqueSpaceName};
	// Create hotspot group
	csp::common::Array<csp::common::String> SequenceItems1 {"Hotspot1"};
	csp::common::Array<csp::common::String> SequenceItems2 {"Hotspot1", "Hotspot2"};
	csp::common::Array<csp::common::String> SequenceItems3 {"Hotspot1", "Hotspot2", "Hotspot3"};
	csp::common::String TestGroupName1 = "CSP-UNITTEST-SEQUENCE-MAG-1";
	csp::common::String TestGroupName2 = "CSP-UNITTEST-SEQUENCE-MAG-2";
	csp::common::String TestGroupName3 = "CSP-UNITTEST-SEQUENCE-MAG-3";


	csp::systems::HotspotGroup HotspotGroup1;
	csp::systems::HotspotGroup HotspotGroup2;
	csp::systems::HotspotGroup HotspotGroup3;

	CreateHotspotgroup(HotspotSystem, TestGroupName1, SequenceItems1, HotspotGroup1);
	CreateHotspotgroup(HotspotSystem, TestGroupName2, SequenceItems2, HotspotGroup2);
	CreateHotspotgroup(HotspotSystem, TestGroupName3, SequenceItems3, HotspotGroup3);

	csp::common::Array<csp::systems::HotspotGroup> ExpectedGroups = {HotspotGroup1, HotspotGroup2, HotspotGroup3};
	csp::common::Array<csp::systems::HotspotGroup> RetrievedGroups;
	csp::common::Array<csp::common::String> SearchGroupNames = {TestGroupName1, TestGroupName2, TestGroupName3};
	csp::common::Array<csp::common::String> ExpectedGroupNames
		= {spaceID + ":" + TestGroupName1, spaceID + ":" + TestGroupName2, spaceID + ":" + TestGroupName3};
	// Get the sequence we just created
	GetHotspotGroups(HotspotSystem, ExpectedGroupNames, RetrievedGroups);
	EXPECT_EQ(RetrievedGroups.Size(), RetrievedGroups.Size());
	for (size_t i = 0; i < ExpectedGroups.Size(); i++)
	{
		CompareGroups(RetrievedGroups[i], ExpectedGroups[i]);
	}

	// Delete sequence
	DeleteHotspotGroup(HotspotSystem, HotspotGroup1.Name);
	DeleteHotspotGroup(HotspotSystem, HotspotGroup2.Name);
	DeleteHotspotGroup(HotspotSystem, HotspotGroup3.Name);
	// Delete space
	auto [ExitSpaceResult] = AWAIT_PRE(SpaceSystem, ExitSpace, RequestPredicate);
	DeleteSpace(SpaceSystem, Space.Id);

	// Log out
	LogOut(UserSystem);
}
#endif

#if RUN_ALL_UNIT_TESTS || RUN_HOTSPOTSEQUENCESYSTEM_TESTS || RUN_DELETE_HOTSPOT_NO_GROUP_TEST
CSP_PUBLIC_TEST(CSPEngine, HotspotSequenceTests, DeleteHotspotNoGroupTest)
{
	SetRandSeed();

	auto& SystemsManager = csp::systems::SystemsManager::Get();
	auto* UserSystem	 = SystemsManager.GetUserSystem();
	auto* SpaceSystem	 = SystemsManager.GetSpaceSystem();
	auto* HotspotSystem	 = SystemsManager.GetHotspotSequenceSystem();

	// Log in
	csp::common::String UserId;
	LogIn(UserSystem, UserId);

	// Create space
	char UniqueSpaceName[256];
	SPRINTF(UniqueSpaceName, "%s-%s", TestSpaceName, GetUniqueString().c_str());
	const char* TestSpaceDescription = "CSP-UNITTEST-SPACEDESC-MAG";

	csp::systems::Space Space;
	CreateSpace(SpaceSystem, UniqueSpaceName, TestSpaceDescription, csp::systems::SpaceAttributes::Private, nullptr, nullptr, nullptr, Space);
	auto [Result] = AWAIT_PRE(SpaceSystem, EnterSpace, RequestPredicate, Space.Id);
	// Create hotspot group
	csp::common::String TestGroupName = "CSP-UNITTEST-SEQUENCE-MAG";

	// Delete sequence
	DeleteHotspotGroup(HotspotSystem, TestGroupName);
	auto [ExitSpaceResult] = AWAIT_PRE(SpaceSystem, ExitSpace, RequestPredicate);
	// Delete space
	DeleteSpace(SpaceSystem, Space.Id);

	// Log out
	LogOut(UserSystem);
}

#endif

#if RUN_ALL_UNIT_TESTS || RUN_HOTSPOTSEQUENCESYSTEM_TESTS || RUN_GENERATE_SEQUENCE_KEY_TEST
CSP_PUBLIC_TEST(CSPEngine, HotspotSequenceTests, GenerateSequenceKeyTest)
{
	SetRandSeed();

	auto& SystemsManager = csp::systems::SystemsManager::Get();
	auto* UserSystem	 = SystemsManager.GetUserSystem();
	auto* SpaceSystem	 = SystemsManager.GetSpaceSystem();
	auto* HotspotSystem	 = SystemsManager.GetHotspotSequenceSystem();

	// Log in
	csp::common::String UserId;
	LogIn(UserSystem, UserId);

	// Create space
	char UniqueSpaceName[256];
	SPRINTF(UniqueSpaceName, "%s-%s", TestSpaceName, GetUniqueString().c_str());
	const char* TestSpaceDescription = "CSP-UNITTEST-SPACEDESC-MAG";
	csp::common::String spaceID		 = {UniqueSpaceName};
	csp::systems::Space Space;
	CreateSpace(SpaceSystem, UniqueSpaceName, TestSpaceDescription, csp::systems::SpaceAttributes::Private, nullptr, nullptr, nullptr, Space);
	auto [Result] = AWAIT_PRE(SpaceSystem, EnterSpace, RequestPredicate, Space.Id);
	// Create hotspot group
	csp::common::Array<csp::common::String> SequenceItems {"Hotspot1", "Hotspot2", "Hotspot3"};
	csp::common::String TestGroupName = "CSP-UNITTEST-SEQUENCE-MAG";

	csp::systems::HotspotGroup HotspotGroup;
	CreateHotspotgroup(HotspotSystem, TestGroupName, SequenceItems, HotspotGroup);

	EXPECT_EQ(TestGroupName, HotspotGroup.Name);

	// Delete sequence
	DeleteHotspotGroup(HotspotSystem, TestGroupName);
	auto [ExitSpaceResult] = AWAIT_PRE(SpaceSystem, ExitSpace, RequestPredicate);
	// Delete space
	DeleteSpace(SpaceSystem, Space.Id);

	// Log out
	LogOut(UserSystem);
}
#endif

#if RUN_ALL_UNIT_TESTS || RUN_HOTSPOTSEQUENCESYSTEM_TESTS || RUN_DELETE_HOTSPOT_TEST
CSP_PUBLIC_TEST(CSPEngine, HotspotSequenceTests, DeleteHotspotComponentTest)
{
	// Tests the deletion of corresponding sequences when the HotspotComponent is deleted.
	SetRandSeed();

	auto& SystemsManager = csp::systems::SystemsManager::Get();
	auto* UserSystem	 = SystemsManager.GetUserSystem();
	auto* SpaceSystem	 = SystemsManager.GetSpaceSystem();
	auto* Connection	 = SystemsManager.GetMultiplayerConnection();
	auto* EntitySystem	 = SystemsManager.GetSpaceEntitySystem();
	auto* HotspotSystem	 = SystemsManager.GetHotspotSequenceSystem();

	const char* TestSpaceName		 = "OLY-UNITTEST-SPACE-REWIND";
	const char* TestSpaceDescription = "OLY-UNITTEST-SPACEDESC-REWIND";

	char UniqueSpaceName[256];
	SPRINTF(UniqueSpaceName, "%s-%s", TestSpaceName, GetUniqueString().c_str());

	// Log in
	csp::common::String UserId;
	LogIn(UserSystem, UserId);

	// Create space
	csp::systems::Space Space;
	CreateSpace(SpaceSystem, UniqueSpaceName, TestSpaceDescription, csp::systems::SpaceAttributes::Private, nullptr, nullptr, nullptr, Space);

	auto [EnterResult] = AWAIT_PRE(SpaceSystem, EnterSpace, RequestPredicate, Space.Id);

	EXPECT_EQ(EnterResult.GetResultCode(), csp::systems::EResultCode::Success);

	EntitySystem->SetEntityCreatedCallback(
		[](csp::multiplayer::SpaceEntity* Entity)
		{
		});

	// Create object to represent the hotspot
	csp::common::String ObjectName					 = "Object 1";
	csp::multiplayer::SpaceTransform ObjectTransform = {csp::common::Vector3::Zero(), csp::common::Vector4::Zero(), csp::common::Vector3::One()};
	auto [CreatedObject]							 = AWAIT(EntitySystem, CreateObject, ObjectName, ObjectTransform);

	bool ComponentAdded = false;

	CreatedObject->SetUpdateCallback(
		[&ComponentAdded, ObjectName](csp::multiplayer::SpaceEntity* Entity,
									  csp::multiplayer::SpaceEntityUpdateFlags Flags,
									  csp::common::Array<csp::multiplayer::ComponentUpdateInfo>& UpdateInfo)
		{
			if (Entity->GetName() == ObjectName)
			{
				for (size_t i = 0; i < UpdateInfo.Size(); ++i)
				{
					if (UpdateInfo[i].UpdateType == csp::multiplayer::ComponentUpdateType::Add)
					{
						ComponentAdded = true;
					}
				}
			}
		});

	// Create hotspot component
	auto* HotspotComponent
		= static_cast<csp::multiplayer::HotspotSpaceComponent*>(CreatedObject->AddComponent(csp::multiplayer::ComponentType::Hotspot));

	CreatedObject->QueueUpdate();
	WaitForCallbackWithUpdate(ComponentAdded, EntitySystem);

	EXPECT_TRUE(ComponentAdded);

	// Create Hotspot groups
	csp::common::String TestGroupName1 = "CSP-UNITTEST-SEQUENCE-MAG1";
	csp::common::String TestGroupName2 = "CSP-UNITTEST-SEQUENCE-MAG2";
	csp::common::String TestItemName   = "AnotherItem";

	{
		// Create 2 groups that contains the component

		// Create one with only a single item to test deletion functionality
		csp::systems::HotspotGroup HotspotGroup1;
		CreateHotspotgroup(HotspotSystem, TestGroupName1, {HotspotComponent->GetUniqueComponentId()}, HotspotGroup1);

		// Create one with an additional item to test update functionality
		csp::systems::HotspotGroup HotspotGroup2;
		CreateHotspotgroup(HotspotSystem, TestGroupName2, {HotspotComponent->GetUniqueComponentId(), TestItemName}, HotspotGroup2);

		// Ensure the 2 groups are created correctly
		csp::common::Array<csp::systems::HotspotGroup> FoundGroups;
		GetHotspotGroups(HotspotSystem, {TestGroupName1, TestGroupName2}, FoundGroups);

		EXPECT_EQ(FoundGroups.Size(), 2);
	}

	// Remove component
	{
		uint16_t ComponentId  = HotspotComponent->GetId();
		bool ComponentRemoved = false;

		CreatedObject->SetUpdateCallback(
			[&ComponentRemoved, ObjectName, ComponentId](csp::multiplayer::SpaceEntity* Entity,
														 csp::multiplayer::SpaceEntityUpdateFlags Flags,
														 csp::common::Array<csp::multiplayer::ComponentUpdateInfo>& UpdateInfo)
			{
				if (Entity->GetName() == ObjectName)
				{
					for (size_t i = 0; i < UpdateInfo.Size(); ++i)
					{
						if (UpdateInfo[i].UpdateType == csp::multiplayer::ComponentUpdateType::Delete)
						{
							ComponentRemoved = true;
						}
					}
				}
			});

		CreatedObject->RemoveComponent(HotspotComponent->GetId());

		CreatedObject->QueueUpdate();
		WaitForCallbackWithUpdate(ComponentRemoved, EntitySystem);

		EXPECT_TRUE(ComponentRemoved);

		// We currently need to wait some extra time, because our callback doesnt rely on the internal sequence calls finishing.
		// We shouldn't need to do this after completing OF-1191 as we can do this in the new deletion endpoint callback
		std::this_thread::sleep_for(3000ms);
	}

	// 1 group should be deleted, and one should have its key removed
	{
		csp::common::Array<csp::systems::HotspotGroup> RemainingGroups;
		GetHotspotGroups(HotspotSystem, {TestGroupName1, TestGroupName2}, RemainingGroups);

		EXPECT_EQ(RemainingGroups.Size(), 1);
		EXPECT_EQ(RemainingGroups[0].Items.Size(), 1);
		EXPECT_EQ(RemainingGroups[0].Items[0], TestItemName);
	}

	// Delete remaining group
	DeleteHotspotGroup(HotspotSystem, TestGroupName2);

	// Exit space
	auto [ExitSpaceResult] = AWAIT_PRE(SpaceSystem, ExitSpace, RequestPredicate);
	// Delete space
	DeleteSpace(SpaceSystem, Space.Id);

	// Log out
	LogOut(UserSystem);
}
#endif

#if RUN_ALL_UNIT_TESTS || RUN_HOTSPOTSEQUENCESYSTEM_TESTS || RUN_DELETE_ENTITY_HOTSPOT_TEST
CSP_PUBLIC_TEST(CSPEngine, HotspotSequenceTests, DeleteEntityWithHotspotComponentTest)
{
	// Tests the deletion of corresponding sequences when an entity is deleted with a HotspotComponent
	SetRandSeed();

	auto& SystemsManager = csp::systems::SystemsManager::Get();
	auto* UserSystem	 = SystemsManager.GetUserSystem();
	auto* SpaceSystem	 = SystemsManager.GetSpaceSystem();
	auto* Connection	 = SystemsManager.GetMultiplayerConnection();
	auto* EntitySystem	 = SystemsManager.GetSpaceEntitySystem();
	auto* HotspotSystem	 = SystemsManager.GetHotspotSequenceSystem();

	const char* TestSpaceName		 = "OLY-UNITTEST-SPACE-REWIND";
	const char* TestSpaceDescription = "OLY-UNITTEST-SPACEDESC-REWIND";

	char UniqueSpaceName[256];
	SPRINTF(UniqueSpaceName, "%s-%s", TestSpaceName, GetUniqueString().c_str());

	// Log in
	csp::common::String UserId;
	LogIn(UserSystem, UserId);

	// Create space
	csp::systems::Space Space;
	CreateSpace(SpaceSystem, UniqueSpaceName, TestSpaceDescription, csp::systems::SpaceAttributes::Private, nullptr, nullptr, nullptr, Space);

	auto [EnterResult] = AWAIT_PRE(SpaceSystem, EnterSpace, RequestPredicate, Space.Id);

	EXPECT_EQ(EnterResult.GetResultCode(), csp::systems::EResultCode::Success);

	EntitySystem->SetEntityCreatedCallback(
		[](csp::multiplayer::SpaceEntity* Entity)
		{
		});

	// Create object to represent the hotspot
	csp::common::String ObjectName					 = "Object 1";
	csp::multiplayer::SpaceTransform ObjectTransform = {csp::common::Vector3::Zero(), csp::common::Vector4::Zero(), csp::common::Vector3::One()};
	auto [CreatedObject]							 = AWAIT(EntitySystem, CreateObject, ObjectName, ObjectTransform);

	bool ComponentAdded = false;

	CreatedObject->SetUpdateCallback(
		[&ComponentAdded, ObjectName](csp::multiplayer::SpaceEntity* Entity,
									  csp::multiplayer::SpaceEntityUpdateFlags Flags,
									  csp::common::Array<csp::multiplayer::ComponentUpdateInfo>& UpdateInfo)
		{
			if (Entity->GetName() == ObjectName)
			{
				for (size_t i = 0; i < UpdateInfo.Size(); ++i)
				{
					if (UpdateInfo[i].UpdateType == csp::multiplayer::ComponentUpdateType::Add)
					{
						ComponentAdded = true;
					}
				}
			}
		});

	// Create hotspot component
	auto* HotspotComponent
		= static_cast<csp::multiplayer::HotspotSpaceComponent*>(CreatedObject->AddComponent(csp::multiplayer::ComponentType::Hotspot));

	CreatedObject->QueueUpdate();
	WaitForCallbackWithUpdate(ComponentAdded, EntitySystem);

	EXPECT_TRUE(ComponentAdded);

	// Create Hotspot groups
	csp::common::String TestGroupName1 = "CSP-UNITTEST-SEQUENCE-MAG1";
	csp::common::String TestGroupName2 = "CSP-UNITTEST-SEQUENCE-MAG2";
	csp::common::String TestItemName   = "AnotherItem";

	{
		// Create 2 groups that contains the component

		// Create one with only a single item to test deletion functionality
		csp::systems::HotspotGroup HotspotGroup1;
		CreateHotspotgroup(HotspotSystem, TestGroupName1, {HotspotComponent->GetUniqueComponentId()}, HotspotGroup1);

		// Create one with an additional item to test update functionality
		csp::systems::HotspotGroup HotspotGroup2;
		CreateHotspotgroup(HotspotSystem, TestGroupName2, {HotspotComponent->GetUniqueComponentId(), TestItemName}, HotspotGroup2);

		// Ensure the 2 groups are created correctly
		csp::common::Array<csp::systems::HotspotGroup> FoundGroups;
		GetHotspotGroups(HotspotSystem, {TestGroupName1, TestGroupName2}, FoundGroups);

		EXPECT_EQ(FoundGroups.Size(), 2);
	}

	// Remove entity
	{
		bool EntityRemoved = false;

		CreatedObject->Destroy(
			[&EntityRemoved](bool Success)
			{
				EntityRemoved = true;
			});

		WaitForCallbackWithUpdate(EntityRemoved, EntitySystem);

		EXPECT_TRUE(EntityRemoved);

		std::this_thread::sleep_for(2500ms);
	}

	// 1 group should be deleted, and one should have its key removed
	{
		csp::common::Array<csp::systems::HotspotGroup> RemainingGroups;
		GetHotspotGroups(HotspotSystem, {TestGroupName1, TestGroupName2}, RemainingGroups);

		EXPECT_EQ(RemainingGroups.Size(), 1);
		EXPECT_EQ(RemainingGroups[0].Items.Size(), 1);
		EXPECT_EQ(RemainingGroups[0].Items[0], TestItemName);
	}

	// Delete remaining group
	DeleteHotspotGroup(HotspotSystem, TestGroupName2);

	// Exit space
	auto [ExitSpaceResult] = AWAIT_PRE(SpaceSystem, ExitSpace, RequestPredicate);
	// Delete space
	DeleteSpace(SpaceSystem, Space.Id);

	// Log out
	LogOut(UserSystem);
}
#endif

#if RUN_ALL_UNIT_TESTS || RUN_HOTSPOTSEQUENCESYSTEM_TESTS || RUN_SEQUENCE_PERSISTENCE_TEST
CSP_PUBLIC_TEST(CSPEngine, HotspotSequenceTests, SequencePersistenceTest)
{
	// Ensures hotspot sequences still exist when re-entering a space
	// This tests that the ComponentBase::OnLocalDelete is only called when actually deleting a component
	SetRandSeed();

	auto& SystemsManager = csp::systems::SystemsManager::Get();
	auto* UserSystem	 = SystemsManager.GetUserSystem();
	auto* SpaceSystem	 = SystemsManager.GetSpaceSystem();
	auto* Connection	 = SystemsManager.GetMultiplayerConnection();
	auto* EntitySystem	 = SystemsManager.GetSpaceEntitySystem();
	auto* HotspotSystem	 = SystemsManager.GetHotspotSequenceSystem();

	const char* TestSpaceName		 = "OLY-UNITTEST-SPACE-REWIND";
	const char* TestSpaceDescription = "OLY-UNITTEST-SPACEDESC-REWIND";

	char UniqueSpaceName[256];
	SPRINTF(UniqueSpaceName, "%s-%s", TestSpaceName, GetUniqueString().c_str());

	// Log in
	csp::common::String UserId;
	LogIn(UserSystem, UserId);

	// Create space
	csp::systems::Space Space;
	CreateSpace(SpaceSystem, UniqueSpaceName, TestSpaceDescription, csp::systems::SpaceAttributes::Private, nullptr, nullptr, nullptr, Space);

	auto [EnterResult] = AWAIT_PRE(SpaceSystem, EnterSpace, RequestPredicate, Space.Id);

	EXPECT_EQ(EnterResult.GetResultCode(), csp::systems::EResultCode::Success);

	EntitySystem->SetEntityCreatedCallback(
		[](csp::multiplayer::SpaceEntity* Entity)
		{
		});

	// Create object to represent the hotspot
	csp::common::String ObjectName					 = "Object 1";
	csp::multiplayer::SpaceTransform ObjectTransform = {csp::common::Vector3::Zero(), csp::common::Vector4::Zero(), csp::common::Vector3::One()};
	auto [CreatedObject]							 = AWAIT(EntitySystem, CreateObject, ObjectName, ObjectTransform);

	bool ComponentAdded = false;

	CreatedObject->SetUpdateCallback(
		[&ComponentAdded, ObjectName](csp::multiplayer::SpaceEntity* Entity,
									  csp::multiplayer::SpaceEntityUpdateFlags Flags,
									  csp::common::Array<csp::multiplayer::ComponentUpdateInfo>& UpdateInfo)
		{
			if (Entity->GetName() == ObjectName)
			{
				for (size_t i = 0; i < UpdateInfo.Size(); ++i)
				{
					if (UpdateInfo[i].UpdateType == csp::multiplayer::ComponentUpdateType::Add)
					{
						ComponentAdded = true;
					}
				}
			}
		});

	// Create hotspot component
	auto* HotspotComponent
		= static_cast<csp::multiplayer::HotspotSpaceComponent*>(CreatedObject->AddComponent(csp::multiplayer::ComponentType::Hotspot));

	CreatedObject->QueueUpdate();
	WaitForCallbackWithUpdate(ComponentAdded, EntitySystem);

	EXPECT_TRUE(ComponentAdded);

	// Create Hotspot groups
	csp::common::String TestGroupName1 = "CSP-UNITTEST-SEQUENCE-MAG1";
	csp::common::String TestGroupName2 = "CSP-UNITTEST-SEQUENCE-MAG2";
	csp::common::String TestGroupName3 = "CSP-UNITTEST-SEQUENCE-MAG3";

	{
		// Create 2 groups that contains the component
		csp::systems::HotspotGroup HotspotGroup1;
		CreateHotspotgroup(HotspotSystem, TestGroupName1, {HotspotComponent->GetUniqueComponentId()}, HotspotGroup1);

		csp::systems::HotspotGroup HotspotGroup2;
		CreateHotspotgroup(HotspotSystem, TestGroupName2, {HotspotComponent->GetUniqueComponentId()}, HotspotGroup2);

		// Create another group that doesnt contain the component
		csp::systems::HotspotGroup HotspotGroup3;
		CreateHotspotgroup(HotspotSystem, TestGroupName3, {"TestName"}, HotspotGroup3);

		// Ensure the 3 groups are created correctly
		csp::common::Array<csp::systems::HotspotGroup> FoundGroups;
		GetHotspotGroups(HotspotSystem, {TestGroupName1, TestGroupName2, TestGroupName3}, FoundGroups);

		EXPECT_EQ(FoundGroups.Size(), 3);
	}

	// Exit the space
	auto [ExitSpaceResult] = AWAIT_PRE(SpaceSystem, ExitSpace, RequestPredicate);
	// Reenter the space
	auto [ReEnterResult] = AWAIT_PRE(SpaceSystem, EnterSpace, RequestPredicate, Space.Id);

	// Ensure the 3 groups still exist
	csp::common::Array<csp::systems::HotspotGroup> FoundGroups;
	GetHotspotGroups(HotspotSystem, {TestGroupName1, TestGroupName2, TestGroupName3}, FoundGroups);

	EXPECT_EQ(FoundGroups.Size(), 3);

	// Exit space
	auto [ExitSpaceResult2] = AWAIT_PRE(SpaceSystem, ExitSpace, RequestPredicate);
	// Delete space
	DeleteSpace(SpaceSystem, Space.Id);

	// Log out
	LogOut(UserSystem);
}
#endif<|MERGE_RESOLUTION|>--- conflicted
+++ resolved
@@ -408,52 +408,30 @@
 	CreateHotspotgroup(HotspotSystem, OldTestGroupName, SequenceItems, HotspotGroup);
 	EXPECT_EQ(HotspotGroup.Name, OldTestGroupName);
 
-<<<<<<< HEAD
-	bool CallbackCalled			= false;
+  bool ReceivedUpdateCallback = false;
 	bool ReceivedRenameCallback = false;
+  
 	auto* Connection			= SystemsManager.GetMultiplayerConnection();
-	Connection->SetHotspotSequenceChangedCallback(
-		[&CallbackCalled, &ReceivedRenameCallback, &Space, &OldTestGroupName, &NewTestGroupName](
-=======
-	bool ReceivedUpdateCallback = false;
-	bool ReceivedRenameCallback = false;
-	auto* Connection			= SystemsManager.GetMultiplayerConnection();
+  
 	Connection->SetHotspotSequenceChangedCallback(
 		[&ReceivedUpdateCallback, &ReceivedRenameCallback, &Space, &OldTestGroupName, &NewTestGroupName](
->>>>>>> cab95ee0
 			const csp::multiplayer::SequenceHotspotChangedParams& Params)
 		{
 			// When renaming a hotspot group, we expect two callbacks - the first is the rename of the group.
 			// The second is an update, as CSP will also update the group's metadata to reflect the new name.
-<<<<<<< HEAD
-			if (ReceivedRenameCallback == false)
+      if (Params.UpdateType == csp::multiplayer::ESequenceUpdateType::Rename)
 			{
-				EXPECT_EQ(Params.UpdateType, csp::multiplayer::ESequenceUpdateType::Rename);
-
-=======
-			if (Params.UpdateType == csp::multiplayer::ESequenceUpdateType::Rename)
-			{
->>>>>>> cab95ee0
 				// With rename events, we expect to be able to receive both the old and new names.
 				EXPECT_EQ(Params.Name, OldTestGroupName);
 				EXPECT_EQ(Params.NewName, NewTestGroupName);
 
 				ReceivedRenameCallback = true;
 			}
-<<<<<<< HEAD
-			else
-			{
-				EXPECT_EQ(Params.UpdateType, csp::multiplayer::ESequenceUpdateType::Update);
-				EXPECT_EQ(Params.Name, NewTestGroupName);
-				CallbackCalled = true; // Both the rename and update callbacks have now fired. That's all the expected events.
-=======
 			else if (Params.UpdateType == csp::multiplayer::ESequenceUpdateType::Update)
 			{
 				EXPECT_EQ(Params.Name, NewTestGroupName);
 				ReceivedUpdateCallback = true; // Both the rename and update callbacks have now fired. That's all the expected events.
->>>>>>> cab95ee0
 			}
-
 
 			EXPECT_EQ(Params.SpaceId, Space.Id);
 		});
