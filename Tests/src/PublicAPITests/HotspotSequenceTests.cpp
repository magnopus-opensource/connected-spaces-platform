/*
 * Copyright 2023 Magnopus LLC

 * Licensed under the Apache License, Version 2.0 (the "License");
 * you may not use this file except in compliance with the License.
 * You may obtain a copy of the License at
 *
 *     http://www.apache.org/licenses/LICENSE-2.0
 *
 * Unless required by applicable law or agreed to in writing, software
 * distributed under the License is distributed on an "AS IS" BASIS,
 * WITHOUT WARRANTIES OR CONDITIONS OF ANY KIND, either express or implied.
 * See the License for the specific language governing permissions and
 * limitations under the License.
 */

#include "Awaitable.h"
#include "CSP/CSPFoundation.h"
#include "CSP/Multiplayer/Components/HotspotSpaceComponent.h"
#include "CSP/Multiplayer/SpaceEntity.h"
#include "CSP/Systems/HotspotSequence/HotspotSequenceSystem.h"
#include "CSP/Systems/Spaces/SpaceSystem.h"
#include "CSP/Systems/SystemsManager.h"
#include "SpaceSystemTestHelpers.h"
#include "TestHelpers.h"
#include "UserSystemTestHelpers.h"

#include <iostream>

namespace
{

bool RequestPredicate(const csp::systems::ResultBase& Result)
{
	return Result.GetResultCode() != csp::systems::EResultCode::InProgress;
}

} // namespace

void CreateHotspotgroup(csp::systems::HotspotSequenceSystem* HotspotSequenceSystem,
						const csp::common::String& GroupName,
						const csp::common::Array<csp::common::String>& Items,
						csp::systems::HotspotGroup& OutSequence,
						csp::systems::EResultCode ExpectedResultCode				  = csp::systems::EResultCode::Success,
						csp::systems::ERequestFailureReason ExpectedResultFailureCode = csp::systems::ERequestFailureReason::None)
{
	auto [Result]
		= Awaitable(&csp::systems::HotspotSequenceSystem::CreateHotspotGroup, HotspotSequenceSystem, GroupName, Items).Await(RequestPredicate);

	EXPECT_EQ(Result.GetResultCode(), ExpectedResultCode);
	EXPECT_EQ(Result.GetFailureReason(), ExpectedResultFailureCode);

	if (ExpectedResultCode == csp::systems::EResultCode::Success)
	{
		csp::systems::HotspotGroup group = Result.GetHotspotGroup();

		EXPECT_EQ(group.Name, GroupName);
		EXPECT_EQ(group.Items.Size(), Items.Size());

		for (int i = 0; i < group.Items.Size(); ++i)
		{
			EXPECT_EQ(group.Items[i], Items[i]);
		}

		OutSequence = group;
	}
}

void DeleteHotspotGroup(csp::systems::HotspotSequenceSystem* HotspotSequenceSystem,
						const csp::common::String& GroupName,
						csp::systems::EResultCode ExpectedResultCode				  = csp::systems::EResultCode::Success,
						csp::systems::ERequestFailureReason ExpectedResultFailureCode = csp::systems::ERequestFailureReason::None)
{
	auto [Result] = Awaitable(&csp::systems::HotspotSequenceSystem::DeleteHotspotGroup, HotspotSequenceSystem, GroupName).Await(RequestPredicate);

	EXPECT_EQ(Result.GetResultCode(), ExpectedResultCode);
	EXPECT_EQ(Result.GetFailureReason(), ExpectedResultFailureCode);
}

void GetHotpotGroup(csp::systems::HotspotSequenceSystem* HotspotSequenceSystem,
					const csp::common::String& GroupName,
					csp::systems::HotspotGroup& Group,
					csp::systems::EResultCode ExpectedResultCode				  = csp::systems::EResultCode::Success,
					csp::systems::ERequestFailureReason ExpectedResultFailureCode = csp::systems::ERequestFailureReason::None)
{
	auto [Result] = Awaitable(&csp::systems::HotspotSequenceSystem::GetHotspotGroup, HotspotSequenceSystem, GroupName).Await(RequestPredicate);

	EXPECT_EQ(Result.GetResultCode(), ExpectedResultCode);
	EXPECT_EQ(Result.GetFailureReason(), ExpectedResultFailureCode);
	csp::systems::HotspotGroup group = Result.GetHotspotGroup();
	if (Result.GetResultCode() == csp::systems::EResultCode::Success)
	{
		Group = group;
	}
}

void UpdateHotspotGroup(csp::systems::HotspotSequenceSystem* HotspotSequenceSystem,
						const csp::common::String& GroupName,
						const csp::common::Array<csp::common::String>& Items,
						csp::systems::HotspotGroup& HotspotGroup,
						csp::systems::EResultCode ExpectedResultCode				  = csp::systems::EResultCode::Success,
						csp::systems::ERequestFailureReason ExpectedResultFailureCode = csp::systems::ERequestFailureReason::None)
{
	auto [Result]
		= Awaitable(&csp::systems::HotspotSequenceSystem::UpdateHotspotGroup, HotspotSequenceSystem, GroupName, Items).Await(RequestPredicate);

	EXPECT_EQ(Result.GetResultCode(), ExpectedResultCode);
	EXPECT_EQ(Result.GetFailureReason(), ExpectedResultFailureCode);

	if (ExpectedResultCode == csp::systems::EResultCode::Success)
	{
		csp::systems::HotspotGroup group = Result.GetHotspotGroup();

		EXPECT_EQ(group.Name, GroupName);
		EXPECT_EQ(group.Items.Size(), Items.Size());

		for (int i = 0; i < group.Items.Size(); ++i)
		{
			EXPECT_EQ(group.Items[i], Items[i]);
		}

		HotspotGroup = group;
	}
}

void RenameHotspotGroup(csp::systems::HotspotSequenceSystem* HotspotSequenceSystem,
						const csp::common::String& GroupName,
						const csp::common::String& NewGroupName,
						csp::systems::HotspotGroup& HotspotGroup,
						csp::systems::EResultCode ExpectedResultCode				  = csp::systems::EResultCode::Success,
						csp::systems::ERequestFailureReason ExpectedResultFailureCode = csp::systems::ERequestFailureReason::None)
{
	auto [Result]
		= Awaitable(&csp::systems::HotspotSequenceSystem::RenameHotspotGroup, HotspotSequenceSystem, GroupName, NewGroupName).Await(RequestPredicate);

	EXPECT_EQ(Result.GetResultCode(), ExpectedResultCode);
	EXPECT_EQ(Result.GetFailureReason(), ExpectedResultFailureCode);

	if (ExpectedResultCode == csp::systems::EResultCode::Success)
	{
		csp::systems::HotspotGroup group = Result.GetHotspotGroup();
		EXPECT_EQ(group.Name, NewGroupName);

		HotspotGroup = group;
	}
}


void GetHotspotGroups(csp::systems::HotspotSequenceSystem* HotspotSequenceSystem,
					  const csp::common::Array<csp::common::String>& GroupNames,
					  csp::common::Array<csp::systems::HotspotGroup>& Groups,
					  csp::systems::EResultCode ExpectedResultCode					= csp::systems::EResultCode::Success,
					  csp::systems::ERequestFailureReason ExpectedResultFailureCode = csp::systems::ERequestFailureReason::None)
{
	auto [Result] = Awaitable(&csp::systems::HotspotSequenceSystem::GetHotspotGroups, HotspotSequenceSystem).Await(RequestPredicate);

	EXPECT_EQ(Result.GetResultCode(), ExpectedResultCode);
	EXPECT_EQ(Result.GetFailureReason(), ExpectedResultFailureCode);

	csp::common::Array<csp::systems::HotspotGroup> HotspotGroups = Result.GetHotspotGroups();
	Groups														 = HotspotGroups;
}

void CompareGroups(const csp::systems::HotspotGroup& S1, const csp::systems::HotspotGroup& S2)
{
	EXPECT_EQ(S1.Name, S2.Name);
	EXPECT_EQ(S1.Items.Size(), S2.Items.Size());
	if (S1.Items.Size() == S2.Items.Size())
	{
		for (int i = 0; i < S1.Items.Size(); ++i)
		{
			EXPECT_EQ(S1.Items[i], S2.Items[i]);
		}
	}
}

static constexpr const char* TestSpaceName		  = "CSP-UNITTEST-SPACE-MAG";
static constexpr const char* TestSpaceDescription = "CSP-UNITTEST-SPACEDESC-MAG";

#if RUN_ALL_UNIT_TESTS || RUN_HOTSPOTSEQUENCESYSTEM_TESTS || RUN_CREATE_HOTSPOTGROUP_TEST
CSP_PUBLIC_TEST(CSPEngine, HotspotSequenceTests, CreateHotspotGroupTest)
{
	SetRandSeed();

	auto& SystemsManager = csp::systems::SystemsManager::Get();
	auto* UserSystem	 = SystemsManager.GetUserSystem();
	auto* SpaceSystem	 = SystemsManager.GetSpaceSystem();
	auto* HotspotSystem	 = SystemsManager.GetHotspotSequenceSystem();

	// Log in
	csp::common::String UserId;
	LogIn(UserSystem, UserId);

	// Create space
	const char* TestSpaceName		 = "CSP-UNITTEST-SPACE-MAG";
	const char* TestSpaceDescription = "CSP-UNITTEST-SPACEDESC-MAG";

	char UniqueSpaceName[256];

	SPRINTF(UniqueSpaceName, "%s-%s", TestSpaceName, GetUniqueString().c_str());
	csp::systems::Space Space;
	CreateSpace(SpaceSystem, UniqueSpaceName, TestSpaceDescription, csp::systems::SpaceAttributes::Private, nullptr, nullptr, nullptr, Space);

	auto [Result] = AWAIT_PRE(SpaceSystem, EnterSpace, RequestPredicate, Space.Id);
	// Create hot spot group
	csp::common::Array<csp::common::String> GroupItems {"Hotspot1", "Hotspot2", "Hotspot3"};
	csp::common::String TestGroupName = "CSP-UNITTEST-SEQUENCE-MAG";

	// Validate sequence creation events.
	bool CallbackCalled = false;
	auto* Connection	= SystemsManager.GetMultiplayerConnection();
	Connection->SetHotspotSequenceChangedCallback(
		[&CallbackCalled, &Space, &TestGroupName](const csp::multiplayer::SequenceHotspotChangedParams& Params)
		{
			EXPECT_EQ(Params.UpdateType, csp::multiplayer::ESequenceUpdateType::Create);
			EXPECT_EQ(Params.SpaceId, Space.Id);
			EXPECT_EQ(Params.Name, TestGroupName);
			CallbackCalled = true;
		});

	csp::systems::HotspotGroup HotspotGroup;
	CreateHotspotgroup(HotspotSystem, TestGroupName, GroupItems, HotspotGroup);

	WaitForCallback(CallbackCalled);
	CallbackCalled = false;

	// Validate sequence deletion events.
	Connection->SetHotspotSequenceChangedCallback(
		[&CallbackCalled, &Space, &TestGroupName](const csp::multiplayer::SequenceHotspotChangedParams& Params)
		{
			EXPECT_EQ(Params.UpdateType, csp::multiplayer::ESequenceUpdateType::Delete);
			EXPECT_EQ(Params.SpaceId, Space.Id);
			EXPECT_EQ(Params.Name, TestGroupName);
			CallbackCalled = true;
		});

	// Delete sequence
	DeleteHotspotGroup(HotspotSystem, TestGroupName);

	// Clear out the callback as we have validated what we came here for.
	WaitForCallback(CallbackCalled);
	Connection->SetHotspotSequenceChangedCallback(nullptr);


	auto [ExitSpaceResult] = AWAIT_PRE(SpaceSystem, ExitSpace, RequestPredicate);
	// Delete space
	DeleteSpace(SpaceSystem, Space.Id);

	// Log out
	LogOut(UserSystem);
}
#endif


#if RUN_ALL_UNIT_TESTS || RUN_HOTSPOTSEQUENCESYSTEM_TESTS || RUN_GET_HOTSPOT_GROUP_TEST
CSP_PUBLIC_TEST(CSPEngine, HotspotSequenceTests, GetHotspotGroupTest)
{
	SetRandSeed();

	auto& SystemsManager = csp::systems::SystemsManager::Get();
	auto* UserSystem	 = SystemsManager.GetUserSystem();
	auto* SpaceSystem	 = SystemsManager.GetSpaceSystem();
	auto* HotspotSystem	 = SystemsManager.GetHotspotSequenceSystem();

	// Log in
	csp::common::String UserId;
	LogIn(UserSystem, UserId);

	// Create space
	char UniqueSpaceName[256];
	SPRINTF(UniqueSpaceName, "%s-%s", TestSpaceName, GetUniqueString().c_str());
	const char* TestSpaceDescription = "CSP-UNITTEST-SPACEDESC-MAG";

	csp::systems::Space Space;
	CreateSpace(SpaceSystem, UniqueSpaceName, TestSpaceDescription, csp::systems::SpaceAttributes::Private, nullptr, nullptr, nullptr, Space);
	auto [Result] = AWAIT_PRE(SpaceSystem, EnterSpace, RequestPredicate, Space.Id);

	// Create hotspot group
	csp::common::Array<csp::common::String> SequenceItems {"Hotspot1", "Hotspot2", "Hotspot3"};
	csp::common::String TestGroupName = "CSP-UNITTEST-SEQUENCE-MAG";

	csp::systems::HotspotGroup HotspotGroup;
	CreateHotspotgroup(HotspotSystem, TestGroupName, SequenceItems, HotspotGroup);

	// Get the group we just created
	csp::systems::HotspotGroup RetrievedHotspotGroup;
	GetHotpotGroup(HotspotSystem, TestGroupName, RetrievedHotspotGroup);

	CompareGroups(HotspotGroup, RetrievedHotspotGroup);

	// Delete sequence
	DeleteHotspotGroup(HotspotSystem, TestGroupName);
	auto [ExitSpaceResult] = AWAIT_PRE(SpaceSystem, ExitSpace, RequestPredicate);
	// Delete space
	DeleteSpace(SpaceSystem, Space.Id);

	// Log out
	LogOut(UserSystem);
}
#endif

#if RUN_ALL_UNIT_TESTS || RUN_HOTSPOTSEQUENCESYSTEM_TESTS || RUN_UPDATE_HOTSPOT_GROUP_TEST
CSP_PUBLIC_TEST(CSPEngine, HotspotSequenceTests, UpdateHotspotGroupTest)
{
	SetRandSeed();

	auto& SystemsManager = csp::systems::SystemsManager::Get();
	auto* UserSystem	 = SystemsManager.GetUserSystem();
	auto* SpaceSystem	 = SystemsManager.GetSpaceSystem();
	auto* HotspotSystem	 = SystemsManager.GetHotspotSequenceSystem();

	// Log in
	csp::common::String UserId;
	LogIn(UserSystem, UserId);

	// Create space
	const char* TestSpaceName		 = "CSP-UNITTEST-SPACE-MAG";
	const char* TestSpaceDescription = "CSP-UNITTEST-SPACEDESC-MAG";

	char UniqueSpaceName[256];

	SPRINTF(UniqueSpaceName, "%s-%s", TestSpaceName, GetUniqueString().c_str());
	csp::systems::Space Space;
	CreateSpace(SpaceSystem, UniqueSpaceName, TestSpaceDescription, csp::systems::SpaceAttributes::Private, nullptr, nullptr, nullptr, Space);
	auto [Result] = AWAIT_PRE(SpaceSystem, EnterSpace, RequestPredicate, Space.Id);


	// Create hotspot group
	csp::common::Array<csp::common::String> SequenceItems {"Hotspot1", "Hotspot2"};
	csp::common::Array<csp::common::String> NewItems {"Hotspot3"};
	csp::common::String TestGroupName = "CSP-UNITTEST-SEQUENCE-MAG";

	const char* TestSequenceReferenceID = "CSP-UNITTEST-ReferenceID-MAG";

	csp::systems::HotspotGroup HotspotGroup1;
	csp::systems::HotspotGroup HotspotGroup2;

	CreateHotspotgroup(HotspotSystem, TestGroupName, SequenceItems, HotspotGroup1);

	csp::systems::HotspotGroup Expected;
	Expected.Name  = HotspotGroup1.Name;
	Expected.Items = {"Hotspot3"};

	UpdateHotspotGroup(HotspotSystem, TestGroupName, NewItems, HotspotGroup2);
	CompareGroups(HotspotGroup2, Expected);

	// Delete sequence
	DeleteHotspotGroup(HotspotSystem, TestGroupName);
	auto [ExitSpaceResult] = AWAIT_PRE(SpaceSystem, ExitSpace, RequestPredicate);
	// Delete space
	DeleteSpace(SpaceSystem, Space.Id);

	// Log out
	LogOut(UserSystem);
}
#endif

#if RUN_ALL_UNIT_TESTS || RUN_HOTSPOTSEQUENCESYSTEM_TESTS || RUN_RENAME_HOTSPOT_GROUP_TEST
CSP_PUBLIC_TEST(CSPEngine, HotspotSequenceTests, RenameHotspotGroupTest)
{
	SetRandSeed();

	auto& SystemsManager = csp::systems::SystemsManager::Get();
	auto* UserSystem	 = SystemsManager.GetUserSystem();
	auto* SpaceSystem	 = SystemsManager.GetSpaceSystem();
	auto* HotspotSystem	 = SystemsManager.GetHotspotSequenceSystem();

	// Log in
	csp::common::String UserId;
	LogIn(UserSystem, UserId);

	// Create space
	const char* TestSpaceName		 = "CSP-UNITTEST-SPACE-MAG";
	const char* TestSpaceDescription = "CSP-UNITTEST-SPACEDESC-MAG";

	char UniqueSpaceName[256];

	SPRINTF(UniqueSpaceName, "%s-%s", TestSpaceName, GetUniqueString().c_str());
	csp::systems::Space Space;
	CreateSpace(SpaceSystem, UniqueSpaceName, TestSpaceDescription, csp::systems::SpaceAttributes::Private, nullptr, nullptr, nullptr, Space);
	auto [Result] = AWAIT_PRE(SpaceSystem, EnterSpace, RequestPredicate, Space.Id);

	// Create hotspot group
	csp::common::Array<csp::common::String> SequenceItems {"Hotspot1", "Hotspot2"};
	csp::common::String OldTestGroupName = "CSP-UNITTEST-SEQUENCE-MAG1";
	csp::common::String NewTestGroupName = "CSP-UNITTEST-SEQUENCE-MAG2";

	const char* TestSequenceReferenceID = "CSP-UNITTEST-ReferenceID-MAG";

	csp::systems::HotspotGroup HotspotGroup;

	CreateHotspotgroup(HotspotSystem, OldTestGroupName, SequenceItems, HotspotGroup);
	EXPECT_EQ(HotspotGroup.Name, OldTestGroupName);

<<<<<<< HEAD
  bool ReceivedUpdateCallback = false;
	bool ReceivedRenameCallback = false;
  
	auto* Connection			= SystemsManager.GetMultiplayerConnection();
  
	Connection->SetHotspotSequenceChangedCallback(
		[&ReceivedUpdateCallback, &ReceivedRenameCallback, &Space, &OldTestGroupName, &NewTestGroupName](
			const csp::multiplayer::SequenceHotspotChangedParams& Params)
		{
			// When renaming a hotspot group, we expect two callbacks - the first is the rename of the group.
			// The second is an update, as CSP will also update the group's metadata to reflect the new name.
      if (Params.UpdateType == csp::multiplayer::ESequenceUpdateType::Rename)
			{
				// With rename events, we expect to be able to receive both the old and new names.
				EXPECT_EQ(Params.Name, OldTestGroupName);
				EXPECT_EQ(Params.NewName, NewTestGroupName);

				ReceivedRenameCallback = true;
			}
			else if (Params.UpdateType == csp::multiplayer::ESequenceUpdateType::Update)
			{
				EXPECT_EQ(Params.Name, NewTestGroupName);
				ReceivedUpdateCallback = true; // Both the rename and update callbacks have now fired. That's all the expected events.
			}

			EXPECT_EQ(Params.SpaceId, Space.Id);
		});

=======
>>>>>>> f48dde95
	RenameHotspotGroup(HotspotSystem, OldTestGroupName, NewTestGroupName, HotspotGroup);
	EXPECT_EQ(HotspotGroup.Name, NewTestGroupName);

	// Delete sequence
	DeleteHotspotGroup(HotspotSystem, NewTestGroupName);
	auto [ExitSpaceResult] = AWAIT_PRE(SpaceSystem, ExitSpace, RequestPredicate);
	// Delete space
	DeleteSpace(SpaceSystem, Space.Id);

	// Log out
	LogOut(UserSystem);
}
#endif

#if RUN_ALL_UNIT_TESTS || RUN_HOTSPOTSEQUENCESYSTEM_TESTS || RUN_RENAME_FAIL_HOTSPOT_GROUP_TEST
CSP_PUBLIC_TEST(CSPEngine, HotspotSequenceTests, RenameFailHotspotGroupTest)
{
	SetRandSeed();

	auto& SystemsManager = csp::systems::SystemsManager::Get();
	auto* UserSystem	 = SystemsManager.GetUserSystem();
	auto* SpaceSystem	 = SystemsManager.GetSpaceSystem();
	auto* HotspotSystem	 = SystemsManager.GetHotspotSequenceSystem();

	// Log in
	csp::common::String UserId;
	LogIn(UserSystem, UserId);

	// Create space
	const char* TestSpaceName		 = "CSP-UNITTEST-SPACE-MAG";
	const char* TestSpaceDescription = "CSP-UNITTEST-SPACEDESC-MAG";

	char UniqueSpaceName[256];

	SPRINTF(UniqueSpaceName, "%s-%s", TestSpaceName, GetUniqueString().c_str());
	csp::systems::Space Space;
	CreateSpace(SpaceSystem, UniqueSpaceName, TestSpaceDescription, csp::systems::SpaceAttributes::Private, nullptr, nullptr, nullptr, Space);
	auto [Result] = AWAIT_PRE(SpaceSystem, EnterSpace, RequestPredicate, Space.Id);


	// Create hotspot group
	csp::common::Array<csp::common::String> SequenceItems {"Hotspot1", "Hotspot2"};
	csp::common::String OldTestGroupName = "CSP-UNITTEST-SEQUENCE-MAG1";
	csp::common::String NewTestGroupName = "CSP-UNITTEST-SEQUENCE-MAG2";

	const char* TestSequenceReferenceID = "CSP-UNITTEST-ReferenceID-MAG";

	csp::systems::HotspotGroup HotspotGroup;

	csp::common::String expectedName = SpaceSystem->GetCurrentSpace().Id + ":" + NewTestGroupName;

	RenameHotspotGroup(HotspotSystem, OldTestGroupName, NewTestGroupName, HotspotGroup, csp::systems::EResultCode::Failed);

	// Delete sequence
	DeleteHotspotGroup(HotspotSystem, NewTestGroupName);
	auto [ExitSpaceResult] = AWAIT_PRE(SpaceSystem, ExitSpace, RequestPredicate);
	// Delete space
	DeleteSpace(SpaceSystem, Space.Id);

	// Log out
	LogOut(UserSystem);
}
#endif

#if RUN_ALL_UNIT_TESTS || RUN_HOTSPOTSEQUENCESYSTEM_TESTS || RUN_GET_HOTSPOT_NO_GROUP_TEST
CSP_PUBLIC_TEST(CSPEngine, HotspotSequenceTests, GetHotspotNoGroupTest)
{
	SetRandSeed();

	auto& SystemsManager = csp::systems::SystemsManager::Get();
	auto* UserSystem	 = SystemsManager.GetUserSystem();
	auto* SpaceSystem	 = SystemsManager.GetSpaceSystem();
	auto* HotspotSystem	 = SystemsManager.GetHotspotSequenceSystem();

	// Log in
	csp::common::String UserId;
	LogIn(UserSystem, UserId);

	// Create space
	char UniqueSpaceName[256];
	SPRINTF(UniqueSpaceName, "%s-%s", TestSpaceName, GetUniqueString().c_str());
	const char* TestSpaceDescription = "CSP-UNITTEST-SPACEDESC-MAG";

	csp::systems::Space Space;
	CreateSpace(SpaceSystem, UniqueSpaceName, TestSpaceDescription, csp::systems::SpaceAttributes::Private, nullptr, nullptr, nullptr, Space);
	auto [Result] = AWAIT_PRE(SpaceSystem, EnterSpace, RequestPredicate, Space.Id);
	// Create hotspot group
	csp::common::String TestGroupName = "CSP-UNITTEST-SEQUENCE-MAG";

	csp::systems::HotspotGroup HotspotGroup;

	// Get the sequence we know does not exist
	GetHotpotGroup(HotspotSystem, TestGroupName, HotspotGroup, csp::systems::EResultCode::Failed);

	// Delete sequence
	DeleteHotspotGroup(HotspotSystem, TestGroupName);
	auto [ExitSpaceResult] = AWAIT_PRE(SpaceSystem, ExitSpace, RequestPredicate);
	// Delete space
	DeleteSpace(SpaceSystem, Space.Id);

	// Log out
	LogOut(UserSystem);
}
#endif

#if RUN_ALL_UNIT_TESTS || RUN_HOTSPOTSEQUENCESYSTEM_TESTS || RUN_GET_HOTSPOT_GROUPS_TEST
CSP_PUBLIC_TEST(CSPEngine, HotspotSequenceTests, GetHotspotsGroupsTest)
{
	SetRandSeed();

	auto& SystemsManager = csp::systems::SystemsManager::Get();
	auto* UserSystem	 = SystemsManager.GetUserSystem();
	auto* SpaceSystem	 = SystemsManager.GetSpaceSystem();
	auto* HotspotSystem	 = SystemsManager.GetHotspotSequenceSystem();

	// Log in
	csp::common::String UserId;
	LogIn(UserSystem, UserId);

	// Create space
	char UniqueSpaceName[256];
	SPRINTF(UniqueSpaceName, "%s-%s", TestSpaceName, GetUniqueString().c_str());
	const char* TestSpaceDescription = "CSP-UNITTEST-SPACEDESC-MAG";

	csp::systems::Space Space;
	CreateSpace(SpaceSystem, UniqueSpaceName, TestSpaceDescription, csp::systems::SpaceAttributes::Private, nullptr, nullptr, nullptr, Space);
	auto [Result]				= AWAIT_PRE(SpaceSystem, EnterSpace, RequestPredicate, Space.Id);
	csp::common::String spaceID = {UniqueSpaceName};
	// Create hotspot group
	csp::common::Array<csp::common::String> SequenceItems1 {"Hotspot1"};
	csp::common::Array<csp::common::String> SequenceItems2 {"Hotspot1", "Hotspot2"};
	csp::common::Array<csp::common::String> SequenceItems3 {"Hotspot1", "Hotspot2", "Hotspot3"};
	csp::common::String TestGroupName1 = "CSP-UNITTEST-SEQUENCE-MAG-1";
	csp::common::String TestGroupName2 = "CSP-UNITTEST-SEQUENCE-MAG-2";
	csp::common::String TestGroupName3 = "CSP-UNITTEST-SEQUENCE-MAG-3";


	csp::systems::HotspotGroup HotspotGroup1;
	csp::systems::HotspotGroup HotspotGroup2;
	csp::systems::HotspotGroup HotspotGroup3;

	CreateHotspotgroup(HotspotSystem, TestGroupName1, SequenceItems1, HotspotGroup1);
	CreateHotspotgroup(HotspotSystem, TestGroupName2, SequenceItems2, HotspotGroup2);
	CreateHotspotgroup(HotspotSystem, TestGroupName3, SequenceItems3, HotspotGroup3);

	csp::common::Array<csp::systems::HotspotGroup> ExpectedGroups = {HotspotGroup1, HotspotGroup2, HotspotGroup3};
	csp::common::Array<csp::systems::HotspotGroup> RetrievedGroups;
	csp::common::Array<csp::common::String> SearchGroupNames = {TestGroupName1, TestGroupName2, TestGroupName3};
	csp::common::Array<csp::common::String> ExpectedGroupNames
		= {spaceID + ":" + TestGroupName1, spaceID + ":" + TestGroupName2, spaceID + ":" + TestGroupName3};
	// Get the sequence we just created
	GetHotspotGroups(HotspotSystem, ExpectedGroupNames, RetrievedGroups);
	EXPECT_EQ(RetrievedGroups.Size(), RetrievedGroups.Size());
	for (size_t i = 0; i < ExpectedGroups.Size(); i++)
	{
		CompareGroups(RetrievedGroups[i], ExpectedGroups[i]);
	}

	// Delete sequence
	DeleteHotspotGroup(HotspotSystem, HotspotGroup1.Name);
	DeleteHotspotGroup(HotspotSystem, HotspotGroup2.Name);
	DeleteHotspotGroup(HotspotSystem, HotspotGroup3.Name);
	// Delete space
	auto [ExitSpaceResult] = AWAIT_PRE(SpaceSystem, ExitSpace, RequestPredicate);
	DeleteSpace(SpaceSystem, Space.Id);

	// Log out
	LogOut(UserSystem);
}
#endif

#if RUN_ALL_UNIT_TESTS || RUN_HOTSPOTSEQUENCESYSTEM_TESTS || RUN_DELETE_HOTSPOT_NO_GROUP_TEST
CSP_PUBLIC_TEST(CSPEngine, HotspotSequenceTests, DeleteHotspotNoGroupTest)
{
	SetRandSeed();

	auto& SystemsManager = csp::systems::SystemsManager::Get();
	auto* UserSystem	 = SystemsManager.GetUserSystem();
	auto* SpaceSystem	 = SystemsManager.GetSpaceSystem();
	auto* HotspotSystem	 = SystemsManager.GetHotspotSequenceSystem();

	// Log in
	csp::common::String UserId;
	LogIn(UserSystem, UserId);

	// Create space
	char UniqueSpaceName[256];
	SPRINTF(UniqueSpaceName, "%s-%s", TestSpaceName, GetUniqueString().c_str());
	const char* TestSpaceDescription = "CSP-UNITTEST-SPACEDESC-MAG";

	csp::systems::Space Space;
	CreateSpace(SpaceSystem, UniqueSpaceName, TestSpaceDescription, csp::systems::SpaceAttributes::Private, nullptr, nullptr, nullptr, Space);
	auto [Result] = AWAIT_PRE(SpaceSystem, EnterSpace, RequestPredicate, Space.Id);
	// Create hotspot group
	csp::common::String TestGroupName = "CSP-UNITTEST-SEQUENCE-MAG";

	// Delete sequence
	DeleteHotspotGroup(HotspotSystem, TestGroupName);
	auto [ExitSpaceResult] = AWAIT_PRE(SpaceSystem, ExitSpace, RequestPredicate);
	// Delete space
	DeleteSpace(SpaceSystem, Space.Id);

	// Log out
	LogOut(UserSystem);
}

#endif

#if RUN_ALL_UNIT_TESTS || RUN_HOTSPOTSEQUENCESYSTEM_TESTS || RUN_GENERATE_SEQUENCE_KEY_TEST
CSP_PUBLIC_TEST(CSPEngine, HotspotSequenceTests, GenerateSequenceKeyTest)
{
	SetRandSeed();

	auto& SystemsManager = csp::systems::SystemsManager::Get();
	auto* UserSystem	 = SystemsManager.GetUserSystem();
	auto* SpaceSystem	 = SystemsManager.GetSpaceSystem();
	auto* HotspotSystem	 = SystemsManager.GetHotspotSequenceSystem();

	// Log in
	csp::common::String UserId;
	LogIn(UserSystem, UserId);

	// Create space
	char UniqueSpaceName[256];
	SPRINTF(UniqueSpaceName, "%s-%s", TestSpaceName, GetUniqueString().c_str());
	const char* TestSpaceDescription = "CSP-UNITTEST-SPACEDESC-MAG";
	csp::common::String spaceID		 = {UniqueSpaceName};
	csp::systems::Space Space;
	CreateSpace(SpaceSystem, UniqueSpaceName, TestSpaceDescription, csp::systems::SpaceAttributes::Private, nullptr, nullptr, nullptr, Space);
	auto [Result] = AWAIT_PRE(SpaceSystem, EnterSpace, RequestPredicate, Space.Id);
	// Create hotspot group
	csp::common::Array<csp::common::String> SequenceItems {"Hotspot1", "Hotspot2", "Hotspot3"};
	csp::common::String TestGroupName = "CSP-UNITTEST-SEQUENCE-MAG";

	csp::systems::HotspotGroup HotspotGroup;
	CreateHotspotgroup(HotspotSystem, TestGroupName, SequenceItems, HotspotGroup);

	EXPECT_EQ(TestGroupName, HotspotGroup.Name);

	// Delete sequence
	DeleteHotspotGroup(HotspotSystem, TestGroupName);
	auto [ExitSpaceResult] = AWAIT_PRE(SpaceSystem, ExitSpace, RequestPredicate);
	// Delete space
	DeleteSpace(SpaceSystem, Space.Id);

	// Log out
	LogOut(UserSystem);
}
#endif

#if RUN_ALL_UNIT_TESTS || RUN_HOTSPOTSEQUENCESYSTEM_TESTS || RUN_DELETE_HOTSPOT_TEST
CSP_PUBLIC_TEST(CSPEngine, HotspotSequenceTests, DeleteHotspotComponentTest)
{
	// Tests the deletion of corresponding sequences when the HotspotComponent is deleted.
	SetRandSeed();

	auto& SystemsManager = csp::systems::SystemsManager::Get();
	auto* UserSystem	 = SystemsManager.GetUserSystem();
	auto* SpaceSystem	 = SystemsManager.GetSpaceSystem();
	auto* Connection	 = SystemsManager.GetMultiplayerConnection();
	auto* EntitySystem	 = SystemsManager.GetSpaceEntitySystem();
	auto* HotspotSystem	 = SystemsManager.GetHotspotSequenceSystem();

	const char* TestSpaceName		 = "OLY-UNITTEST-SPACE-REWIND";
	const char* TestSpaceDescription = "OLY-UNITTEST-SPACEDESC-REWIND";

	char UniqueSpaceName[256];
	SPRINTF(UniqueSpaceName, "%s-%s", TestSpaceName, GetUniqueString().c_str());

	// Log in
	csp::common::String UserId;
	LogIn(UserSystem, UserId);

	// Create space
	csp::systems::Space Space;
	CreateSpace(SpaceSystem, UniqueSpaceName, TestSpaceDescription, csp::systems::SpaceAttributes::Private, nullptr, nullptr, nullptr, Space);

	auto [EnterResult] = AWAIT_PRE(SpaceSystem, EnterSpace, RequestPredicate, Space.Id);

	EXPECT_EQ(EnterResult.GetResultCode(), csp::systems::EResultCode::Success);

	EntitySystem->SetEntityCreatedCallback(
		[](csp::multiplayer::SpaceEntity* Entity)
		{
		});

	// Create object to represent the hotspot
	csp::common::String ObjectName					 = "Object 1";
	csp::multiplayer::SpaceTransform ObjectTransform = {csp::common::Vector3::Zero(), csp::common::Vector4::Zero(), csp::common::Vector3::One()};
	auto [CreatedObject]							 = AWAIT(EntitySystem, CreateObject, ObjectName, ObjectTransform);

	bool ComponentAdded = false;

	CreatedObject->SetUpdateCallback(
		[&ComponentAdded, ObjectName](csp::multiplayer::SpaceEntity* Entity,
									  csp::multiplayer::SpaceEntityUpdateFlags Flags,
									  csp::common::Array<csp::multiplayer::ComponentUpdateInfo>& UpdateInfo)
		{
			if (Entity->GetName() == ObjectName)
			{
				for (size_t i = 0; i < UpdateInfo.Size(); ++i)
				{
					if (UpdateInfo[i].UpdateType == csp::multiplayer::ComponentUpdateType::Add)
					{
						ComponentAdded = true;
					}
				}
			}
		});

	// Create hotspot component
	auto* HotspotComponent
		= static_cast<csp::multiplayer::HotspotSpaceComponent*>(CreatedObject->AddComponent(csp::multiplayer::ComponentType::Hotspot));

	CreatedObject->QueueUpdate();
	WaitForCallbackWithUpdate(ComponentAdded, EntitySystem);

	EXPECT_TRUE(ComponentAdded);

	// Create Hotspot groups
	csp::common::String TestGroupName1 = "CSP-UNITTEST-SEQUENCE-MAG1";
	csp::common::String TestGroupName2 = "CSP-UNITTEST-SEQUENCE-MAG2";
	csp::common::String TestItemName   = "AnotherItem";

	{
		// Create 2 groups that contains the component

		// Create one with only a single item to test deletion functionality
		csp::systems::HotspotGroup HotspotGroup1;
		CreateHotspotgroup(HotspotSystem, TestGroupName1, {HotspotComponent->GetUniqueComponentId()}, HotspotGroup1);

		// Create one with an additional item to test update functionality
		csp::systems::HotspotGroup HotspotGroup2;
		CreateHotspotgroup(HotspotSystem, TestGroupName2, {HotspotComponent->GetUniqueComponentId(), TestItemName}, HotspotGroup2);

		// Ensure the 2 groups are created correctly
		csp::common::Array<csp::systems::HotspotGroup> FoundGroups;
		GetHotspotGroups(HotspotSystem, {TestGroupName1, TestGroupName2}, FoundGroups);

		EXPECT_EQ(FoundGroups.Size(), 2);
	}

	// Remove component
	{
		bool SequenceDeleted  = false;
		bool SequenceUpdate	  = false;
		bool SequencesUpdated = false;

		auto CB = [TestGroupName1, TestGroupName2, &SequenceDeleted, &SequenceUpdate, &SequencesUpdated](
					  const csp::multiplayer::SequenceHotspotChangedParams& Params)
		{
			if (Params.Name == TestGroupName1 && Params.UpdateType == csp::multiplayer::ESequenceUpdateType::Delete)
			{
				// Ensure we delete the group which only has one item
				SequenceDeleted = true;
			}
			else if (Params.Name == TestGroupName2 && Params.UpdateType == csp::multiplayer::ESequenceUpdateType::Update)
			{
				// Ensure we update the sequence that has multiple items
				SequenceUpdate = true;
			}

			SequencesUpdated = SequenceDeleted & SequenceUpdate;
		};

		Connection->SetHotspotSequenceChangedCallback(CB);

		CreatedObject->RemoveComponent(HotspotComponent->GetId());
		CreatedObject->QueueUpdate();

		WaitForCallbackWithUpdate(SequencesUpdated, EntitySystem);

		EXPECT_TRUE(SequencesUpdated);
	}

	// 1 group should be deleted, and one should have its key removed
	{
		csp::common::Array<csp::systems::HotspotGroup> RemainingGroups;
		GetHotspotGroups(HotspotSystem, {TestGroupName1, TestGroupName2}, RemainingGroups);

		EXPECT_EQ(RemainingGroups.Size(), 1);
		EXPECT_EQ(RemainingGroups[0].Items.Size(), 1);
		EXPECT_EQ(RemainingGroups[0].Items[0], TestItemName);
	}

	// Delete remaining group
	DeleteHotspotGroup(HotspotSystem, TestGroupName2);

	// Exit space
	auto [ExitSpaceResult] = AWAIT_PRE(SpaceSystem, ExitSpace, RequestPredicate);
	// Delete space
	DeleteSpace(SpaceSystem, Space.Id);

	// Log out
	LogOut(UserSystem);
}
#endif

#if RUN_ALL_UNIT_TESTS || RUN_HOTSPOTSEQUENCESYSTEM_TESTS || RUN_DELETE_ENTITY_HOTSPOT_TEST
CSP_PUBLIC_TEST(CSPEngine, HotspotSequenceTests, DeleteEntityWithHotspotComponentTest)
{
	// Tests the deletion of corresponding sequences when an entity is deleted with a HotspotComponent
	SetRandSeed();

	auto& SystemsManager = csp::systems::SystemsManager::Get();
	auto* UserSystem	 = SystemsManager.GetUserSystem();
	auto* SpaceSystem	 = SystemsManager.GetSpaceSystem();
	auto* Connection	 = SystemsManager.GetMultiplayerConnection();
	auto* EntitySystem	 = SystemsManager.GetSpaceEntitySystem();
	auto* HotspotSystem	 = SystemsManager.GetHotspotSequenceSystem();

	const char* TestSpaceName		 = "OLY-UNITTEST-SPACE-REWIND";
	const char* TestSpaceDescription = "OLY-UNITTEST-SPACEDESC-REWIND";

	char UniqueSpaceName[256];
	SPRINTF(UniqueSpaceName, "%s-%s", TestSpaceName, GetUniqueString().c_str());

	// Log in
	csp::common::String UserId;
	LogIn(UserSystem, UserId);

	// Create space
	csp::systems::Space Space;
	CreateSpace(SpaceSystem, UniqueSpaceName, TestSpaceDescription, csp::systems::SpaceAttributes::Private, nullptr, nullptr, nullptr, Space);

	auto [EnterResult] = AWAIT_PRE(SpaceSystem, EnterSpace, RequestPredicate, Space.Id);

	EXPECT_EQ(EnterResult.GetResultCode(), csp::systems::EResultCode::Success);

	EntitySystem->SetEntityCreatedCallback(
		[](csp::multiplayer::SpaceEntity* Entity)
		{
		});

	// Create object to represent the hotspot
	csp::common::String ObjectName					 = "Object 1";
	csp::multiplayer::SpaceTransform ObjectTransform = {csp::common::Vector3::Zero(), csp::common::Vector4::Zero(), csp::common::Vector3::One()};
	auto [CreatedObject]							 = AWAIT(EntitySystem, CreateObject, ObjectName, ObjectTransform);

	bool ComponentAdded = false;

	CreatedObject->SetUpdateCallback(
		[&ComponentAdded, ObjectName](csp::multiplayer::SpaceEntity* Entity,
									  csp::multiplayer::SpaceEntityUpdateFlags Flags,
									  csp::common::Array<csp::multiplayer::ComponentUpdateInfo>& UpdateInfo)
		{
			if (Entity->GetName() == ObjectName)
			{
				for (size_t i = 0; i < UpdateInfo.Size(); ++i)
				{
					if (UpdateInfo[i].UpdateType == csp::multiplayer::ComponentUpdateType::Add)
					{
						ComponentAdded = true;
					}
				}
			}
		});

	// Create hotspot component
	auto* HotspotComponent
		= static_cast<csp::multiplayer::HotspotSpaceComponent*>(CreatedObject->AddComponent(csp::multiplayer::ComponentType::Hotspot));

	CreatedObject->QueueUpdate();
	WaitForCallbackWithUpdate(ComponentAdded, EntitySystem);

	EXPECT_TRUE(ComponentAdded);

	// Create Hotspot groups
	csp::common::String TestGroupName1 = "CSP-UNITTEST-SEQUENCE-MAG1";
	csp::common::String TestGroupName2 = "CSP-UNITTEST-SEQUENCE-MAG2";
	csp::common::String TestItemName   = "AnotherItem";

	{
		// Create 2 groups that contains the component

		// Create one with only a single item to test deletion functionality
		csp::systems::HotspotGroup HotspotGroup1;
		CreateHotspotgroup(HotspotSystem, TestGroupName1, {HotspotComponent->GetUniqueComponentId()}, HotspotGroup1);

		// Create one with an additional item to test update functionality
		csp::systems::HotspotGroup HotspotGroup2;
		CreateHotspotgroup(HotspotSystem, TestGroupName2, {HotspotComponent->GetUniqueComponentId(), TestItemName}, HotspotGroup2);

		// Ensure the 2 groups are created correctly
		csp::common::Array<csp::systems::HotspotGroup> FoundGroups;
		GetHotspotGroups(HotspotSystem, {TestGroupName1, TestGroupName2}, FoundGroups);

		EXPECT_EQ(FoundGroups.Size(), 2);
	}

	// Remove entity
	{
		bool SequenceDeleted  = false;
		bool SequenceUpdate	  = false;
		bool SequencesUpdated = false;

		auto CB = [TestGroupName1, TestGroupName2, &SequenceDeleted, &SequenceUpdate, &SequencesUpdated](
					  const csp::multiplayer::SequenceHotspotChangedParams& Params)
		{
			if (Params.Name == TestGroupName1 && Params.UpdateType == csp::multiplayer::ESequenceUpdateType::Delete)
			{
				// Ensure we delete the group which only has one item
				SequenceDeleted = true;
			}
			else if (Params.Name == TestGroupName2 && Params.UpdateType == csp::multiplayer::ESequenceUpdateType::Update)
			{
				// Ensure we update the sequence that has multiple items
				SequenceUpdate = true;
			}

			SequencesUpdated = SequenceDeleted & SequenceUpdate;
		};

		Connection->SetHotspotSequenceChangedCallback(CB);

		CreatedObject->Destroy(
			[](bool Success)
			{
			});

		WaitForCallbackWithUpdate(SequencesUpdated, EntitySystem);
	}

	// 1 group should be deleted, and one should have its key removed
	{
		csp::common::Array<csp::systems::HotspotGroup> RemainingGroups;
		GetHotspotGroups(HotspotSystem, {TestGroupName1, TestGroupName2}, RemainingGroups);

		EXPECT_EQ(RemainingGroups.Size(), 1);
		EXPECT_EQ(RemainingGroups[0].Items.Size(), 1);
		EXPECT_EQ(RemainingGroups[0].Items[0], TestItemName);
	}

	// Delete remaining group
	DeleteHotspotGroup(HotspotSystem, TestGroupName2);

	// Exit space
	auto [ExitSpaceResult] = AWAIT_PRE(SpaceSystem, ExitSpace, RequestPredicate);
	// Delete space
	DeleteSpace(SpaceSystem, Space.Id);

	// Log out
	LogOut(UserSystem);
}
#endif

#if RUN_ALL_UNIT_TESTS || RUN_HOTSPOTSEQUENCESYSTEM_TESTS || RUN_SEQUENCE_PERSISTENCE_TEST
CSP_PUBLIC_TEST(CSPEngine, HotspotSequenceTests, SequencePersistenceTest)
{
	// Ensures hotspot sequences still exist when re-entering a space
	// This tests that the ComponentBase::OnLocalDelete is only called when actually deleting a component
	SetRandSeed();

	auto& SystemsManager = csp::systems::SystemsManager::Get();
	auto* UserSystem	 = SystemsManager.GetUserSystem();
	auto* SpaceSystem	 = SystemsManager.GetSpaceSystem();
	auto* Connection	 = SystemsManager.GetMultiplayerConnection();
	auto* EntitySystem	 = SystemsManager.GetSpaceEntitySystem();
	auto* HotspotSystem	 = SystemsManager.GetHotspotSequenceSystem();

	const char* TestSpaceName		 = "OLY-UNITTEST-SPACE-REWIND";
	const char* TestSpaceDescription = "OLY-UNITTEST-SPACEDESC-REWIND";

	char UniqueSpaceName[256];
	SPRINTF(UniqueSpaceName, "%s-%s", TestSpaceName, GetUniqueString().c_str());

	// Log in
	csp::common::String UserId;
	LogIn(UserSystem, UserId);

	// Create space
	csp::systems::Space Space;
	CreateSpace(SpaceSystem, UniqueSpaceName, TestSpaceDescription, csp::systems::SpaceAttributes::Private, nullptr, nullptr, nullptr, Space);

	auto [EnterResult] = AWAIT_PRE(SpaceSystem, EnterSpace, RequestPredicate, Space.Id);

	EXPECT_EQ(EnterResult.GetResultCode(), csp::systems::EResultCode::Success);

	EntitySystem->SetEntityCreatedCallback(
		[](csp::multiplayer::SpaceEntity* Entity)
		{
		});

	// Create object to represent the hotspot
	csp::common::String ObjectName					 = "Object 1";
	csp::multiplayer::SpaceTransform ObjectTransform = {csp::common::Vector3::Zero(), csp::common::Vector4::Zero(), csp::common::Vector3::One()};
	auto [CreatedObject]							 = AWAIT(EntitySystem, CreateObject, ObjectName, ObjectTransform);

	bool ComponentAdded = false;

	CreatedObject->SetUpdateCallback(
		[&ComponentAdded, ObjectName](csp::multiplayer::SpaceEntity* Entity,
									  csp::multiplayer::SpaceEntityUpdateFlags Flags,
									  csp::common::Array<csp::multiplayer::ComponentUpdateInfo>& UpdateInfo)
		{
			if (Entity->GetName() == ObjectName)
			{
				for (size_t i = 0; i < UpdateInfo.Size(); ++i)
				{
					if (UpdateInfo[i].UpdateType == csp::multiplayer::ComponentUpdateType::Add)
					{
						ComponentAdded = true;
					}
				}
			}
		});

	// Create hotspot component
	auto* HotspotComponent
		= static_cast<csp::multiplayer::HotspotSpaceComponent*>(CreatedObject->AddComponent(csp::multiplayer::ComponentType::Hotspot));

	CreatedObject->QueueUpdate();
	WaitForCallbackWithUpdate(ComponentAdded, EntitySystem);

	EXPECT_TRUE(ComponentAdded);

	// Create Hotspot groups
	csp::common::String TestGroupName1 = "CSP-UNITTEST-SEQUENCE-MAG1";
	csp::common::String TestGroupName2 = "CSP-UNITTEST-SEQUENCE-MAG2";
	csp::common::String TestGroupName3 = "CSP-UNITTEST-SEQUENCE-MAG3";

	{
		// Create 2 groups that contains the component
		csp::systems::HotspotGroup HotspotGroup1;
		CreateHotspotgroup(HotspotSystem, TestGroupName1, {HotspotComponent->GetUniqueComponentId()}, HotspotGroup1);

		csp::systems::HotspotGroup HotspotGroup2;
		CreateHotspotgroup(HotspotSystem, TestGroupName2, {HotspotComponent->GetUniqueComponentId()}, HotspotGroup2);

		// Create another group that doesnt contain the component
		csp::systems::HotspotGroup HotspotGroup3;
		CreateHotspotgroup(HotspotSystem, TestGroupName3, {"TestName"}, HotspotGroup3);

		// Ensure the 3 groups are created correctly
		csp::common::Array<csp::systems::HotspotGroup> FoundGroups;
		GetHotspotGroups(HotspotSystem, {TestGroupName1, TestGroupName2, TestGroupName3}, FoundGroups);

		EXPECT_EQ(FoundGroups.Size(), 3);
	}

	// Exit the space
	auto [ExitSpaceResult] = AWAIT_PRE(SpaceSystem, ExitSpace, RequestPredicate);
	// Reenter the space
	auto [ReEnterResult] = AWAIT_PRE(SpaceSystem, EnterSpace, RequestPredicate, Space.Id);

	// Ensure the 3 groups still exist
	csp::common::Array<csp::systems::HotspotGroup> FoundGroups;
	GetHotspotGroups(HotspotSystem, {TestGroupName1, TestGroupName2, TestGroupName3}, FoundGroups);

	EXPECT_EQ(FoundGroups.Size(), 3);

	// Exit space
	auto [ExitSpaceResult2] = AWAIT_PRE(SpaceSystem, ExitSpace, RequestPredicate);
	// Delete space
	DeleteSpace(SpaceSystem, Space.Id);

	// Log out
	LogOut(UserSystem);
}
#endif<|MERGE_RESOLUTION|>--- conflicted
+++ resolved
@@ -392,7 +392,6 @@
 	CreateHotspotgroup(HotspotSystem, OldTestGroupName, SequenceItems, HotspotGroup);
 	EXPECT_EQ(HotspotGroup.Name, OldTestGroupName);
 
-<<<<<<< HEAD
   bool ReceivedUpdateCallback = false;
 	bool ReceivedRenameCallback = false;
   
@@ -421,8 +420,6 @@
 			EXPECT_EQ(Params.SpaceId, Space.Id);
 		});
 
-=======
->>>>>>> f48dde95
 	RenameHotspotGroup(HotspotSystem, OldTestGroupName, NewTestGroupName, HotspotGroup);
 	EXPECT_EQ(HotspotGroup.Name, NewTestGroupName);
 
