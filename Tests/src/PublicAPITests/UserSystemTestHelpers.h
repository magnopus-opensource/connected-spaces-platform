/*
 * Copyright 2023 Magnopus LLC

 * Licensed under the Apache License, Version 2.0 (the "License");
 * you may not use this file except in compliance with the License.
 * You may obtain a copy of the License at
 *
 *     http://www.apache.org/licenses/LICENSE-2.0
 *
 * Unless required by applicable law or agreed to in writing, software
 * distributed under the License is distributed on an "AS IS" BASIS,
 * WITHOUT WARRANTIES OR CONDITIONS OF ANY KIND, either express or implied.
 * See the License for the specific language governing permissions and
 * limitations under the License.
 */
#pragma once

#include "CSP/Common/String.h"
#include "CSP/Systems/Users/UserSystem.h"



extern csp::common::String DefaultLoginEmail;
extern csp::common::String DefaultLoginPassword;
extern csp::common::String AlternativeLoginEmail;
extern csp::common::String AlternativeLoginPassword;

const char GeneratedTestAccountEmailFormat[] = "testnopus.pokemon+%s@magnopus.com";
const char GeneratedTestAccountPassword[]	 = "3R{d2}3C<x[J7=jU";


void LoadTestAccountCredentials();

void LogIn(csp::systems::UserSystem* UserSystem,
		   csp::common::String& OutUserId,
<<<<<<< HEAD
		   const csp::common::String& Email				= DefaultLoginEmail,
		   const csp::common::String& Password			= DefaultLoginPassword,
		   bool AgeVerified								= true,
		   csp::systems::EResultCode ExpectedResultCode = csp::systems::EResultCode::Success,
		   int ExpectedResultFailureCode				= 0);
=======
		   const csp::common::String& Email								  = DefaultLoginEmail,
		   const csp::common::String& Password							  = DefaultLoginPassword,
		   bool AgeVerified												  = true,
		   csp::services::EResultCode ExpectedResultCode				  = csp::services::EResultCode::Success,
		   csp::services::ERequestFailureReason ExpectedResultFailureCode = csp::services::ERequestFailureReason::None);
>>>>>>> da3697d7

void LogInAsGuest(csp::systems::UserSystem* UserSystem,
				  csp::common::String& OutUserId,
				  csp::systems::EResultCode ExpectedResult = csp::systems::EResultCode::Success);
void LogOut(csp::systems::UserSystem* UserSystem, csp::systems::EResultCode ExpectedResultCode = csp::systems::EResultCode::Success);

csp::systems::Profile GetFullProfileByUserId(csp::systems::UserSystem* UserSystem, const csp::common::String& UserId);<|MERGE_RESOLUTION|>--- conflicted
+++ resolved
@@ -33,23 +33,16 @@
 
 void LogIn(csp::systems::UserSystem* UserSystem,
 		   csp::common::String& OutUserId,
-<<<<<<< HEAD
-		   const csp::common::String& Email				= DefaultLoginEmail,
-		   const csp::common::String& Password			= DefaultLoginPassword,
-		   bool AgeVerified								= true,
-		   csp::systems::EResultCode ExpectedResultCode = csp::systems::EResultCode::Success,
-		   int ExpectedResultFailureCode				= 0);
-=======
-		   const csp::common::String& Email								  = DefaultLoginEmail,
-		   const csp::common::String& Password							  = DefaultLoginPassword,
-		   bool AgeVerified												  = true,
-		   csp::services::EResultCode ExpectedResultCode				  = csp::services::EResultCode::Success,
-		   csp::services::ERequestFailureReason ExpectedResultFailureCode = csp::services::ERequestFailureReason::None);
->>>>>>> da3697d7
+		   const csp::common::String& Email								 = DefaultLoginEmail,
+		   const csp::common::String& Password							 = DefaultLoginPassword,
+		   bool AgeVerified												 = true,
+		   csp::systems::EResultCode ExpectedResultCode					 = csp::systems::EResultCode::Success,
+		   csp::systems::ERequestFailureReason ExpectedResultFailureCode = csp::systems::ERequestFailureReason::None);
 
 void LogInAsGuest(csp::systems::UserSystem* UserSystem,
 				  csp::common::String& OutUserId,
 				  csp::systems::EResultCode ExpectedResult = csp::systems::EResultCode::Success);
+
 void LogOut(csp::systems::UserSystem* UserSystem, csp::systems::EResultCode ExpectedResultCode = csp::systems::EResultCode::Success);
 
 csp::systems::Profile GetFullProfileByUserId(csp::systems::UserSystem* UserSystem, const csp::common::String& UserId);