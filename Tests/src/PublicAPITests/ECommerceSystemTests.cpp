/*
* Copyright 2023 Magnopus LLC

 * Licensed under the Apache License, Version 2.0 (the "License");
 * you may not use this file except in compliance with the License.
 * You may obtain a copy of the License at
 *
 *     http://www.apache.org/licenses/LICENSE-2.0
 *
 * Unless required by applicable law or agreed to in writing, software
 * distributed under the License is distributed on an "AS IS" BASIS,
 * WITHOUT WARRANTIES OR CONDITIONS OF ANY KIND, either express or implied.
 * See the License for the specific language governing permissions and
 * limitations under the License.
 */

#include "Awaitable.h"
#include "CSP/CSPFoundation.h"
#include "CSP/Systems/ECommerce/ECommerceSystem.h"
#include "CSP/Systems/Log/LogSystem.h"
#include "CSP/Systems/SystemsManager.h"
#include "SpaceSystemTestHelpers.h"
#include "TestHelpers.h"
#include "UserSystemTestHelpers.h"

#include "gtest/gtest.h"
#include <filesystem>
#include <fstream>

using namespace csp::systems;

<<<<<<< HEAD
// These tests currently require manual steps and will be reviewed as part of OF-1535.

bool RequestPredicate(const csp::systems::ResultBase& Result)
{
	return Result.GetResultCode() != csp::systems::EResultCode::InProgress;
}

=======
bool RequestPredicate(const csp::systems::ResultBase& Result) { return Result.GetResultCode() != csp::systems::EResultCode::InProgress; }
>>>>>>> 41446097

csp::common::Map<csp::common::String, csp::common::String> GetShopifyDetails()
{
    if (!std::filesystem::exists("ShopifyCreds.txt"))
    {
        LogFatal("ShopifyCreds.txt not found! This file must exist and must contain a minimum of the following information:\nSpaceId "
                 "<SpaceId>\nProductId <ProductId> but may also need \nProductId <ProductId>\nCartId <CartId>\n");
    }

    csp::common::Map<csp::common::String, csp::common::String> OutMap;

    std::ifstream CredsFile;
    CredsFile.open("ShopifyCreds.txt");
    std::string Key, Value;
    while (CredsFile >> Key >> Value)
    {
        OutMap[Key.c_str()] = Value.c_str();
    }

    return OutMap;
}

/*These test are currently internal tests because they utilise that is currently only available
through internal CSP infrastructure.*/

<<<<<<< HEAD

#if RUN_ALL_UNIT_TESTS || RUN_ECOMMERCE_TESTS || RUN_ECOMMERCE_GET_PRODUCT_INFORMATION_TEST
CSP_PUBLIC_TEST(DISABLED_CSPEngine, ECommerceSystemTests, GetProductInformationTest)
=======
#if RUN_ECOMMERCE_TESTS || RUN_ECOMMERCE_GET_PRODUCT_INFORMATION_TEST
CSP_PUBLIC_TEST(CSPEngine, ECommerceSystemTests, GetProductInformationTest)
>>>>>>> 41446097
{
    /*Steps needed to be performed before running this test are:

    1. Create a space (Add to Shopify Creds)
    2. Connected your shopify.dev account to your space using the "Private Access Token" and store name
            Endpoint : /api/v1/spaces/{spaceId}/vendors/shopify
            {
                    "storeName": "string",
                    "isEcommerceActive": true,
                    "privateAccessToken": "string"
            }
    3. Check Shopify has synced with your namespace
            Endpoint: /api/v1/vendors/shopify/validate
            {
                    "storeName": "string",
                    "privateAccessToken": "string"
            }
    4. Either use the default "Gift Card" product or update these test variables with a new product. (Add product Id to Shopify Creds)
    Now you can use this test!*/
    SetRandSeed();

    auto& SystemsManager = csp::systems::SystemsManager::Get();
    auto* UserSystem = SystemsManager.GetUserSystem();
    auto* ECommerceSystem = SystemsManager.GetECommerceSystem();

    // This is an example from Shopify dev quickstart "Gift Card"
    const csp::common::String ProductId = "gid://shopify/Product/8660541047057";
    const csp::common::String ProductTitle = "Gift Card";
    const csp::common::String ProductDescription = "This is a gift card for the store";
    const csp::common::String ImageMediaContentType = "IMAGE";
    const csp::common::String ImageAlt = "Gift card that shows text: Generated data gift card";
    const csp::common::String ImageUrl = "https://cdn.shopify.com/s/files/1/0803/6070/2225/products/gift_card.png?v=1691076851";
    const int32_t ImageWidth = 2881;
    const int32_t ImageHeight = 2881;
    const int32_t VariantSize = 4;
    const int32_t MediaSize = 1;
    const int32_t OptionsSize = 1;
    const csp::common::String OptionsName = "Denominations";
    csp::common::Array<csp::common::String> VariantTitleAndOptionValue = { "$10", "$25", "$50", "$100" };
    csp::common::Array<csp::common::String> VariantIds = { "gid://shopify/ProductVariant/46314311516433",
        "gid://shopify/ProductVariant/46314311647505", "gid://shopify/ProductVariant/46314311745809", "gid://shopify/ProductVariant/46314311844113" };
    csp::common::String UserId;
    LogInAsNewTestUser(UserSystem, UserId);
    auto Details = GetShopifyDetails();

    auto [Result] = AWAIT_PRE(ECommerceSystem, GetProductInformation, RequestPredicate, Details["SpaceId"], Details["ProductId"]);
    EXPECT_EQ(Result.GetResultCode(), csp::systems::EResultCode::Success);

    EXPECT_EQ(Result.GetProductInfo().Id, ProductId);
    EXPECT_EQ(Result.GetProductInfo().Title, ProductTitle);
    EXPECT_EQ(Result.GetProductInfo().Description, ProductDescription);
    EXPECT_EQ(Result.GetProductInfo().Tags.Size(), 0);

    EXPECT_EQ(Result.GetProductInfo().Media.Size(), MediaSize);

    for (int i = 0; i < Result.GetProductInfo().Media.Size(); ++i)
    {
        EXPECT_EQ(Result.GetProductInfo().Media[i].MediaContentType, ImageMediaContentType);
        EXPECT_EQ(Result.GetProductInfo().Media[i].Url, ImageUrl);
        EXPECT_EQ(Result.GetProductInfo().Media[i].Alt, ImageAlt);
        EXPECT_EQ(Result.GetProductInfo().Media[i].Width, ImageWidth);
        EXPECT_EQ(Result.GetProductInfo().Media[i].Height, ImageHeight);
    }
    EXPECT_EQ(Result.GetProductInfo().Variants.Size(), VariantSize);

    for (int i = 0; i < Result.GetProductInfo().Variants.Size(); ++i)
    {
        EXPECT_EQ(Result.GetProductInfo().Variants[i].Id, VariantIds[i]);
        EXPECT_EQ(Result.GetProductInfo().Variants[i].Title, VariantTitleAndOptionValue[i]);
        EXPECT_EQ(Result.GetProductInfo().Variants[i].AvailableForSale, true);
        EXPECT_EQ(Result.GetProductInfo().Variants[i].Media.MediaContentType, "");
        EXPECT_EQ(Result.GetProductInfo().Variants[i].Media.Alt, ImageAlt);
        EXPECT_EQ(Result.GetProductInfo().Variants[i].Media.Url, ImageUrl);
        EXPECT_EQ(Result.GetProductInfo().Variants[i].Media.Width, ImageWidth);
        EXPECT_EQ(Result.GetProductInfo().Variants[i].Media.Height, ImageHeight);

        EXPECT_EQ(Result.GetProductInfo().Variants[i].Options.Size(), OptionsSize);

        for (int n = 0; n < Result.GetProductInfo().Variants[i].Options.Size(); ++n)
        {
            EXPECT_EQ(Result.GetProductInfo().Variants[i].Options[n].Name, OptionsName);
            EXPECT_EQ(Result.GetProductInfo().Variants[i].Options[n].Value, VariantTitleAndOptionValue[i]);
        }

        EXPECT_EQ(Result.GetProductInfo().Variants[i].UnitPrice.Amount, 0);
        EXPECT_EQ(Result.GetProductInfo().Variants[i].UnitPrice.CurrencyCode, "");
    }

    LogOut(UserSystem);
}
#endif

#if RUN_ALL_UNIT_TESTS || RUN_ECOMMERCE_TESTS || RUN_ECOMMERCE_GET_PRODUCT_INFORMATION_BY_VARIANT_TEST
CSP_PUBLIC_TEST(DISABLED_CSPEngine, ECommerceSystemTests, GetProductInformationByVariantTest)
{
<<<<<<< HEAD
	/*Steps needed to be performed before running this test are:

	1. Create a space (Add to Shopify Creds)
	this kind of test.
	2. Connected your shopify.dev account to your space using the "Private Access Token" and store name
		Endpoint : /api/v1/spaces/{spaceId}/vendors/shopify
		{
			"storeName": "string",
			"isEcommerceActive": true,
			"privateAccessToken": "string"
		}
	3. Check Shopify has synced with your namespace
		Endpoint: /api/v1/vendors/shopify/validate
		{
			"storeName": "string",
			"privateAccessToken": "string"
		}
	4. Either use the default "Gift Card" product or update these test variables with a new product. (Add variant Id to Shopify Creds)
	Now you can use this test!*/
	SetRandSeed();

	auto& SystemsManager  = csp::systems::SystemsManager::Get();
	auto* UserSystem	  = SystemsManager.GetUserSystem();
	auto* ECommerceSystem = SystemsManager.GetECommerceSystem();

	// This is an example from Shopify dev quickstart "Gift Card"
	const csp::common::String ProductId				= "gid://shopify/Product/8566195847465";
	const csp::common::String ProductTitle			= "Gift Card";
	const csp::common::String ProductDescription	= "This is a gift card for the store";
	const csp::common::String ImageMediaContentType = "IMAGE";
	const csp::common::String ImageAlt				= "Gift card that shows text: Generated data gift card";
	const csp::common::String ImageUrl				= "https://cdn.shopify.com/s/files/1/0813/7238/1481/products/gift_card.png?v=1692877145";
	const int32_t ImageWidth						= 2881;
	const int32_t ImageHeight						= 2881;
	const int32_t VariantSize						= 1;
	const int32_t MediaSize							= 1;
	const int32_t OptionsSize						= 0;
	const csp::common::String OptionsName			= "Denominations";
	csp::common::Array<csp::common::String> VariantTitleAndOptionValue = {"$10", "$25", "$50", "$100"};
	csp::common::Array<csp::common::String> VariantIds				   = {"gid://shopify/ProductVariant/46375586136361",
																		  "gid://shopify/ProductVariant/46375586234665",
																		  "gid://shopify/ProductVariant/46375586398505",
																		  "gid://shopify/ProductVariant/46375586496809"};
	csp::common::String UserId;
	LogInAsNewTestUser(UserSystem, UserId);
	auto Details = GetShopifyDetails();

	auto [Result] = AWAIT_PRE(ECommerceSystem, GetProductInfoCollectionByVariantIds, RequestPredicate, Details["SpaceId"], {Details["VariantId"]});
	EXPECT_EQ(Result.GetResultCode(), csp::systems::EResultCode::Success);

	EXPECT_GT(Result.GetProducts().Size(), 0);
	EXPECT_EQ(Result.GetProducts()[0].Id, ProductId);
	EXPECT_EQ(Result.GetProducts()[0].Title, ProductTitle);
	EXPECT_EQ(Result.GetProducts()[0].Description, ProductDescription);
	EXPECT_EQ(Result.GetProducts()[0].Tags.Size(), 0);

	EXPECT_EQ(Result.GetProducts()[0].Media.Size(), MediaSize);

	for (int i = 0; i < Result.GetProducts()[0].Media.Size(); ++i)
	{
		EXPECT_EQ(Result.GetProducts()[0].Media[i].MediaContentType, ImageMediaContentType);
		EXPECT_EQ(Result.GetProducts()[0].Media[i].Url, ImageUrl);
		EXPECT_EQ(Result.GetProducts()[0].Media[i].Alt, ImageAlt);
		EXPECT_EQ(Result.GetProducts()[0].Media[i].Width, ImageWidth);
		EXPECT_EQ(Result.GetProducts()[0].Media[i].Height, ImageHeight);
	}
	EXPECT_EQ(Result.GetProducts()[0].Variants.Size(), VariantSize);

	for (int i = 0; i < Result.GetProducts()[0].Variants.Size(); ++i)
	{
		auto& Variant = Result.GetProducts()[0].Variants[i];
		EXPECT_EQ(Variant.Id, VariantIds[i]);
		EXPECT_EQ(Variant.Title, VariantTitleAndOptionValue[i]);
		EXPECT_EQ(Variant.AvailableForSale, false);
		EXPECT_EQ(Variant.Media.MediaContentType, "");
		EXPECT_EQ(Variant.Media.Alt, ImageAlt);
		EXPECT_EQ(Variant.Media.Url, ImageUrl);
		EXPECT_EQ(Variant.Media.Width, ImageWidth);
		EXPECT_EQ(Variant.Media.Height, ImageHeight);

		EXPECT_EQ(Variant.AvailableStock, 0);

		EXPECT_EQ(Variant.Options.Size(), OptionsSize);

		for (int n = 0; n < Variant.Options.Size(); ++n)
		{
			EXPECT_EQ(Variant.Options[n].Name, OptionsName);
			EXPECT_EQ(Variant.Options[n].Value, VariantTitleAndOptionValue[i]);
		}
	}

	LogOut(UserSystem);
=======
    /*Steps needed to be performed before running this test are:

    1. Create a space (Add to Shopify Creds)
    2. Connected your shopify.dev account to your space using the "Private Access Token" and store name
            Endpoint : /api/v1/spaces/{spaceId}/vendors/shopify
            {
                    "storeName": "string",
                    "isEcommerceActive": true,
                    "privateAccessToken": "string"
            }
    3. Check Shopify has synced with your namespace
            Endpoint: /api/v1/vendors/shopify/validate
            {
                    "storeName": "string",
                    "privateAccessToken": "string"
            }
    4. Either use the default "Gift Card" product or update these test variables with a new product. (Add variant Id to Shopify Creds)
    Now you can use this test!*/
    SetRandSeed();

    auto& SystemsManager = csp::systems::SystemsManager::Get();
    auto* UserSystem = SystemsManager.GetUserSystem();
    auto* ECommerceSystem = SystemsManager.GetECommerceSystem();

    // This is an example from Shopify dev quickstart "Gift Card"
    const csp::common::String ProductId = "gid://shopify/Product/8566195847465";
    const csp::common::String ProductTitle = "Gift Card";
    const csp::common::String ProductDescription = "This is a gift card for the store";
    const csp::common::String ImageMediaContentType = "IMAGE";
    const csp::common::String ImageAlt = "Gift card that shows text: Generated data gift card";
    const csp::common::String ImageUrl = "https://cdn.shopify.com/s/files/1/0813/7238/1481/products/gift_card.png?v=1692877145";
    const int32_t ImageWidth = 2881;
    const int32_t ImageHeight = 2881;
    const int32_t VariantSize = 1;
    const int32_t MediaSize = 1;
    const int32_t OptionsSize = 0;
    const csp::common::String OptionsName = "Denominations";
    csp::common::Array<csp::common::String> VariantTitleAndOptionValue = { "$10", "$25", "$50", "$100" };
    csp::common::Array<csp::common::String> VariantIds = { "gid://shopify/ProductVariant/46375586136361",
        "gid://shopify/ProductVariant/46375586234665", "gid://shopify/ProductVariant/46375586398505", "gid://shopify/ProductVariant/46375586496809" };
    csp::common::String UserId;
    LogInAsNewTestUser(UserSystem, UserId);
    auto Details = GetShopifyDetails();

    auto [Result] = AWAIT_PRE(ECommerceSystem, GetProductInfoCollectionByVariantIds, RequestPredicate, Details["SpaceId"], { Details["VariantId"] });
    EXPECT_EQ(Result.GetResultCode(), csp::systems::EResultCode::Success);

    EXPECT_GT(Result.GetProducts().Size(), 0);
    EXPECT_EQ(Result.GetProducts()[0].Id, ProductId);
    EXPECT_EQ(Result.GetProducts()[0].Title, ProductTitle);
    EXPECT_EQ(Result.GetProducts()[0].Description, ProductDescription);
    EXPECT_EQ(Result.GetProducts()[0].Tags.Size(), 0);

    EXPECT_EQ(Result.GetProducts()[0].Media.Size(), MediaSize);

    for (int i = 0; i < Result.GetProducts()[0].Media.Size(); ++i)
    {
        EXPECT_EQ(Result.GetProducts()[0].Media[i].MediaContentType, ImageMediaContentType);
        EXPECT_EQ(Result.GetProducts()[0].Media[i].Url, ImageUrl);
        EXPECT_EQ(Result.GetProducts()[0].Media[i].Alt, ImageAlt);
        EXPECT_EQ(Result.GetProducts()[0].Media[i].Width, ImageWidth);
        EXPECT_EQ(Result.GetProducts()[0].Media[i].Height, ImageHeight);
    }
    EXPECT_EQ(Result.GetProducts()[0].Variants.Size(), VariantSize);

    for (int i = 0; i < Result.GetProducts()[0].Variants.Size(); ++i)
    {
        auto& Variant = Result.GetProducts()[0].Variants[i];
        EXPECT_EQ(Variant.Id, VariantIds[i]);
        EXPECT_EQ(Variant.Title, VariantTitleAndOptionValue[i]);
        EXPECT_EQ(Variant.AvailableForSale, false);
        EXPECT_EQ(Variant.Media.MediaContentType, "");
        EXPECT_EQ(Variant.Media.Alt, ImageAlt);
        EXPECT_EQ(Variant.Media.Url, ImageUrl);
        EXPECT_EQ(Variant.Media.Width, ImageWidth);
        EXPECT_EQ(Variant.Media.Height, ImageHeight);

        EXPECT_EQ(Variant.AvailableStock, 0);

        EXPECT_EQ(Variant.Options.Size(), OptionsSize);

        for (int n = 0; n < Variant.Options.Size(); ++n)
        {
            EXPECT_EQ(Variant.Options[n].Name, OptionsName);
            EXPECT_EQ(Variant.Options[n].Value, VariantTitleAndOptionValue[i]);
        }
    }

    LogOut(UserSystem);
>>>>>>> 41446097
}
#endif

#if RUN_ALL_UNIT_TESTS || RUN_ECOMMERCE_TESTS || RUN_ECOMMERCE_GET_CHECKOUT_INFORMATION_TEST
CSP_PUBLIC_TEST(DISABLED_CSPEngine, ECommerceSystemTests, GetCheckoutInformationTest)
{
    SetRandSeed();
    /*Steps needed to be performed before running this test are:

    1. Create a space (Add to Shopify Creds)
    2. Connected your shopify.dev account to your space using the "Private Access Token" and store name
            Endpoint : /api/v1/spaces/{spaceId}/vendors/shopify
            {
                    "storeName": "string",
                    "isEcommerceActive": true,
                    "privateAccessToken": "string"
            }
    3. Check Shopify has synced with your namespace
            Endpoint: /api/v1/vendors/shopify/validate
            {
                    "storeName": "string",
                    "privateAccessToken": "string"
            }
    4. Create a CartId (Add to Shopify Creds)
            Endpoint: /api/v1/spaces/{spaceId}/vendors/shopify/carts
    Now you can use this test!*/

    auto& SystemsManager = csp::systems::SystemsManager::Get();
    auto* UserSystem = SystemsManager.GetUserSystem();
    auto* ECommerceSystem = SystemsManager.GetECommerceSystem();

    csp::common::String UserId;
    LogInAsNewTestUser(UserSystem, UserId);
    auto Details = GetShopifyDetails();
    const csp::common::String FalseSpaceId = "abcdefghijk1234567891011";
    const csp::common::String FalseCartId = "B1-1234567891011121314151617e8e21er";

    // The additional info such as "CartId" inside of this test need to be added to the ShopifyCreds.txt file on a new line as: <Key> <Value>
    auto [Result] = AWAIT_PRE(ECommerceSystem, GetCheckoutInformation, RequestPredicate, Details["SpaceId"], Details["CartId"]);
    EXPECT_EQ(Result.GetResultCode(), csp::systems::EResultCode::Success);

    EXPECT_TRUE(std::string(Result.GetCheckoutInfo().StoreUrl.c_str()).find(Details["StoreName"]));

    EXPECT_TRUE(std::string(Result.GetCheckoutInfo().CheckoutUrl.c_str()).find(Details["StoreName"]));

    EXPECT_TRUE(std::string(Result.GetCheckoutInfo().CheckoutUrl.c_str()).find(Details["CartId"]));

    // False Ids
    auto [FalseResult] = AWAIT_PRE(ECommerceSystem, GetCheckoutInformation, RequestPredicate, FalseSpaceId, FalseCartId);
    EXPECT_EQ(FalseResult.GetResultCode(), csp::systems::EResultCode::Failed);

    // False SpaceId
    auto [FalseSpaceResult] = AWAIT_PRE(ECommerceSystem, GetCheckoutInformation, RequestPredicate, FalseSpaceId, Details["CartId"]);
    EXPECT_EQ(FalseSpaceResult.GetResultCode(), csp::systems::EResultCode::Failed);

    // False CartId
    auto [FalseCartResult] = AWAIT_PRE(ECommerceSystem, GetCheckoutInformation, RequestPredicate, Details["SpaceId"], FalseCartId);
    EXPECT_EQ(FalseCartResult.GetResultCode(), csp::systems::EResultCode::Failed);

    LogOut(UserSystem);
}
#endif

#if RUN_ALL_UNIT_TESTS || RUN_ECOMMERCE_TESTS || RUN_ECOMMERCE_CREATEANDGETCART_TEST
CSP_PUBLIC_TEST(DISABLED_CSPEngine, ECommerceSystemTests, CreateAndGetCartTest)
{
    SetRandSeed();
    /*Steps needed to be performed before running this test are:
    *
            1. Create a space (Add to Shopify Creds)
            2. Connect your shopify.dev account to your space using the "Private Access Token" and store name
                    Endpoint : /api/v1/spaces/{spaceId}/vendors/shopify
                    {
                            "storeName": "string",
                            "isEcommerceActive": true,
                            "privateAccessToken": "string"
                    }
            3. Check Shopify has synced with your namespace
                    Endpoint: /api/v1/vendors/shopify/validate
                    {
                            "storeName": "string",
                            "privateAccessToken": "string"
                    }
            Now you can use this test!*/

    auto& SystemsManager = csp::systems::SystemsManager::Get();
    auto* UserSystem = SystemsManager.GetUserSystem();
    auto* ECommerceSystem = SystemsManager.GetECommerceSystem();

    auto Details = GetShopifyDetails();
    auto SpaceId = Details["SpaceId"];

    csp::common::String UserId;
    LogInAsNewTestUser(UserSystem, UserId);

    auto [CreateCartResult] = AWAIT_PRE(ECommerceSystem, CreateCart, RequestPredicate, SpaceId);

    EXPECT_EQ(CreateCartResult.GetResultCode(), csp::systems::EResultCode::Success);

    auto CreatedCart = CreateCartResult.GetCartInfo();

    EXPECT_EQ(CreatedCart.SpaceId, SpaceId);
    EXPECT_NE(CreatedCart.CartId, "");
    EXPECT_EQ(CreatedCart.CartLines.Size(), 0);
    EXPECT_EQ(CreatedCart.TotalQuantity, 0);

    auto [GetCartResult] = AWAIT_PRE(ECommerceSystem, GetCart, RequestPredicate, SpaceId, CreatedCart.CartId);

    EXPECT_EQ(GetCartResult.GetResultCode(), csp::systems::EResultCode::Success);

    auto Cart = CreateCartResult.GetCartInfo();

    EXPECT_EQ(Cart.SpaceId, SpaceId);
    EXPECT_EQ(Cart.CartId, CreatedCart.CartId);
    EXPECT_EQ(Cart.CartLines.Size(), 0);
    EXPECT_EQ(Cart.TotalQuantity, 0);

    LogOut(UserSystem);
}
#endif

#if RUN_ALL_UNIT_TESTS || RUN_ECOMMERCE_TESTS || RUN_ECOMMERCE_CREATECART_BADINPUTS_TEST
CSP_PUBLIC_TEST(CSPEngine, ECommerceSystemTests, CreateCartBadInputTest)
{
    SetRandSeed();

    auto& SystemsManager = csp::systems::SystemsManager::Get();
    auto* UserSystem = SystemsManager.GetUserSystem();
    auto* ECommerceSystem = SystemsManager.GetECommerceSystem();

    csp::common::String UserId;
    LogInAsNewTestUser(UserSystem, UserId);

    // Not a valid space ID
    csp::common::String SpaceId = "12a345bc6789d012efa3b45c";

    auto [CreateCartResult] = AWAIT_PRE(ECommerceSystem, CreateCart, RequestPredicate, SpaceId);

    EXPECT_EQ(CreateCartResult.GetResultCode(), csp::systems::EResultCode::Failed);
    EXPECT_EQ(CreateCartResult.GetHttpResultCode(), 404);

    LogOut(UserSystem);
}
#endif

#if RUN_ALL_UNIT_TESTS || RUN_ECOMMERCE_TESTS || RUN_ECOMMERCE_GETCART_BADINPUTS_TEST
CSP_PUBLIC_TEST(CSPEngine, ECommerceSystemTests, GetCartBadInputTest)
{
    SetRandSeed();

    auto& SystemsManager = csp::systems::SystemsManager::Get();
    auto* UserSystem = SystemsManager.GetUserSystem();
    auto* ECommerceSystem = SystemsManager.GetECommerceSystem();

    csp::common::String UserId;
    LogInAsNewTestUser(UserSystem, UserId);

    // Not a valid space ID
    csp::common::String SpaceId = "12a345bc6789d012efa3b45c";

    auto [GetCartResult] = AWAIT_PRE(ECommerceSystem, GetCart, RequestPredicate, SpaceId, "NotAValidCartId");

    EXPECT_EQ(GetCartResult.GetResultCode(), csp::systems::EResultCode::Failed);
    EXPECT_EQ(GetCartResult.GetHttpResultCode(), 404);

    LogOut(UserSystem);
}

#endif

#if RUN_ALL_UNIT_TESTS || RUN_ECOMMERCE_TESTS || RUN_ECOMMERCE_ADDCARTLINES_TEST
CSP_PUBLIC_TEST(DISABLED_CSPEngine, ECommerceSystemTests, AddCartLinesTest)
{
    SetRandSeed();
    /*Steps needed to be performed before running this test are:
    *
            1. Create a space (Add to Shopify Creds)
            2. Connect your shopify.dev account to your space using the "Private Access Token" and store name
                    Endpoint : /api/v1/spaces/{spaceId}/vendors/shopify
                    {
                            "storeName": "string",
                            "isEcommerceActive": true,
                            "privateAccessToken": "string"
                    }
            3. Check Shopify has synced with your namespace
                    Endpoint: /api/v1/vendors/shopify/validate
                    {
                            "storeName": "string",
                            "privateAccessToken": "string"
                    }
            Now you can use this test!*/

    auto& SystemsManager = csp::systems::SystemsManager::Get();
    auto* UserSystem = SystemsManager.GetUserSystem();
    auto* ECommerceSystem = SystemsManager.GetECommerceSystem();

    auto Details = GetShopifyDetails();
    auto SpaceId = Details["SpaceId"];
    const csp::common::String ProductId = "gid://shopify/Product/8660541047057";
    csp::common::Array<csp::common::String> VariantIds = { "gid://shopify/ProductVariant/46314311516433",
        "gid://shopify/ProductVariant/46314311647505", "gid://shopify/ProductVariant/46314311745809", "gid://shopify/ProductVariant/46314311844113" };

    csp::common::String UserId;
    LogInAsNewTestUser(UserSystem, UserId);

    // Create Cart
    auto [CreateCartResult] = AWAIT_PRE(ECommerceSystem, CreateCart, RequestPredicate, SpaceId);

    EXPECT_EQ(CreateCartResult.GetResultCode(), csp::systems::EResultCode::Success);

    auto CreatedCart = CreateCartResult.GetCartInfo();

    EXPECT_EQ(CreatedCart.SpaceId, SpaceId);
    EXPECT_NE(CreatedCart.CartId, "");
    EXPECT_EQ(CreatedCart.CartLines.Size(), 0);
    EXPECT_EQ(CreatedCart.TotalQuantity, 0);

    auto CartLines = csp::common::Array<csp::systems::CartLine>(VariantIds.Size());

    // Add local cart lines
    for (int i = 0; i < VariantIds.Size(); ++i)
    {
        auto CartLine = csp::systems::CartLine();
        CartLine.Quantity = 1;
        CartLine.ProductVariantId = VariantIds[i];

        CartLines[i] = CartLine;
    }

    CreatedCart.CartLines = CartLines;

    CreatedCart.TotalQuantity = 4;

    EXPECT_EQ(CreatedCart.SpaceId, SpaceId);
    EXPECT_NE(CreatedCart.CartId, "");
    EXPECT_EQ(CreatedCart.CartLines.Size(), 4);
    EXPECT_EQ(CreatedCart.TotalQuantity, 4);

    // Add Cart Lines
    auto [AddCartLinesResult] = AWAIT_PRE(ECommerceSystem, UpdateCartInformation, RequestPredicate, CreatedCart);

    EXPECT_EQ(AddCartLinesResult.GetResultCode(), csp::systems::EResultCode::Success);

    auto AddCartLinesCart = AddCartLinesResult.GetCartInfo();

    EXPECT_EQ(AddCartLinesCart.SpaceId, SpaceId);
    EXPECT_EQ(AddCartLinesCart.CartId, CreatedCart.CartId);
    EXPECT_EQ(AddCartLinesCart.CartLines.Size(), 4);
    EXPECT_EQ(AddCartLinesCart.TotalQuantity, 4);

    for (int i = 0; i < CartLines.Size(); ++i)
    {
        EXPECT_EQ(AddCartLinesCart.CartLines[i].ProductVariantId, CartLines[i].ProductVariantId);
        EXPECT_NE(AddCartLinesCart.CartLines[i].CartLineId, "");
        EXPECT_EQ(AddCartLinesCart.CartLines[i].Quantity, 1);
    };
}

#endif
#if RUN_ALL_UNIT_TESTS || RUN_ECOMMERCE_TESTS || RUN_ECOMMERCE_UPDATECARTLINES_TEST
CSP_PUBLIC_TEST(DISABLED_CSPEngine, ECommerceSystemTests, UpdateCartLinesTest)
{
    SetRandSeed();
    /*Steps needed to be performed before running this test are:
    *
            1. Create a space (Add to Shopify Creds)
            2. Connect your shopify.dev account to your space using the "Private Access Token" and store name
                    Endpoint : /api/v1/spaces/{spaceId}/vendors/shopify
                    {
                            "storeName": "string",
                            "isEcommerceActive": true,
                            "privateAccessToken": "string"
                    }
            3. Check Shopify has synced with your namespace
                    Endpoint: /api/v1/vendors/shopify/validate
                    {
                            "storeName": "string",
                            "privateAccessToken": "string"
                    }
            Now you can use this test!*/

    auto& SystemsManager = csp::systems::SystemsManager::Get();
    auto* UserSystem = SystemsManager.GetUserSystem();
    auto* ECommerceSystem = SystemsManager.GetECommerceSystem();

    auto Details = GetShopifyDetails();
    auto SpaceId = Details["SpaceId"];
    const csp::common::String ProductId = "gid://shopify/Product/8660541047057";
    const csp::common::String VariantId = "gid://shopify/ProductVariant/46314311516433";

    csp::common::String UserId;
    LogInAsNewTestUser(UserSystem, UserId);

    // Create Cart
    auto [CreateCartResult] = AWAIT_PRE(ECommerceSystem, CreateCart, RequestPredicate, SpaceId);

    EXPECT_EQ(CreateCartResult.GetResultCode(), csp::systems::EResultCode::Success);

    auto CreatedCart = CreateCartResult.GetCartInfo();

    EXPECT_EQ(CreatedCart.SpaceId, SpaceId);
    EXPECT_NE(CreatedCart.CartId, "");
    EXPECT_EQ(CreatedCart.CartLines.Size(), 0);
    EXPECT_EQ(CreatedCart.TotalQuantity, 0);

    auto CartLines = csp::common::Array<csp::systems::CartLine>(1);

    // Add local cart lines
    auto CartLine = csp::systems::CartLine();
    CartLine.Quantity = 1;
    CartLine.ProductVariantId = VariantId;

    CartLines[0] = CartLine;

    CreatedCart.CartLines = CartLines;

    CreatedCart.TotalQuantity = 1;

    EXPECT_EQ(CreatedCart.SpaceId, SpaceId);
    EXPECT_NE(CreatedCart.CartId, "");
    EXPECT_EQ(CreatedCart.CartLines.Size(), 1);
    EXPECT_EQ(CreatedCart.TotalQuantity, 1);

    // Add Cart Lines
    auto [AddCartLinesResult] = AWAIT_PRE(ECommerceSystem, UpdateCartInformation, RequestPredicate, CreatedCart);

    EXPECT_EQ(AddCartLinesResult.GetResultCode(), csp::systems::EResultCode::Success);

    auto AddCartLinesCart = AddCartLinesResult.GetCartInfo();

    EXPECT_EQ(AddCartLinesCart.SpaceId, SpaceId);
    EXPECT_EQ(AddCartLinesCart.CartId, CreatedCart.CartId);
    EXPECT_EQ(AddCartLinesCart.CartLines.Size(), 1);
    EXPECT_EQ(AddCartLinesCart.TotalQuantity, 1);

    for (int i = 0; i < CartLines.Size(); ++i)
    {
        EXPECT_EQ(AddCartLinesCart.CartLines[i].ProductVariantId, CartLines[i].ProductVariantId);
        EXPECT_NE(AddCartLinesCart.CartLines[i].CartLineId, "");
        EXPECT_EQ(AddCartLinesCart.CartLines[i].Quantity, 1);
    };

    // update cart lines adding 1 extra quantity
    CartLine = csp::systems::CartLine();
    CartLine.CartLineId = AddCartLinesCart.CartLines[0].CartLineId;
    CartLine.Quantity = 2;
    CartLine.ProductVariantId = VariantId;

    CartLines[0] = CartLine;

    CreatedCart.CartLines = CartLines;

    CreatedCart.TotalQuantity = 2;

    EXPECT_EQ(CreatedCart.SpaceId, SpaceId);
    EXPECT_NE(CreatedCart.CartId, "");
    EXPECT_EQ(CreatedCart.CartLines.Size(), 1);
    EXPECT_EQ(CreatedCart.TotalQuantity, 2);

    // Add Cart Lines
    auto [UpdateCartLinesResult] = AWAIT_PRE(ECommerceSystem, UpdateCartInformation, RequestPredicate, CreatedCart);

    EXPECT_EQ(UpdateCartLinesResult.GetResultCode(), csp::systems::EResultCode::Success);

    auto UpdateCartLinesCart = UpdateCartLinesResult.GetCartInfo();

    EXPECT_EQ(UpdateCartLinesCart.SpaceId, SpaceId);
    EXPECT_EQ(UpdateCartLinesCart.CartId, CreatedCart.CartId);
    EXPECT_EQ(UpdateCartLinesCart.CartLines.Size(), 1);
    EXPECT_EQ(UpdateCartLinesCart.TotalQuantity, 2);

    for (int i = 0; i < CartLines.Size(); ++i)
    {
        EXPECT_EQ(UpdateCartLinesCart.CartLines[i].ProductVariantId, CartLines[i].ProductVariantId);
        EXPECT_NE(UpdateCartLinesCart.CartLines[i].CartLineId, "");
        EXPECT_EQ(UpdateCartLinesCart.CartLines[i].Quantity, 2);
    };
}

#endif

#if RUN_ALL_UNIT_TESTS || RUN_ECOMMERCE_TESTS || RUN_ECOMMERCE_DELETECARTLINES_TEST
CSP_PUBLIC_TEST(DISABLED_CSPEngine, ECommerceSystemTests, DeleteCartLinesTest)
{
    SetRandSeed();
    /*Steps needed to be performed before running this test are:
    *
            1. Create a space (Add to Shopify Creds)
            2. Connect your shopify.dev account to your space using the "Private Access Token" and store name
                    Endpoint : /api/v1/spaces/{spaceId}/vendors/shopify
                    {
                            "storeName": "string",
                            "isEcommerceActive": true,
                            "privateAccessToken": "string"
                    }
            3. Check Shopify has synced with your namespace
                    Endpoint: /api/v1/vendors/shopify/validate
                    {
                            "storeName": "string",
                            "privateAccessToken": "string"
                    }
            Now you can use this test!*/

    auto& SystemsManager = csp::systems::SystemsManager::Get();
    auto* UserSystem = SystemsManager.GetUserSystem();
    auto* ECommerceSystem = SystemsManager.GetECommerceSystem();

    auto Details = GetShopifyDetails();
    auto SpaceId = Details["SpaceId"];
    const csp::common::String ProductId = "gid://shopify/Product/8660541047057";
    const csp::common::String VariantIds = "gid://shopify/ProductVariant/46314311516433";

    csp::common::String UserId;
    LogInAsNewTestUser(UserSystem, UserId);

    // Create Cart
    auto [CreateCartResult] = AWAIT_PRE(ECommerceSystem, CreateCart, RequestPredicate, SpaceId);

    EXPECT_EQ(CreateCartResult.GetResultCode(), csp::systems::EResultCode::Success);

    auto CreatedCart = CreateCartResult.GetCartInfo();

    EXPECT_EQ(CreatedCart.SpaceId, SpaceId);
    EXPECT_NE(CreatedCart.CartId, "");
    EXPECT_EQ(CreatedCart.CartLines.Size(), 0);
    EXPECT_EQ(CreatedCart.TotalQuantity, 0);

    auto CartLines = csp::common::Array<csp::systems::CartLine>(1);

    // Add local cart lines
    auto CartLine = csp::systems::CartLine();
    CartLine.Quantity = 1;
    CartLine.ProductVariantId = VariantIds;

    CartLines[0] = CartLine;

    CreatedCart.CartLines = CartLines;

    CreatedCart.TotalQuantity = 1;

    EXPECT_EQ(CreatedCart.SpaceId, SpaceId);
    EXPECT_NE(CreatedCart.CartId, "");
    EXPECT_EQ(CreatedCart.CartLines.Size(), 1);
    EXPECT_EQ(CreatedCart.TotalQuantity, 1);

    // Add Cart Lines
    auto [AddCartLinesResult] = AWAIT_PRE(ECommerceSystem, UpdateCartInformation, RequestPredicate, CreatedCart);

    EXPECT_EQ(AddCartLinesResult.GetResultCode(), csp::systems::EResultCode::Success);

    auto AddCartLinesCart = AddCartLinesResult.GetCartInfo();

    EXPECT_EQ(AddCartLinesCart.SpaceId, SpaceId);
    EXPECT_EQ(AddCartLinesCart.CartId, CreatedCart.CartId);
    EXPECT_EQ(AddCartLinesCart.CartLines.Size(), 1);
    EXPECT_EQ(AddCartLinesCart.TotalQuantity, 1);

    for (int i = 0; i < CartLines.Size(); ++i)
    {
        EXPECT_EQ(AddCartLinesCart.CartLines[i].ProductVariantId, CartLines[i].ProductVariantId);
        EXPECT_NE(AddCartLinesCart.CartLines[i].CartLineId, CartLines[i].CartLineId);
        EXPECT_EQ(AddCartLinesCart.CartLines[i].Quantity, 1);
    };

    // Add update cart lines quantity to 0
    CartLine.Quantity = 0;
    CartLine.ProductVariantId = VariantIds;
    CartLine.CartLineId = AddCartLinesCart.CartLines[0].CartLineId;

    CartLines[0] = CartLine;

    CreatedCart.CartLines = CartLines;

    CreatedCart.TotalQuantity = 1;

    EXPECT_EQ(CreatedCart.SpaceId, SpaceId);
    EXPECT_NE(CreatedCart.CartId, "");
    EXPECT_EQ(CreatedCart.CartLines.Size(), 1);
    EXPECT_EQ(CreatedCart.TotalQuantity, 1);

    // Delete Cart Lines
    auto [DeleteCartLinesResult] = AWAIT_PRE(ECommerceSystem, UpdateCartInformation, RequestPredicate, CreatedCart);

    EXPECT_EQ(DeleteCartLinesResult.GetResultCode(), csp::systems::EResultCode::Success);

    auto DeleteCartLinesCart = DeleteCartLinesResult.GetCartInfo();

    EXPECT_EQ(DeleteCartLinesCart.SpaceId, SpaceId);
    EXPECT_EQ(DeleteCartLinesCart.CartId, CreatedCart.CartId);
    EXPECT_EQ(DeleteCartLinesCart.CartLines.Size(), 0);
    EXPECT_EQ(DeleteCartLinesCart.TotalQuantity, 0);
}

#endif

#if RUN_ALL_UNIT_TESTS || RUN_ECOMMERCE_TESTS || RUN_ECOMMERCE_ADDSHOPIFYSTORE_TEST
CSP_PUBLIC_TEST(DISABLED_CSPEngine, ECommerceSystemTests, AddShopifyStoreTest)
{
    SetRandSeed();
    /*Steps needed to be performed before running this test are:
    *
            1. Create a space (Add to Shopify Creds)
            2. Create a Shopify Store on the Shopify site (Ensure it has at least 1 product)
            3. Connect the Shopify Store to the Space you created
            4. Add `SpaceId YourSpaceId`, `StoreName MyStoreName` and `PrivateAccessToken MyPrivateAccessToken` to the ShopifyCreds.txt
            Now you can use this test!*/

    auto& SystemsManager = csp::systems::SystemsManager::Get();
    auto* UserSystem = SystemsManager.GetUserSystem();
    auto* ECommerceSystem = SystemsManager.GetECommerceSystem();

    auto Details = GetShopifyDetails();
    auto SpaceId = Details["SpaceId"];
    auto StoreName = Details["StoreName"];
    auto PrivateAccessToken = Details["PrivateAccessToken"];

    csp::common::String UserId;
    LogInAsNewTestUser(UserSystem, UserId);

    auto [ValidateShopifyStoreResult] = AWAIT_PRE(ECommerceSystem, ValidateShopifyStore, RequestPredicate, StoreName, PrivateAccessToken);

    EXPECT_EQ(ValidateShopifyStoreResult.GetResultCode(), csp::systems::EResultCode::Success);

    EXPECT_TRUE(ValidateShopifyStoreResult.ValidateResult);

    auto [AddShopifyStoreResult] = AWAIT_PRE(ECommerceSystem, AddShopifyStore, RequestPredicate, StoreName, SpaceId, false, PrivateAccessToken);

    EXPECT_EQ(AddShopifyStoreResult.GetResultCode(), csp::systems::EResultCode::Success);

    auto ShopifyStore = AddShopifyStoreResult.GetShopifyStoreInfo();

    EXPECT_EQ(ShopifyStore.SpaceId, SpaceId);
    EXPECT_EQ(ShopifyStore.IsEcommerceActive, false);
    EXPECT_NE(ShopifyStore.StoreId, "");
    EXPECT_EQ(ShopifyStore.StoreName, StoreName);

    { // Enable Ecommerce
        auto [EnableStoreResult] = AWAIT_PRE(ECommerceSystem, SetECommerceActiveInSpace, RequestPredicate, StoreName, SpaceId, true);

        EXPECT_EQ(EnableStoreResult.GetResultCode(), csp::systems::EResultCode::Success);

        auto EnableStore = EnableStoreResult.GetShopifyStoreInfo();

        EXPECT_EQ(EnableStore.IsEcommerceActive, true);
    }

    { // Disable Ecommerce
        auto [DisableStoreResult] = AWAIT_PRE(ECommerceSystem, SetECommerceActiveInSpace, RequestPredicate, StoreName, SpaceId, false);

        EXPECT_EQ(DisableStoreResult.GetResultCode(), csp::systems::EResultCode::Success);

        auto DisableStore = DisableStoreResult.GetShopifyStoreInfo();

        EXPECT_EQ(DisableStore.IsEcommerceActive, false);
    }

    LogOut(UserSystem);
}
#endif

#if RUN_ALL_UNIT_TESTS || RUN_ECOMMERCE_TESTS || RUN_ECOMMERCE_GETSHOPIFYSTORES_TEST
CSP_PUBLIC_TEST(DISABLED_CSPEngine, ECommerceSystemTests, GetShopifyStoresTest)
{
    SetRandSeed();
    /*Steps needed to be performed before running this test are:
    *
            1. Create a space (Add to Shopify Creds)
            2. Create a Shopify Store on the Shopify site (Ensure it has at least 1 product)
            3. Connect the Shopify Store to the Space you created
            3. Add `SpaceId YourSpaceId`, `StoreName MyStoreName` and `PrivateAccessToken MyPrivateAccessToken` to the ShopifyCreds.txt
            Now you can use this test!*/

    auto& SystemsManager = csp::systems::SystemsManager::Get();
    auto* UserSystem = SystemsManager.GetUserSystem();
    auto* ECommerceSystem = SystemsManager.GetECommerceSystem();

    auto Details = GetShopifyDetails();
    auto SpaceId = Details["SpaceId"];
    auto StoreName = Details["StoreName"];
    auto PrivateAccessToken = Details["PrivateAccessToken"];

    csp::common::String UserId;
    LogInAsNewTestUser(UserSystem, UserId);

    auto [ValidateShopifyStoreResult] = AWAIT_PRE(ECommerceSystem, ValidateShopifyStore, RequestPredicate, StoreName, PrivateAccessToken);

    EXPECT_EQ(ValidateShopifyStoreResult.GetResultCode(), csp::systems::EResultCode::Success);

    EXPECT_TRUE(ValidateShopifyStoreResult.ValidateResult);

    auto [AddShopifyStoreResult] = AWAIT_PRE(ECommerceSystem, AddShopifyStore, RequestPredicate, StoreName, SpaceId, false, PrivateAccessToken);

    EXPECT_EQ(AddShopifyStoreResult.GetResultCode(), csp::systems::EResultCode::Success);

    auto ShopifyStore = AddShopifyStoreResult.GetShopifyStoreInfo();

    EXPECT_EQ(ShopifyStore.SpaceId, SpaceId);
    EXPECT_EQ(ShopifyStore.IsEcommerceActive, false);
    EXPECT_NE(ShopifyStore.StoreId, "");
    EXPECT_EQ(ShopifyStore.StoreName, StoreName);

    auto [GetShopifyStoresResult] = AWAIT_PRE(ECommerceSystem, GetShopifyStores, RequestPredicate, nullptr);

    EXPECT_EQ(GetShopifyStoresResult.GetShopifyStores()[0].StoreId, ShopifyStore.StoreId);
    EXPECT_EQ(GetShopifyStoresResult.GetShopifyStores()[0].SpaceId, ShopifyStore.SpaceId);
    EXPECT_EQ(GetShopifyStoresResult.GetShopifyStores()[0].SpaceOwnerId, ShopifyStore.SpaceOwnerId);
    EXPECT_EQ(GetShopifyStoresResult.GetShopifyStores()[0].StoreName, ShopifyStore.StoreName);

    LogOut(UserSystem);
}
#endif<|MERGE_RESOLUTION|>--- conflicted
+++ resolved
@@ -29,17 +29,9 @@
 
 using namespace csp::systems;
 
-<<<<<<< HEAD
 // These tests currently require manual steps and will be reviewed as part of OF-1535.
 
-bool RequestPredicate(const csp::systems::ResultBase& Result)
-{
-	return Result.GetResultCode() != csp::systems::EResultCode::InProgress;
-}
-
-=======
 bool RequestPredicate(const csp::systems::ResultBase& Result) { return Result.GetResultCode() != csp::systems::EResultCode::InProgress; }
->>>>>>> 41446097
 
 csp::common::Map<csp::common::String, csp::common::String> GetShopifyDetails()
 {
@@ -65,14 +57,8 @@
 /*These test are currently internal tests because they utilise that is currently only available
 through internal CSP infrastructure.*/
 
-<<<<<<< HEAD
-
 #if RUN_ALL_UNIT_TESTS || RUN_ECOMMERCE_TESTS || RUN_ECOMMERCE_GET_PRODUCT_INFORMATION_TEST
 CSP_PUBLIC_TEST(DISABLED_CSPEngine, ECommerceSystemTests, GetProductInformationTest)
-=======
-#if RUN_ECOMMERCE_TESTS || RUN_ECOMMERCE_GET_PRODUCT_INFORMATION_TEST
-CSP_PUBLIC_TEST(CSPEngine, ECommerceSystemTests, GetProductInformationTest)
->>>>>>> 41446097
 {
     /*Steps needed to be performed before running this test are:
 
@@ -168,103 +154,10 @@
 #if RUN_ALL_UNIT_TESTS || RUN_ECOMMERCE_TESTS || RUN_ECOMMERCE_GET_PRODUCT_INFORMATION_BY_VARIANT_TEST
 CSP_PUBLIC_TEST(DISABLED_CSPEngine, ECommerceSystemTests, GetProductInformationByVariantTest)
 {
-<<<<<<< HEAD
-	/*Steps needed to be performed before running this test are:
-
-	1. Create a space (Add to Shopify Creds)
-	this kind of test.
-	2. Connected your shopify.dev account to your space using the "Private Access Token" and store name
-		Endpoint : /api/v1/spaces/{spaceId}/vendors/shopify
-		{
-			"storeName": "string",
-			"isEcommerceActive": true,
-			"privateAccessToken": "string"
-		}
-	3. Check Shopify has synced with your namespace
-		Endpoint: /api/v1/vendors/shopify/validate
-		{
-			"storeName": "string",
-			"privateAccessToken": "string"
-		}
-	4. Either use the default "Gift Card" product or update these test variables with a new product. (Add variant Id to Shopify Creds)
-	Now you can use this test!*/
-	SetRandSeed();
-
-	auto& SystemsManager  = csp::systems::SystemsManager::Get();
-	auto* UserSystem	  = SystemsManager.GetUserSystem();
-	auto* ECommerceSystem = SystemsManager.GetECommerceSystem();
-
-	// This is an example from Shopify dev quickstart "Gift Card"
-	const csp::common::String ProductId				= "gid://shopify/Product/8566195847465";
-	const csp::common::String ProductTitle			= "Gift Card";
-	const csp::common::String ProductDescription	= "This is a gift card for the store";
-	const csp::common::String ImageMediaContentType = "IMAGE";
-	const csp::common::String ImageAlt				= "Gift card that shows text: Generated data gift card";
-	const csp::common::String ImageUrl				= "https://cdn.shopify.com/s/files/1/0813/7238/1481/products/gift_card.png?v=1692877145";
-	const int32_t ImageWidth						= 2881;
-	const int32_t ImageHeight						= 2881;
-	const int32_t VariantSize						= 1;
-	const int32_t MediaSize							= 1;
-	const int32_t OptionsSize						= 0;
-	const csp::common::String OptionsName			= "Denominations";
-	csp::common::Array<csp::common::String> VariantTitleAndOptionValue = {"$10", "$25", "$50", "$100"};
-	csp::common::Array<csp::common::String> VariantIds				   = {"gid://shopify/ProductVariant/46375586136361",
-																		  "gid://shopify/ProductVariant/46375586234665",
-																		  "gid://shopify/ProductVariant/46375586398505",
-																		  "gid://shopify/ProductVariant/46375586496809"};
-	csp::common::String UserId;
-	LogInAsNewTestUser(UserSystem, UserId);
-	auto Details = GetShopifyDetails();
-
-	auto [Result] = AWAIT_PRE(ECommerceSystem, GetProductInfoCollectionByVariantIds, RequestPredicate, Details["SpaceId"], {Details["VariantId"]});
-	EXPECT_EQ(Result.GetResultCode(), csp::systems::EResultCode::Success);
-
-	EXPECT_GT(Result.GetProducts().Size(), 0);
-	EXPECT_EQ(Result.GetProducts()[0].Id, ProductId);
-	EXPECT_EQ(Result.GetProducts()[0].Title, ProductTitle);
-	EXPECT_EQ(Result.GetProducts()[0].Description, ProductDescription);
-	EXPECT_EQ(Result.GetProducts()[0].Tags.Size(), 0);
-
-	EXPECT_EQ(Result.GetProducts()[0].Media.Size(), MediaSize);
-
-	for (int i = 0; i < Result.GetProducts()[0].Media.Size(); ++i)
-	{
-		EXPECT_EQ(Result.GetProducts()[0].Media[i].MediaContentType, ImageMediaContentType);
-		EXPECT_EQ(Result.GetProducts()[0].Media[i].Url, ImageUrl);
-		EXPECT_EQ(Result.GetProducts()[0].Media[i].Alt, ImageAlt);
-		EXPECT_EQ(Result.GetProducts()[0].Media[i].Width, ImageWidth);
-		EXPECT_EQ(Result.GetProducts()[0].Media[i].Height, ImageHeight);
-	}
-	EXPECT_EQ(Result.GetProducts()[0].Variants.Size(), VariantSize);
-
-	for (int i = 0; i < Result.GetProducts()[0].Variants.Size(); ++i)
-	{
-		auto& Variant = Result.GetProducts()[0].Variants[i];
-		EXPECT_EQ(Variant.Id, VariantIds[i]);
-		EXPECT_EQ(Variant.Title, VariantTitleAndOptionValue[i]);
-		EXPECT_EQ(Variant.AvailableForSale, false);
-		EXPECT_EQ(Variant.Media.MediaContentType, "");
-		EXPECT_EQ(Variant.Media.Alt, ImageAlt);
-		EXPECT_EQ(Variant.Media.Url, ImageUrl);
-		EXPECT_EQ(Variant.Media.Width, ImageWidth);
-		EXPECT_EQ(Variant.Media.Height, ImageHeight);
-
-		EXPECT_EQ(Variant.AvailableStock, 0);
-
-		EXPECT_EQ(Variant.Options.Size(), OptionsSize);
-
-		for (int n = 0; n < Variant.Options.Size(); ++n)
-		{
-			EXPECT_EQ(Variant.Options[n].Name, OptionsName);
-			EXPECT_EQ(Variant.Options[n].Value, VariantTitleAndOptionValue[i]);
-		}
-	}
-
-	LogOut(UserSystem);
-=======
     /*Steps needed to be performed before running this test are:
 
     1. Create a space (Add to Shopify Creds)
+    this kind of test.
     2. Connected your shopify.dev account to your space using the "Private Access Token" and store name
             Endpoint : /api/v1/spaces/{spaceId}/vendors/shopify
             {
@@ -351,7 +244,6 @@
     }
 
     LogOut(UserSystem);
->>>>>>> 41446097
 }
 #endif
 
