--- conflicted
+++ resolved
@@ -643,15 +643,11 @@
 
 		EXPECT_TRUE(Ok);
 
-<<<<<<< HEAD
 	// Create space
 	csp::systems::Space Space;
 	CreateSpace(SpaceSystem, UniqueSpaceName, TestSpaceDescription, csp::systems::SpaceAttributes::Private, nullptr, Space);
-=======
-		std::tie(Ok) = AWAIT(Connection, InitialiseConnection);
->>>>>>> 744e92ee
-
-		EXPECT_TRUE(Ok);
+	std::tie(Ok) = AWAIT(Connection, InitialiseConnection);
+	EXPECT_TRUE(Ok);
 	}
 
 	OnConnect();
@@ -1010,7 +1006,7 @@
 	SPRINTF(UniqueSpaceName, "%s-%s", TestSpaceName, GetUniqueHexString().c_str());
 
 	csp::common::String UserId;
-<<<<<<< HEAD
+
 	LogIn(UserSystem, UserId);
 
 	// Create space
@@ -1136,8 +1132,6 @@
 
 	char UniqueSpaceName[256];
 	SPRINTF(UniqueSpaceName, "%s-%s", TestSpaceName, GetUniqueHexString().c_str());
-=======
->>>>>>> 744e92ee
 
 	// Log in
 	LogIn(UserSystem, UserId);
@@ -1166,20 +1160,17 @@
 		EXPECT_TRUE(Ok);
 
 		std::tie(Ok) = AWAIT(Connection, InitialiseConnection);
-
-<<<<<<< HEAD
-	// Create space
-	csp::systems::Space Space;
-	CreateSpace(SpaceSystem, UniqueSpaceName, TestSpaceDescription, csp::systems::SpaceAttributes::Private, nullptr, Space);
-
-	auto [EnterResult] = AWAIT_PRE(SpaceSystem, EnterSpace, RequestPredicate, Space.Id, true);
-	EXPECT_EQ(EnterResult.GetResultCode(), csp::services::EResultCode::Success);
-	Connection	 = EnterResult.GetConnection();
-	EntitySystem = Connection->GetSpaceEntitySystem();
-=======
-		EXPECT_TRUE(Ok);
+    // Create space
+    csp::systems::Space Space;
+    CreateSpace(SpaceSystem, UniqueSpaceName, TestSpaceDescription, csp::systems::SpaceAttributes::Private, nullptr, Space);
+
+    auto [EnterResult] = AWAIT_PRE(SpaceSystem, EnterSpace, RequestPredicate, Space.Id, true);
+    EXPECT_EQ(EnterResult.GetResultCode(), csp::services::EResultCode::Success);
+    Connection	 = EnterResult.GetConnection();
+    EntitySystem = Connection->GetSpaceEntitySystem();
+    EXPECT_TRUE(Ok);
 	}
->>>>>>> 744e92ee
+
 
 	OnConnect();
 
@@ -1355,7 +1346,7 @@
 	EXPECT_EQ(CustomComponent->GetCustomProperty("Number").GetInt(), 100);
 	EXPECT_TRUE(CustomComponent->GetCustomProperty("NumberChanged").GetBool());
 
-<<<<<<< HEAD
+
 	AWAIT(SpaceSystem, ExitSpaceAndDisconnect, Connection);
 
 	// Delete space
@@ -1627,10 +1618,9 @@
 		EXPECT_EQ(ConversationComponent->GetRotation().Y, NewRotation.Y);
 		EXPECT_EQ(ConversationComponent->GetRotation().Z, NewRotation.Z);
 	};
-=======
 	AWAIT(Connection, Disconnect);
 	delete Connection;
->>>>>>> 744e92ee
+
 
 	SpaceSystem->ExitSpace();
 
