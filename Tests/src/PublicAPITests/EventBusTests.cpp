/*
 * Copyright 2023 Magnopus LLC

 * Licensed under the Apache License, Version 2.0 (the "License");
 * you may not use this file except in compliance with the License.
 * You may obtain a copy of the License at
 *
 *     http://www.apache.org/licenses/LICENSE-2.0
 *
 * Unless required by applicable law or agreed to in writing, software
 * distributed under the License is distributed on an "AS IS" BASIS,
 * WITHOUT WARRANTIES OR CONDITIONS OF ANY KIND, either express or implied.
 * See the License for the specific language governing permissions and
 * limitations under the License.
 */
#include "AssetSystemTestHelpers.h"
#include "Awaitable.h"
#include "CSP/CSPFoundation.h"
#include "CSP/Common/Optional.h"
#include "CSP/Multiplayer/Components/StaticModelSpaceComponent.h"
#include "CSP/Multiplayer/EventBus.h"
#include "CSP/Multiplayer/ReplicatedValue.h"
#include "CSP/Multiplayer/SpaceEntity.h"
#include "CSP/Multiplayer/SpaceEntitySystem.h"
#include "CSP/Systems/Spaces/Space.h"
#include "CSP/Systems/Spaces/UserRoles.h"
#include "CSP/Systems/SystemsManager.h"
#include "CSP/Systems/Users/UserSystem.h"
#include "Debug/Logging.h"
#include "Memory/Memory.h"
#include "Multiplayer/EventSerialisation.h"
#include "Multiplayer/SpaceEntityKeys.h"
#include "SpaceSystemTestHelpers.h"
#include "TestHelpers.h"
#include "UserSystemTestHelpers.h"
#include "filesystem.hpp"
#include "signalrclient/signalr_value.h"

#include "gtest/gtest.h"
#include <CSP/Multiplayer/Components/ImageSpaceComponent.h>
#include <CSP/Multiplayer/Components/LightSpaceComponent.h>
#include <chrono>
#include <filesystem>
#include <thread>

using namespace csp::multiplayer;
using namespace std::chrono_literals;

namespace
{

void InitialiseTestingConnection();

std::atomic_bool IsTestComplete;
std::atomic_bool IsDisconnected;
std::atomic_bool IsReadyForUpdate;
SpaceEntity* TestUser;

int WaitForTestTimeoutCountMs;
const int WaitForTestTimeoutLimit = 20000;
const int NumberOfEntityUpdateTicks = 5;
int ReceivedEntityUpdatesCount;

bool EventSent = false;
bool EventReceived = false;

ReplicatedValue ObjectFloatProperty;
ReplicatedValue ObjectBoolProperty;
ReplicatedValue ObjectIntProperty;
ReplicatedValue ObjectStringProperty;

bool RequestPredicate(const csp::systems::ResultBase& Result) { return Result.GetResultCode() != csp::systems::EResultCode::InProgress; }

void InitialiseTestingConnection()
{
    IsTestComplete = false;
    IsDisconnected = false;
    IsReadyForUpdate = false;
    TestUser = nullptr;

    WaitForTestTimeoutCountMs = 0;
    ReceivedEntityUpdatesCount = 0;

    EventSent = false;
    EventReceived = false;

    ObjectFloatProperty = ReplicatedValue(2.3f);
    ObjectBoolProperty = ReplicatedValue(true);
    ObjectIntProperty = ReplicatedValue(static_cast<int64_t>(42));
    ObjectStringProperty = "My replicated string";
}

typedef std::function<void(const csp::multiplayer::AssetDetailBlobParams&)> TestCallbackHandler;

class TestSystem : public csp::systems::SystemBase
{
public:
    // Test callback
    csp::multiplayer::EventBus::ParameterisedCallbackHandler TestCallback;

    TestSystem(csp::multiplayer::EventBus* InEventBus)
        : SystemBase(nullptr, InEventBus)
    {
        RegisterSystemCallback();
    }

    ~TestSystem() { DeregisterSystemCallback(); }

    void RegisterSystemCallback()
    {
        if (!EventBusPtr)
        {
            CSP_LOG_ERROR_MSG("Error: Failed to register TestSystem. EventBus must be instantiated in the MultiplayerConnection first.");
            return;
        }

        if (!TestCallback)
        {
            return;
        }

        if (EventBusPtr)
        {
            EventBusPtr->ListenNetworkEvent("TestEvent", this);
        }
    }

    void DeregisterSystemCallback()
    {
        if (EventBusPtr)
        {
            EventBusPtr->StopListenNetworkEvent("TestEvent");
        }
    }

    void OnEvent(const std::vector<signalr::value>& EventValues)
    {
        if (!TestCallback)
        {
            return;
        }

        csp::multiplayer::EventDeserialiser Deserialiser;
        Deserialiser.Parse(EventValues);

        TestCallback(true, Deserialiser.GetEventData());
    }

    void SetSystemCallback(csp::multiplayer::EventBus::ParameterisedCallbackHandler Callback)
    {
        TestCallback = Callback;
        RegisterSystemCallback();
    }
};

TestSystem* TestSystem1;
TestSystem* TestSystem2;

} // namespace
/*
#if RUN_ALL_UNIT_TESTS || RUN_EVENTBUS_TESTS || RUN_EVENTBUS_EVENT_EMPTY_TEST
CSP_PUBLIC_TEST(CSPEngine, EventBusTests, EventEmptyTest)
{
    SetRandSeed();

    auto& SystemsManager = csp::systems::SystemsManager::Get();
    auto* UserSystem = SystemsManager.GetUserSystem();
    auto* SpaceSystem = SystemsManager.GetSpaceSystem();
    auto* AssetSystem = SystemsManager.GetAssetSystem();
    auto* Connection = SystemsManager.GetMultiplayerConnection();
    auto* EventBus = SystemsManager.GetEventBus();
    auto* EntitySystem = SystemsManager.GetSpaceEntitySystem();

    const char* TestSpaceName = "OLY-UNITTEST-SPACE-REWIND";
    const char* TestSpaceDescription = "OLY-UNITTEST-SPACEDESC-REWIND";
    const char* TestAssetCollectionName = "OLY-UNITTEST-ASSETCOLLECTION-REWIND";

    char UniqueSpaceName[256];
    SPRINTF(UniqueSpaceName, "%s-%s", TestSpaceName, GetUniqueString().c_str());

    char UniqueAssetCollectionName[256];
    SPRINTF(UniqueAssetCollectionName, "%s-%s", TestAssetCollectionName, GetUniqueString().c_str());

    csp::common::String UserId;

    // Log in
    LogInAsNewTestUser(UserSystem, UserId);

    // Create space
    csp::systems::Space Space;
    CreateSpace(
        SpaceSystem, UniqueSpaceName, TestSpaceDescription, csp::systems::SpaceAttributes::Private, nullptr, nullptr, nullptr, nullptr, Space);

    // Enter space
    auto [EnterResult] = AWAIT_PRE(SpaceSystem, EnterSpace, RequestPredicate, Space.Id);

    EXPECT_EQ(EnterResult.GetResultCode(), csp::systems::EResultCode::Success);

    EntitySystem->SetEntityCreatedCallback([](csp::multiplayer::SpaceEntity* Entity) {});

    EventBus->ListenNetworkEvent("TestEvent",
        [](bool ok, csp::common::Array<ReplicatedValue> Data)
        {
            EXPECT_TRUE(ok);

            std::cerr << "Test Event Received " << ok << std::endl;
        });

    EventBus->ListenNetworkEvent("TestEvent",
        [](bool ok, csp::common::Array<ReplicatedValue> Data)
        {
            EXPECT_TRUE(ok);

            EventReceived = true;

            if (EventSent)
            {
                IsTestComplete = true;
            }

            std::cerr << "Second Test Event Received " << ok << std::endl;
        });

    EventBus->SendNetworkEventToClient("TestEvent", {}, Connection->GetClientId(),
        [](ErrorCode Error)
        {
            ASSERT_EQ(Error, ErrorCode::None);

            EventSent = true;

            if (EventReceived)
            {
                IsTestComplete = true;
            }

            std::cerr << "Test Event Sent " << (Error == ErrorCode::None ? "true" : "false") << std::endl;
        });

    while (!IsTestComplete && WaitForTestTimeoutCountMs < WaitForTestTimeoutLimit)
    {
        std::this_thread::sleep_for(50ms);
        WaitForTestTimeoutCountMs += 50;
    }

    auto [ExitSpaceResult] = AWAIT_PRE(SpaceSystem, ExitSpace, RequestPredicate);

    // Delete space
    DeleteSpace(SpaceSystem, Space.Id);

    // Log out
    LogOut(UserSystem);
}
#endif

#if RUN_ALL_UNIT_TESTS || RUN_EVENTBUS_TESTS || RUN_EVENTBUS_EVENT_MULTITYPE_TEST
CSP_PUBLIC_TEST(CSPEngine, EventBusTests, EventMultiTypeTest)
{
    SetRandSeed();

    auto& SystemsManager = csp::systems::SystemsManager::Get();
    auto* UserSystem = SystemsManager.GetUserSystem();
    auto* SpaceSystem = SystemsManager.GetSpaceSystem();
    auto* AssetSystem = SystemsManager.GetAssetSystem();
    auto* Connection = SystemsManager.GetMultiplayerConnection();
    auto* EventBus = SystemsManager.GetEventBus();
    auto* EntitySystem = SystemsManager.GetSpaceEntitySystem();

    const char* TestSpaceName = "OLY-UNITTEST-SPACE-REWIND";
    const char* TestSpaceDescription = "OLY-UNITTEST-SPACEDESC-REWIND";
    const char* TestAssetCollectionName = "OLY-UNITTEST-ASSETCOLLECTION-REWIND";

    char UniqueSpaceName[256];
    SPRINTF(UniqueSpaceName, "%s-%s", TestSpaceName, GetUniqueString().c_str());

    char UniqueAssetCollectionName[256];
    SPRINTF(UniqueAssetCollectionName, "%s-%s", TestAssetCollectionName, GetUniqueString().c_str());

    csp::common::String UserId;

    // Log in
    LogInAsNewTestUser(UserSystem, UserId);

    // Create space
    csp::systems::Space Space;
    CreateSpace(
        SpaceSystem, UniqueSpaceName, TestSpaceDescription, csp::systems::SpaceAttributes::Private, nullptr, nullptr, nullptr, nullptr, Space);

    InitialiseTestingConnection();

    // Enter space
    auto [EnterResult] = AWAIT_PRE(SpaceSystem, EnterSpace, RequestPredicate, Space.Id);

    EXPECT_EQ(EnterResult.GetResultCode(), csp::systems::EResultCode::Success);

    EntitySystem->SetEntityCreatedCallback([](csp::multiplayer::SpaceEntity* Entity) {});

    EventBus->ListenNetworkEvent("MultiTypeEvent",
        [](bool ok, csp::common::Array<ReplicatedValue> Data)
        {
            EXPECT_TRUE(ok);

            std::cerr << "Multi Type Event Received " << ok << "  Payload: " << std::endl;

            for (int i = 0; i < Data.Size(); ++i)
            {
                if (Data[i].GetReplicatedValueType() == ReplicatedValueType::Boolean)
                {
                    printf("%s\n", Data[i].GetBool() ? "true" : "false");
                }
                else if (Data[i].GetReplicatedValueType() == ReplicatedValueType::Integer)
                {
                    printf("%lli\n", Data[i].GetInt());
                }
                else if (Data[i].GetReplicatedValueType() == ReplicatedValueType::Float)
                {
                    printf("%f\n", Data[i].GetFloat());
                }
            }

            EventReceived = true;

            if (EventSent)
            {
                IsTestComplete = true;
            }
        });

    ReplicatedValue EventInt((int64_t)-1);
    ReplicatedValue EventFloat(1234.567890f);

    EventBus->SendNetworkEventToClient("MultiTypeEvent", { EventInt, EventFloat }, Connection->GetClientId(),
        [EventInt, EventFloat](ErrorCode Error)
        {
            ASSERT_EQ(Error, ErrorCode::None);

            EventSent = true;

            if (EventReceived)
            {
                IsTestComplete = true;
            }

            printf("%lli, %f, \n", EventInt.GetInt(), EventFloat.GetFloat());
        });

    while (!IsTestComplete && WaitForTestTimeoutCountMs < WaitForTestTimeoutLimit)
    {
        std::this_thread::sleep_for(50ms);
        WaitForTestTimeoutCountMs += 50;
    }

    auto [ExitSpaceResult] = AWAIT_PRE(SpaceSystem, ExitSpace, RequestPredicate);

    // Delete space
    DeleteSpace(SpaceSystem, Space.Id);

    // Log out
    LogOut(UserSystem);
}
#endif

#if RUN_ALL_UNIT_TESTS || RUN_EVENTBUS_TESTS || RUN_EVENTBUS_EVENT_CALLBACKS_SYSTEMS_TEST
CSP_PUBLIC_TEST(CSPEngine, EventBusTests, EventCallbacksSystemsTest)
{
    SetRandSeed();

    auto& SystemsManager = csp::systems::SystemsManager::Get();
    auto* UserSystem = SystemsManager.GetUserSystem();
    auto* SpaceSystem = SystemsManager.GetSpaceSystem();
    auto* Connection = SystemsManager.GetMultiplayerConnection();
    auto* EventBus = SystemsManager.GetEventBus();
    auto* EntitySystem = SystemsManager.GetSpaceEntitySystem();

    TestSystem1 = CSP_NEW TestSystem(EventBus);
    TestSystem2 = CSP_NEW TestSystem(EventBus);

    auto& LogSystem = *SystemsManager.GetLogSystem();
    std::atomic_bool LogConfirmed = false;
    csp::common::String TestMsg;

    const char* TestSpaceName = "OLY-UNITTEST-SPACE-REWIND";
    const char* TestSpaceDescription = "OLY-UNITTEST-SPACEDESC-REWIND";
    const char* TestAssetCollectionName = "OLY-UNITTEST-ASSETCOLLECTION-REWIND";

    char UniqueSpaceName[256];
    SPRINTF(UniqueSpaceName, "%s-%s", TestSpaceName, GetUniqueString().c_str());

    char UniqueAssetCollectionName[256];
    SPRINTF(UniqueAssetCollectionName, "%s-%s", TestAssetCollectionName, GetUniqueString().c_str());

    csp::common::String UserId;

    // Log in
    LogInAsNewTestUser(UserSystem, UserId);

    // Create space
    csp::systems::Space Space;
    CreateSpace(
        SpaceSystem, UniqueSpaceName, TestSpaceDescription, csp::systems::SpaceAttributes::Private, nullptr, nullptr, nullptr, nullptr, Space);

    InitialiseTestingConnection();

    // Enter space
    auto [EnterResult] = AWAIT_PRE(SpaceSystem, EnterSpace, RequestPredicate, Space.Id);

    EXPECT_EQ(EnterResult.GetResultCode(), csp::systems::EResultCode::Success);

    EntitySystem->SetEntityCreatedCallback([](csp::multiplayer::SpaceEntity* Entity) {});

    // Set up Log callback
    LogSystem.SetLogCallback([&](csp::common::String InMessage) { LogConfirmed = InMessage == TestMsg; });

    // Set up Test callback
    bool TestCallback1Called = false, TestCallback2Called = false;
    int TestCallbackId = 0;

    csp::multiplayer::EventBus::ParameterisedCallbackHandler TestCallback1
        = [&TestCallback1Called, &TestCallbackId](bool ok, const csp::common::Array<csp::multiplayer::ReplicatedValue>& Params)
    {
        EXPECT_TRUE(ok);

        if (TestCallback1Called)
        {
            return;
        }

        TestCallback1Called = true;
        TestCallbackId = 1111;
    };

    csp::multiplayer::EventBus::ParameterisedCallbackHandler TestCallback2
        = [&TestCallback2Called, &TestCallbackId](bool ok, const csp::common::Array<csp::multiplayer::ReplicatedValue>& Params)
    {
        EXPECT_TRUE(ok);

        if (TestCallback2Called)
        {
            return;
        }

        TestCallback2Called = true;
        TestCallbackId = 2222;
    };

    auto ErrorCallback = [](ErrorCode Error) { ASSERT_EQ(Error, ErrorCode::None); };

    // Test that registering a system works
    TestSystem1->SetSystemCallback(TestCallback1);
    EventBus->SendNetworkEventToClient("TestEvent", {}, Connection->GetClientId(), ErrorCallback);
    WaitForCallback(TestCallback1Called);
    EXPECT_TRUE(TestCallback1Called);
    EXPECT_EQ(TestCallbackId, 1111);
    TestCallback1Called = false;

    // Test that registering a system when there already is a registered system does not work
    TestMsg = "Error: there is already a system registered for TestEvent. Deregister it first.";
    TestSystem2->SetSystemCallback(TestCallback2);
    EventBus->SendNetworkEventToClient("TestEvent", {}, Connection->GetClientId(), ErrorCallback);
    WaitForCallback(TestCallback1Called);
    EXPECT_TRUE(TestCallback1Called);
    EXPECT_EQ(TestCallbackId, 1111);
    TestCallback1Called = false;
    WaitForCallback(TestCallback2Called);
    EXPECT_FALSE(TestCallback2Called);
    EXPECT_TRUE(LogConfirmed);
    TestMsg = "";
    LogConfirmed = false;

    // Deregister the system and test that registering a new one now works
    EventBus->StopListenNetworkEvent("TestEvent");
    TestSystem2->SetSystemCallback(TestCallback2);
    EventBus->SendNetworkEventToClient("TestEvent", {}, Connection->GetClientId(), ErrorCallback);
    WaitForCallback(TestCallback2Called);
    EXPECT_TRUE(TestCallback2Called);
    EXPECT_EQ(TestCallbackId, 2222);
    TestCallback2Called = false;

    // Test that registering a callback when there already is a registered system does not work
    TestMsg = "Error: there is already a system registered for TestEvent. Deregister the system before registering a callback.";
    TestCallback1Called = false; // clean up
    EventBus->ListenNetworkEvent("TestEvent", TestCallback1);
    EventBus->SendNetworkEventToClient("TestEvent", {}, Connection->GetClientId(), ErrorCallback);
    WaitForCallback(TestCallback2Called);
    EXPECT_TRUE(TestCallback2Called);
    EXPECT_EQ(TestCallbackId, 2222);
    TestCallback2Called = false;
    WaitForCallback(TestCallback1Called);
    EXPECT_FALSE(TestCallback1Called);
    EXPECT_TRUE(LogConfirmed);
    TestMsg = "";
    LogConfirmed = false;

    // Test that registering a callback for a new event works
    EventBus->StopListenNetworkEvent("TestEvent");
    EventBus->ListenNetworkEvent("TestEvent", TestCallback1);
    EventBus->SendNetworkEventToClient("TestEvent", {}, Connection->GetClientId(), ErrorCallback);
    WaitForCallback(TestCallback1Called);
    EXPECT_TRUE(TestCallback1Called);
    EXPECT_EQ(TestCallbackId, 1111);
    TestCallback1Called = false;

    // Test that registering a system when there already is a registered callback does not work
    TestMsg = "Error: there is already a callback registered for TestEvent.";
    TestSystem1->SetSystemCallback(TestCallback2);
    EventBus->SendNetworkEventToClient("TestEvent", {}, Connection->GetClientId(), ErrorCallback);
    WaitForCallback(TestCallback1Called);
    EXPECT_TRUE(TestCallback1Called);
    EXPECT_EQ(TestCallbackId, 1111);
    TestCallback1Called = false;
    WaitForCallback(TestCallback2Called);
    EXPECT_FALSE(TestCallback2Called);
    EXPECT_TRUE(LogConfirmed);
    TestMsg = "";
    LogConfirmed = false;

    // Test that deregistering a system that is registered works
    EventBus->StopListenNetworkEvent("TestEvent"); // clean up
    EventBus->ListenNetworkEvent("TestEvent", TestSystem1);
    EventBus->StopListenNetworkEvent("TestEvent");
    EventBus->SendNetworkEventToClient("TestEvent", {}, Connection->GetClientId(), ErrorCallback);
    TestCallback1Called = false;
    WaitForCallback(TestCallback1Called);
    EXPECT_FALSE(TestCallback1Called);

    // Test that registering a callback when there already is a registered callback works
    EventBus->StopListenNetworkEvent("TestEvent"); // clean up
    TestMsg = "The callback set for TestEvent was overwritten with a new callback.";
    EventBus->ListenNetworkEvent("TestEvent", TestCallback1);
    EventBus->ListenNetworkEvent("TestEvent", TestCallback2);
    EventBus->SendNetworkEventToClient("TestEvent", {}, Connection->GetClientId(), ErrorCallback);
    WaitForCallback(TestCallback1Called);
    EXPECT_FALSE(TestCallback1Called);
    WaitForCallback(TestCallback2Called);
    EXPECT_TRUE(TestCallback2Called);
    EXPECT_EQ(TestCallbackId, 2222);
    TestCallback2Called = false;
    EXPECT_TRUE(LogConfirmed);
    TestMsg = "";
    LogConfirmed = false;

    // Test that deregistering an event that is not registered does nothing
    EventBus->StopListenNetworkEvent("NonExistingEvent");
    WaitForCallback(TestCallback2Called);
    EXPECT_FALSE(TestCallback2Called);

    // Test that deregistering a callback that is registered works
    EventBus->StopListenNetworkEvent("TestEvent"); // clean up
    EventBus->ListenNetworkEvent("TestEvent", TestCallback1);
    EventBus->SendNetworkEventToClient("TestEvent", {}, Connection->GetClientId(), ErrorCallback);
    EventBus->StopListenNetworkEvent("TestEvent");
    WaitForCallback(TestCallback1Called);
    EXPECT_FALSE(TestCallback1Called);

    // Test that deregistering a system that is registered works
    TestSystem1->SetSystemCallback(TestCallback1);
    EventBus->SendNetworkEventToClient("TestEvent", {}, Connection->GetClientId(), ErrorCallback);
    EventBus->StopListenNetworkEvent("TestEvent");
    WaitForCallback(TestCallback1Called);
    EXPECT_FALSE(TestCallback1Called);

    LogSystem.ClearAllCallbacks();

    auto [ExitSpaceResult] = AWAIT_PRE(SpaceSystem, ExitSpace, RequestPredicate);

    // Delete space
    DeleteSpace(SpaceSystem, Space.Id);

    // Log out
    LogOut(UserSystem);
}
#endif
<<<<<<< HEAD
*/
=======

#if RUN_ALL_UNIT_TESTS || RUN_EVENTBUS_TESTS || RUN_EVENTBUS_SETCALLBACKBEFORECONNECTED_TEST
CSP_PUBLIC_TEST(CSPEngine, EventBusTests, SetCallbackBeforeConnectedTest)
{
    SetRandSeed();

    auto& SystemsManager = csp::systems::SystemsManager::Get();
    auto* UserSystem = SystemsManager.GetUserSystem();
    auto* SpaceSystem = SystemsManager.GetSpaceSystem();
    auto* Connection = SystemsManager.GetMultiplayerConnection();
    auto* EventBus = SystemsManager.GetEventBus();
    auto* EntitySystem = SystemsManager.GetSpaceEntitySystem();

    TestSystem1 = CSP_NEW TestSystem(EventBus);

    auto& LogSystem = *SystemsManager.GetLogSystem();
    std::atomic_bool LogConfirmed = false;
    csp::common::String TestMsg;

    const char* TestSpaceName = "OLY-UNITTEST-SPACE-REWIND";
    const char* TestSpaceDescription = "OLY-UNITTEST-SPACEDESC-REWIND";
    const char* TestAssetCollectionName = "OLY-UNITTEST-ASSETCOLLECTION-REWIND";

    char UniqueSpaceName[256];
    SPRINTF(UniqueSpaceName, "%s-%s", TestSpaceName, GetUniqueString().c_str());

    char UniqueAssetCollectionName[256];
    SPRINTF(UniqueAssetCollectionName, "%s-%s", TestAssetCollectionName, GetUniqueString().c_str());

    // Set all the callbacks

    // Setup Connection callback
    bool ConnectionCallbackCalled = false;
    csp::common::String ConnectionMessage;

    auto ConnectionCallback = [&ConnectionCallbackCalled, &ConnectionMessage](csp::common::String Message)
    {
        if (ConnectionCallbackCalled)
        {
            return;
        }

        ConnectionMessage = Message;
        ConnectionCallbackCalled = true;
    };
    Connection->SetConnectionCallback(ConnectionCallback);

    EXPECT_EQ(Connection->GetConnectionState(), ConnectionState::Disconnected);

    // Set up Test callback
    bool TestCallback1Called = false;
    int TestCallbackId = 0;

    csp::multiplayer::EventBus::ParameterisedCallbackHandler TestCallback1
        = [&TestCallback1Called, &TestCallbackId](bool ok, const csp::common::Array<csp::multiplayer::ReplicatedValue>& Params)
    {
        EXPECT_TRUE(ok);

        if (TestCallback1Called)
        {
            return;
        }

        TestCallback1Called = true;
        TestCallbackId = 1111;
    };
    TestSystem1->SetSystemCallback(TestCallback1);

    auto ErrorCallback = [](ErrorCode Error) { ASSERT_EQ(Error, ErrorCode::None); };

    csp::common::String UserId;

    // Log in -- i.e. establish the multiplayer connection
    LogInAsNewTestUser(UserSystem, UserId);

    // Check Connection callback was called
    WaitForCallback(ConnectionCallbackCalled);
    EXPECT_TRUE(ConnectionCallbackCalled);
    EXPECT_EQ(ConnectionMessage, "Success");
    EXPECT_EQ(Connection->GetConnectionState(), ConnectionState::Connected);

    // Create space
    csp::systems::Space Space;
    CreateSpace(
        SpaceSystem, UniqueSpaceName, TestSpaceDescription, csp::systems::SpaceAttributes::Private, nullptr, nullptr, nullptr, nullptr, Space);

    InitialiseTestingConnection();

    // Enter space
    auto [EnterResult] = AWAIT_PRE(SpaceSystem, EnterSpace, RequestPredicate, Space.Id);

    EXPECT_EQ(EnterResult.GetResultCode(), csp::systems::EResultCode::Success);

    EntitySystem->SetEntityCreatedCallback([](csp::multiplayer::SpaceEntity* Entity) {});

    // Check system callback was called
    EventBus->SendNetworkEventToClient("TestEvent", {}, Connection->GetClientId(), ErrorCallback);
    WaitForCallback(TestCallback1Called);
    EXPECT_TRUE(TestCallback1Called);
    EXPECT_EQ(TestCallbackId, 1111);
    TestCallback1Called = false;

    // Clean up
    LogSystem.ClearAllCallbacks();

    auto [ExitSpaceResult] = AWAIT_PRE(SpaceSystem, ExitSpace, RequestPredicate);

    // Delete space
    DeleteSpace(SpaceSystem, Space.Id);

    // Log out
    LogOut(UserSystem);
}
#endif
>>>>>>> df525add
<|MERGE_RESOLUTION|>--- conflicted
+++ resolved
@@ -569,121 +569,4 @@
     LogOut(UserSystem);
 }
 #endif
-<<<<<<< HEAD
 */
-=======
-
-#if RUN_ALL_UNIT_TESTS || RUN_EVENTBUS_TESTS || RUN_EVENTBUS_SETCALLBACKBEFORECONNECTED_TEST
-CSP_PUBLIC_TEST(CSPEngine, EventBusTests, SetCallbackBeforeConnectedTest)
-{
-    SetRandSeed();
-
-    auto& SystemsManager = csp::systems::SystemsManager::Get();
-    auto* UserSystem = SystemsManager.GetUserSystem();
-    auto* SpaceSystem = SystemsManager.GetSpaceSystem();
-    auto* Connection = SystemsManager.GetMultiplayerConnection();
-    auto* EventBus = SystemsManager.GetEventBus();
-    auto* EntitySystem = SystemsManager.GetSpaceEntitySystem();
-
-    TestSystem1 = CSP_NEW TestSystem(EventBus);
-
-    auto& LogSystem = *SystemsManager.GetLogSystem();
-    std::atomic_bool LogConfirmed = false;
-    csp::common::String TestMsg;
-
-    const char* TestSpaceName = "OLY-UNITTEST-SPACE-REWIND";
-    const char* TestSpaceDescription = "OLY-UNITTEST-SPACEDESC-REWIND";
-    const char* TestAssetCollectionName = "OLY-UNITTEST-ASSETCOLLECTION-REWIND";
-
-    char UniqueSpaceName[256];
-    SPRINTF(UniqueSpaceName, "%s-%s", TestSpaceName, GetUniqueString().c_str());
-
-    char UniqueAssetCollectionName[256];
-    SPRINTF(UniqueAssetCollectionName, "%s-%s", TestAssetCollectionName, GetUniqueString().c_str());
-
-    // Set all the callbacks
-
-    // Setup Connection callback
-    bool ConnectionCallbackCalled = false;
-    csp::common::String ConnectionMessage;
-
-    auto ConnectionCallback = [&ConnectionCallbackCalled, &ConnectionMessage](csp::common::String Message)
-    {
-        if (ConnectionCallbackCalled)
-        {
-            return;
-        }
-
-        ConnectionMessage = Message;
-        ConnectionCallbackCalled = true;
-    };
-    Connection->SetConnectionCallback(ConnectionCallback);
-
-    EXPECT_EQ(Connection->GetConnectionState(), ConnectionState::Disconnected);
-
-    // Set up Test callback
-    bool TestCallback1Called = false;
-    int TestCallbackId = 0;
-
-    csp::multiplayer::EventBus::ParameterisedCallbackHandler TestCallback1
-        = [&TestCallback1Called, &TestCallbackId](bool ok, const csp::common::Array<csp::multiplayer::ReplicatedValue>& Params)
-    {
-        EXPECT_TRUE(ok);
-
-        if (TestCallback1Called)
-        {
-            return;
-        }
-
-        TestCallback1Called = true;
-        TestCallbackId = 1111;
-    };
-    TestSystem1->SetSystemCallback(TestCallback1);
-
-    auto ErrorCallback = [](ErrorCode Error) { ASSERT_EQ(Error, ErrorCode::None); };
-
-    csp::common::String UserId;
-
-    // Log in -- i.e. establish the multiplayer connection
-    LogInAsNewTestUser(UserSystem, UserId);
-
-    // Check Connection callback was called
-    WaitForCallback(ConnectionCallbackCalled);
-    EXPECT_TRUE(ConnectionCallbackCalled);
-    EXPECT_EQ(ConnectionMessage, "Success");
-    EXPECT_EQ(Connection->GetConnectionState(), ConnectionState::Connected);
-
-    // Create space
-    csp::systems::Space Space;
-    CreateSpace(
-        SpaceSystem, UniqueSpaceName, TestSpaceDescription, csp::systems::SpaceAttributes::Private, nullptr, nullptr, nullptr, nullptr, Space);
-
-    InitialiseTestingConnection();
-
-    // Enter space
-    auto [EnterResult] = AWAIT_PRE(SpaceSystem, EnterSpace, RequestPredicate, Space.Id);
-
-    EXPECT_EQ(EnterResult.GetResultCode(), csp::systems::EResultCode::Success);
-
-    EntitySystem->SetEntityCreatedCallback([](csp::multiplayer::SpaceEntity* Entity) {});
-
-    // Check system callback was called
-    EventBus->SendNetworkEventToClient("TestEvent", {}, Connection->GetClientId(), ErrorCallback);
-    WaitForCallback(TestCallback1Called);
-    EXPECT_TRUE(TestCallback1Called);
-    EXPECT_EQ(TestCallbackId, 1111);
-    TestCallback1Called = false;
-
-    // Clean up
-    LogSystem.ClearAllCallbacks();
-
-    auto [ExitSpaceResult] = AWAIT_PRE(SpaceSystem, ExitSpace, RequestPredicate);
-
-    // Delete space
-    DeleteSpace(SpaceSystem, Space.Id);
-
-    // Log out
-    LogOut(UserSystem);
-}
-#endif
->>>>>>> df525add
