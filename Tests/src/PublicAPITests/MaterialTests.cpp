--- conflicted
+++ resolved
@@ -75,8 +75,6 @@
 
     OutMaterial = Result.GetGLTFMaterial();
 }
-
-<<<<<<< HEAD
 // #if RUN_ALL_UNIT_TESTS || RUN_MATERIAL_TESTS || RUN_MATERIAL_CREATEMATERIAL_TEST
 //
 // CSP_PUBLIC_TEST(CSPEngine, MaterialTests, CreateMaterialTest)
@@ -511,524 +509,4 @@
 //	DeleteSpace(SpaceSystem, Space.Id);
 //	LogOut(UserSystem);
 // }
-// #endif
-=======
-#if RUN_ALL_UNIT_TESTS || RUN_MATERIAL_TESTS || RUN_MATERIAL_CREATEMATERIAL_TEST
-
-CSP_PUBLIC_TEST(CSPEngine, MaterialTests, CreateMaterialTest)
-{
-    SetRandSeed();
-
-    auto& SystemsManager = ::SystemsManager::Get();
-    auto* UserSystem = SystemsManager.GetUserSystem();
-    auto* SpaceSystem = SystemsManager.GetSpaceSystem();
-    auto* AssetSystem = SystemsManager.GetAssetSystem();
-
-    // Log in
-    csp::common::String UserId;
-    LogInAsNewTestUser(UserSystem, UserId);
-
-    // Create space to associate a material with
-    ::Space Space;
-    CreateDefaultTestSpace(SpaceSystem, Space);
-
-    GLTFMaterial CreatedMaterial;
-    CreateMaterial(AssetSystem, "TestMaterial", Space.Id, CreatedMaterial);
-
-    // Cleanup
-    DeleteMaterial(AssetSystem, CreatedMaterial);
-
-    DeleteSpace(SpaceSystem, Space.Id);
-    LogOut(UserSystem);
-}
-#endif
-
-#if RUN_ALL_UNIT_TESTS || RUN_MATERIAL_TESTS || RUN_MATERIAL_UPDATEMATERIAL_TEST
-
-CSP_PUBLIC_TEST(CSPEngine, MaterialTests, UpdateMaterialTest)
-{
-    SetRandSeed();
-
-    auto& SystemsManager = ::SystemsManager::Get();
-    auto* UserSystem = SystemsManager.GetUserSystem();
-    auto* SpaceSystem = SystemsManager.GetSpaceSystem();
-    auto* AssetSystem = SystemsManager.GetAssetSystem();
-
-    // Log in
-    csp::common::String UserId;
-    LogInAsNewTestUser(UserSystem, UserId);
-
-    // Create space to associate a material with
-    ::Space Space;
-    CreateDefaultTestSpace(SpaceSystem, Space);
-
-    // Create a material associated with the space
-    GLTFMaterial CreatedMaterial;
-    CreateMaterial(AssetSystem, "TestMaterial", Space.Id, CreatedMaterial);
-
-    // Ensure the material can be updated
-    EXPECT_NE(CreatedMaterial.GetAlphaCutoff(), 1);
-
-    CreatedMaterial.SetAlphaCutoff(1);
-    UpdateMaterial(AssetSystem, CreatedMaterial);
-
-    // Get the material to ensure change have been made
-    // More comprehensive material setter/serialization tests exist in:
-    // InternalTests/MaterialUnitTests
-    GLTFMaterial UpdatedMaterial;
-    GetMaterial(AssetSystem, CreatedMaterial.GetMaterialCollectionId(), CreatedMaterial.GetMaterialId(), UpdatedMaterial);
-
-    EXPECT_EQ(UpdatedMaterial.GetAlphaCutoff(), 1);
-
-    // Cleanup
-    DeleteMaterial(AssetSystem, CreatedMaterial);
-
-    DeleteSpace(SpaceSystem, Space.Id);
-    LogOut(UserSystem);
-}
-#endif
-
-#if RUN_ALL_UNIT_TESTS || RUN_MATERIAL_TESTS || RUN_MATERIAL_GETEMPTYMATERIALS_TEST
-
-CSP_PUBLIC_TEST(CSPEngine, MaterialTests, GetEmptyMaterialsTest)
-{
-    SetRandSeed();
-
-    auto& SystemsManager = ::SystemsManager::Get();
-    auto* UserSystem = SystemsManager.GetUserSystem();
-    auto* SpaceSystem = SystemsManager.GetSpaceSystem();
-    auto* AssetSystem = SystemsManager.GetAssetSystem();
-
-    // Log in
-    csp::common::String UserId;
-    LogInAsNewTestUser(UserSystem, UserId);
-
-    // Create space to search for materials
-    ::Space Space;
-    CreateDefaultTestSpace(SpaceSystem, Space);
-
-    // Attempt to find materials in a space none have been created for
-    csp::common::Array<GLTFMaterial> FoundMaterials;
-    GetMaterials(AssetSystem, Space.Id, FoundMaterials);
-
-    EXPECT_TRUE(FoundMaterials.IsEmpty());
-
-    // Cleanup
-    DeleteSpace(SpaceSystem, Space.Id);
-    LogOut(UserSystem);
-}
-#endif
-
-#if RUN_ALL_UNIT_TESTS || RUN_MATERIAL_TESTS || RUN_MATERIAL_GETMULTIPLEMATERIALS_TEST
-
-CSP_PUBLIC_TEST(CSPEngine, MaterialTests, GetMultipleMaterialsTest)
-{
-    SetRandSeed();
-
-    auto& SystemsManager = ::SystemsManager::Get();
-    auto* UserSystem = SystemsManager.GetUserSystem();
-    auto* SpaceSystem = SystemsManager.GetSpaceSystem();
-    auto* AssetSystem = SystemsManager.GetAssetSystem();
-
-    // Log in
-    csp::common::String UserId;
-    LogInAsNewTestUser(UserSystem, UserId);
-
-    // Create space to search for materials
-    ::Space Space;
-    CreateDefaultTestSpace(SpaceSystem, Space);
-
-    // Create 3 materials
-    constexpr const char* TestMaterialName1 = "TestMaterial1";
-    GLTFMaterial CreatedMaterial1;
-    CreateMaterial(AssetSystem, TestMaterialName1, Space.Id, CreatedMaterial1);
-
-    constexpr const char* TestMaterialName2 = "TestMaterial2";
-    GLTFMaterial CreatedMaterial2;
-    CreateMaterial(AssetSystem, TestMaterialName2, Space.Id, CreatedMaterial2);
-
-    constexpr const char* TestMaterialName3 = "TestMaterial3";
-    GLTFMaterial CreatedMaterial3;
-    CreateMaterial(AssetSystem, TestMaterialName3, Space.Id, CreatedMaterial3);
-
-    // Attempt to find the 3 materials that have been created
-    csp::common::Array<GLTFMaterial> FoundMaterials;
-    GetMaterials(AssetSystem, Space.Id, FoundMaterials);
-
-    EXPECT_EQ(FoundMaterials.Size(), 3);
-
-    // Ensure we found the right materials
-    std::vector<csp::common::String> MaterialNames { TestMaterialName1, TestMaterialName2, TestMaterialName3 };
-    std::vector<csp::common::String> MaterialCollectionIds {
-        CreatedMaterial1.GetMaterialCollectionId(),
-        CreatedMaterial2.GetMaterialCollectionId(),
-        CreatedMaterial3.GetMaterialCollectionId(),
-    };
-    std::vector<csp::common::String> MaterialIds {
-        CreatedMaterial1.GetMaterialId(),
-        CreatedMaterial2.GetMaterialId(),
-        CreatedMaterial3.GetMaterialId(),
-    };
-
-    for (int i = 0; i < FoundMaterials.Size(); ++i)
-    {
-        const csp::common::String& SearchName = FoundMaterials[i].GetName();
-        const csp::common::String& SearchCollectionId = FoundMaterials[i].GetMaterialCollectionId();
-        const csp::common::String& SearchId = FoundMaterials[i].GetMaterialId();
-
-        auto FoundName = std::find_if(
-            std::begin(MaterialNames), std::end(MaterialNames), [&SearchName](const csp::common::String& Name) { return Name == SearchName; });
-
-        EXPECT_TRUE(FoundName != MaterialNames.end());
-
-        auto FoundCollectionId = std::find_if(std::begin(MaterialCollectionIds), std::end(MaterialCollectionIds),
-            [&SearchCollectionId](const csp::common::String& CollectionId) { return CollectionId == SearchCollectionId; });
-
-        EXPECT_TRUE(FoundCollectionId != MaterialCollectionIds.end());
-
-        auto FoundId
-            = std::find_if(std::begin(MaterialIds), std::end(MaterialIds), [&SearchId](const csp::common::String& Id) { return Id == SearchId; });
-
-        EXPECT_TRUE(FoundId != MaterialIds.end());
-    }
-
-    // Cleanup
-    DeleteMaterial(AssetSystem, CreatedMaterial1);
-    DeleteMaterial(AssetSystem, CreatedMaterial2);
-    DeleteMaterial(AssetSystem, CreatedMaterial3);
-
-    DeleteSpace(SpaceSystem, Space.Id);
-    LogOut(UserSystem);
-}
-#endif
-
-#if RUN_ALL_UNIT_TESTS || RUN_MATERIAL_TESTS || RUN_MATERIAL_GETMATERIAL_TEST
-
-CSP_PUBLIC_TEST(CSPEngine, MaterialTests, GetMaterialTest)
-{
-    SetRandSeed();
-
-    auto& SystemsManager = ::SystemsManager::Get();
-    auto* UserSystem = SystemsManager.GetUserSystem();
-    auto* SpaceSystem = SystemsManager.GetSpaceSystem();
-    auto* AssetSystem = SystemsManager.GetAssetSystem();
-
-    // Log in
-    csp::common::String UserId;
-    LogInAsNewTestUser(UserSystem, UserId);
-
-    // Create space to associate a material with
-    ::Space Space;
-    CreateDefaultTestSpace(SpaceSystem, Space);
-
-    // Create a material associated with the space
-    GLTFMaterial CreatedMaterial;
-    CreateMaterial(AssetSystem, "TestMaterial", Space.Id, CreatedMaterial);
-
-    // Get the material to ensure it can be found
-    GLTFMaterial FoundMaterial;
-    GetMaterial(AssetSystem, CreatedMaterial.GetMaterialCollectionId(), CreatedMaterial.GetMaterialId(), FoundMaterial);
-
-    EXPECT_EQ(FoundMaterial.GetName(), CreatedMaterial.GetName());
-    EXPECT_EQ(FoundMaterial.GetMaterialCollectionId(), CreatedMaterial.GetMaterialCollectionId());
-    EXPECT_EQ(FoundMaterial.GetMaterialId(), CreatedMaterial.GetMaterialId());
-
-    // Cleanup
-    DeleteMaterial(AssetSystem, CreatedMaterial);
-
-    DeleteSpace(SpaceSystem, Space.Id);
-    LogOut(UserSystem);
-}
-#endif
-
-#if RUN_ALL_UNIT_TESTS || RUN_MATERIAL_TESTS || RUN_MATERIAL_GETINVALIDMATERIAL_TEST
-
-CSP_PUBLIC_TEST(CSPEngine, MaterialTests, GetInvalidMaterialTest)
-{
-    SetRandSeed();
-
-    auto& SystemsManager = ::SystemsManager::Get();
-    auto* UserSystem = SystemsManager.GetUserSystem();
-    auto* SpaceSystem = SystemsManager.GetSpaceSystem();
-    auto* AssetSystem = SystemsManager.GetAssetSystem();
-
-    // Log in
-    csp::common::String UserId;
-    LogInAsNewTestUser(UserSystem, UserId);
-
-    // Create space to associate a material with
-    ::Space Space;
-    CreateDefaultTestSpace(SpaceSystem, Space);
-
-    // Create a material so we have one in this space
-    GLTFMaterial CreatedMaterial;
-    CreateMaterial(AssetSystem, "TestMaterial", Space.Id, CreatedMaterial);
-
-    // Attempt to get an invalid material
-    GLTFMaterial FoundMaterial;
-    GetMaterial(AssetSystem, "InvalidAssetCollectionId", "InvalidAssetId", FoundMaterial, csp::systems::EResultCode::Failed);
-
-    // Cleanup
-    DeleteMaterial(AssetSystem, CreatedMaterial);
-
-    DeleteSpace(SpaceSystem, Space.Id);
-    LogOut(UserSystem);
-}
-#endif
-
-#if RUN_ALL_UNIT_TESTS || RUN_MATERIAL_TESTS || RUN_MATERIAL_DELETEMATERIAL_TEST
-
-CSP_PUBLIC_TEST(CSPEngine, MaterialTests, DeleteMaterialTest)
-{
-    SetRandSeed();
-
-    auto& SystemsManager = ::SystemsManager::Get();
-    auto* UserSystem = SystemsManager.GetUserSystem();
-    auto* SpaceSystem = SystemsManager.GetSpaceSystem();
-    auto* AssetSystem = SystemsManager.GetAssetSystem();
-
-    // Log in
-    csp::common::String UserId;
-    LogInAsNewTestUser(UserSystem, UserId);
-
-    // Create space to search for materials
-    ::Space Space;
-    CreateDefaultTestSpace(SpaceSystem, Space);
-
-    // Create 2 materials
-    constexpr const char* TestMaterialName1 = "TestMaterial1";
-    GLTFMaterial CreatedMaterial1;
-    CreateMaterial(AssetSystem, TestMaterialName1, Space.Id, CreatedMaterial1);
-
-    constexpr const char* TestMaterialName2 = "TestMaterial2";
-    GLTFMaterial CreatedMaterial2;
-    CreateMaterial(AssetSystem, TestMaterialName2, Space.Id, CreatedMaterial2);
-
-    // Delete first material
-    DeleteMaterial(AssetSystem, CreatedMaterial1);
-
-    // Ensure the deletion is correct
-    GLTFMaterial DeletedMaterial;
-    GetMaterial(AssetSystem, CreatedMaterial1.GetMaterialCollectionId(), CreatedMaterial1.GetMaterialId(), DeletedMaterial,
-        csp::systems::EResultCode::Failed);
-
-    // Ensure the other material still exists
-    GLTFMaterial RemainingMaterial;
-    GetMaterial(AssetSystem, CreatedMaterial2.GetMaterialCollectionId(), CreatedMaterial2.GetMaterialId(), RemainingMaterial);
-
-    // Delete second material
-    DeleteMaterial(AssetSystem, CreatedMaterial2);
-
-    // Ensure the final material is deleted
-    GetMaterial(AssetSystem, CreatedMaterial2.GetMaterialCollectionId(), CreatedMaterial2.GetMaterialId(), RemainingMaterial,
-        csp::systems::EResultCode::Failed);
-
-    DeleteSpace(SpaceSystem, Space.Id);
-    LogOut(UserSystem);
-}
-#endif
-
-#if RUN_ALL_UNIT_TESTS || RUN_MATERIAL_TESTS || RUN_MATERIAL_MATERIALEVENTTEST_TEST
-
-CSP_PUBLIC_TEST(CSPEngine, MaterialTests, MaterialEventTest)
-{
-    SetRandSeed();
-
-    auto& SystemsManager = ::SystemsManager::Get();
-    auto* UserSystem = SystemsManager.GetUserSystem();
-    auto* SpaceSystem = SystemsManager.GetSpaceSystem();
-    auto* AssetSystem = SystemsManager.GetAssetSystem();
-    auto* Connection = SystemsManager.GetMultiplayerConnection();
-
-    // Log in
-    csp::common::String UserId;
-    LogInAsNewTestUser(UserSystem, UserId);
-
-    // Create space to associate a material with
-    ::Space Space;
-    CreateDefaultTestSpace(SpaceSystem, Space);
-
-    // Enter space so we can get the material events
-    auto [EnterResult] = AWAIT_PRE(SpaceSystem, EnterSpace, RequestPredicate, Space.Id);
-
-    GLTFMaterial CreatedMaterial;
-
-    // Create material and listen for event
-    {
-        bool CallbackCalled = false;
-
-        auto CB = [&CallbackCalled, &CreatedMaterial](const csp::multiplayer::MaterialChangedParams& Params)
-        {
-            EXPECT_EQ(Params.MaterialCollectionId, CreatedMaterial.GetMaterialCollectionId());
-            EXPECT_EQ(Params.MaterialId, CreatedMaterial.GetMaterialId());
-
-            EXPECT_EQ(Params.ChangeType, csp::multiplayer::EAssetChangeType::Created);
-
-            CallbackCalled = true;
-        };
-
-        AssetSystem->SetMaterialChangedCallback(CB);
-
-        // Create a material associated with the space
-        CreateMaterial(AssetSystem, "TestMaterial", Space.Id, CreatedMaterial);
-        WaitForCallback(CallbackCalled);
-
-        EXPECT_TRUE(CallbackCalled);
-    }
-
-    // Update material and listen for event
-    {
-        bool CallbackCalled2 = false;
-
-        auto CB = [&CallbackCalled2, &CreatedMaterial](const csp::multiplayer::MaterialChangedParams& Params)
-        {
-            EXPECT_EQ(Params.MaterialCollectionId, CreatedMaterial.GetMaterialCollectionId());
-            EXPECT_EQ(Params.MaterialId, CreatedMaterial.GetMaterialId());
-
-            EXPECT_EQ(Params.ChangeType, csp::multiplayer::EAssetChangeType::Updated);
-
-            CallbackCalled2 = true;
-        };
-
-        AssetSystem->SetMaterialChangedCallback(CB);
-
-        CreatedMaterial.SetAlphaCutoff(1);
-        UpdateMaterial(AssetSystem, CreatedMaterial);
-        WaitForCallback(CallbackCalled2);
-
-        EXPECT_TRUE(CallbackCalled2);
-    }
-
-    // Delete material and listen for event
-    {
-        bool CallbackCalled3 = false;
-
-        auto CB = [&CallbackCalled3, &CreatedMaterial](const csp::multiplayer::MaterialChangedParams& Params)
-        {
-            EXPECT_EQ(Params.MaterialCollectionId, CreatedMaterial.GetMaterialCollectionId());
-            EXPECT_EQ(Params.MaterialId, CreatedMaterial.GetMaterialId());
-
-            EXPECT_EQ(Params.ChangeType, csp::multiplayer::EAssetChangeType::Deleted);
-
-            CallbackCalled3 = true;
-        };
-
-        AssetSystem->SetMaterialChangedCallback(CB);
-
-        DeleteMaterial(AssetSystem, CreatedMaterial);
-        WaitForCallback(CallbackCalled3);
-
-        EXPECT_TRUE(CallbackCalled3);
-    }
-
-    // Cleanup
-    DeleteSpace(SpaceSystem, Space.Id);
-    LogOut(UserSystem);
-}
-#endif
-
-#if RUN_ALL_UNIT_TESTS || RUN_MATERIAL_TESTS || RUN_MATERIAL_MATERIALASSETEVENTTEST_TEST
-
-CSP_PUBLIC_TEST(CSPEngine, MaterialTests, MaterialAssetEventTest)
-{
-    SetRandSeed();
-
-    auto& SystemsManager = ::SystemsManager::Get();
-    auto* UserSystem = SystemsManager.GetUserSystem();
-    auto* SpaceSystem = SystemsManager.GetSpaceSystem();
-    auto* AssetSystem = SystemsManager.GetAssetSystem();
-    auto* Connection = SystemsManager.GetMultiplayerConnection();
-
-    const char* TestAssetCollectionName = "OLY-UNITTEST-ASSETCOLLECTION-REWIND";
-    const char* TestAssetName = "OLY-UNITTEST-ASSET-REWIND";
-
-    char UniqueAssetCollectionName[256];
-    SPRINTF(UniqueAssetCollectionName, "%s-%s", TestAssetCollectionName, GetUniqueString().c_str());
-
-    char UniqueAssetName[256];
-    SPRINTF(UniqueAssetName, "%s-%s", TestAssetName, GetUniqueString().c_str());
-
-    // Log in
-    csp::common::String UserId;
-    LogInAsNewTestUser(UserSystem, UserId);
-
-    // Create space to associate a material with
-    ::Space Space;
-    CreateDefaultTestSpace(SpaceSystem, Space);
-
-    // Enter space so we can get the material and asset events
-    auto [EnterResult] = AWAIT_PRE(SpaceSystem, EnterSpace, RequestPredicate, Space.Id);
-
-    // Setup Asset callback
-    bool AssetDetailBlobChangedCallbackCalled = false;
-    csp::common::String CallbackAssetId;
-
-    auto AssetDetailBlobChangedCallback
-        = [&AssetDetailBlobChangedCallbackCalled, &CallbackAssetId](const csp::multiplayer::AssetDetailBlobParams& Params)
-    {
-        if (AssetDetailBlobChangedCallbackCalled)
-        {
-            return;
-        }
-
-        EXPECT_EQ(Params.ChangeType, csp::multiplayer::EAssetChangeType::Created);
-        EXPECT_EQ(Params.AssetType, csp::systems::EAssetType::MODEL);
-
-        CallbackAssetId = Params.AssetId;
-        AssetDetailBlobChangedCallbackCalled = true;
-    };
-
-    AssetSystem->SetAssetDetailBlobChangedCallback(AssetDetailBlobChangedCallback);
-
-    GLTFMaterial CreatedMaterial;
-
-    // Create material and listen for event
-    bool CallbackCalled = false;
-
-    auto CB = [&CallbackCalled, &CreatedMaterial](const csp::multiplayer::MaterialChangedParams& Params)
-    {
-        EXPECT_EQ(Params.MaterialCollectionId, CreatedMaterial.GetMaterialCollectionId());
-        EXPECT_EQ(Params.MaterialId, CreatedMaterial.GetMaterialId());
-
-        EXPECT_EQ(Params.ChangeType, csp::multiplayer::EAssetChangeType::Created);
-
-        CallbackCalled = true;
-    };
-
-    AssetSystem->SetMaterialChangedCallback(CB);
-
-    // Create asset collection
-    csp::systems::AssetCollection AssetCollection;
-    CreateAssetCollection(AssetSystem, Space.Id, nullptr, UniqueAssetCollectionName, nullptr, nullptr, AssetCollection);
-
-    // Create asset
-    csp::systems::Asset Asset;
-    CreateAsset(AssetSystem, AssetCollection, UniqueAssetName, nullptr, nullptr, Asset);
-
-    // Upload data
-    auto FilePath = std::filesystem::absolute("assets/test.json");
-    csp::systems::FileAssetDataSource Source;
-    Source.FilePath = FilePath.u8string().c_str();
-
-    Source.SetMimeType("application/json");
-
-    csp::common::String Uri;
-    UploadAssetData(AssetSystem, AssetCollection, Asset, Source, Uri);
-
-    WaitForCallback(AssetDetailBlobChangedCallbackCalled);
-
-    EXPECT_TRUE(AssetDetailBlobChangedCallbackCalled);
-    EXPECT_EQ(CallbackAssetId, Asset.Id);
-
-    // Create a material associated with the space
-    CreateMaterial(AssetSystem, "TestMaterial", Space.Id, CreatedMaterial);
-    WaitForCallback(CallbackCalled);
-
-    EXPECT_TRUE(CallbackCalled);
-
-    // Cleanup
-    DeleteSpace(SpaceSystem, Space.Id);
-    LogOut(UserSystem);
-}
-#endif
->>>>>>> df525add
+// #endif