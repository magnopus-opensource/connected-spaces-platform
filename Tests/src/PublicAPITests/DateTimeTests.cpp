/*
 * Copyright 2023 Magnopus LLC

 * Licensed under the Apache License, Version 2.0 (the "License");
 * you may not use this file except in compliance with the License.
 * You may obtain a copy of the License at
 *
 *     http://www.apache.org/licenses/LICENSE-2.0
 *
 * Unless required by applicable law or agreed to in writing, software
 * distributed under the License is distributed on an "AS IS" BASIS,
 * WITHOUT WARRANTIES OR CONDITIONS OF ANY KIND, either express or implied.
 * See the License for the specific language governing permissions and
 * limitations under the License.
 */

#include "Common/DateTime.h"
#include "TestHelpers.h"

#include "gtest/gtest.h"
#include <chrono>

CSP_PUBLIC_TEST(CSPEngine, DateTimeTests, UTCStringConversion)
{
    {
        const csp::common::String UTCString("1999-06-12T08:24:21+00:00");
        const csp::common::DateTime Date(UTCString);

        auto TimePoint = Date.GetTimePoint();
        auto Time = std::chrono::system_clock::to_time_t(TimePoint);
        const std::tm* const UTCTime = std::gmtime(&Time);

        EXPECT_EQ(UTCTime->tm_year, 1999 - 1900);
        EXPECT_EQ(UTCTime->tm_mon, 5);
        EXPECT_EQ(UTCTime->tm_mday, 12);
        EXPECT_EQ(UTCTime->tm_hour, 8);
        EXPECT_EQ(UTCTime->tm_min, 24);
        EXPECT_EQ(UTCTime->tm_sec, 21);
    }

    {
        // testing the very start of a leap year
        const csp::common::String UTCString("2004-01-01T00:00:00+00:00");
        const csp::common::DateTime Date(UTCString);

        auto TimePoint = Date.GetTimePoint();
        auto Time = std::chrono::system_clock::to_time_t(TimePoint);
        const std::tm* const UTCTime = std::gmtime(&Time);

        EXPECT_EQ(UTCTime->tm_year, 2004 - 1900);
        EXPECT_EQ(UTCTime->tm_mon, 0);
        EXPECT_EQ(UTCTime->tm_mday, 1);
        EXPECT_EQ(UTCTime->tm_hour, 0);
        EXPECT_EQ(UTCTime->tm_min, 0);
        EXPECT_EQ(UTCTime->tm_sec, 00);
    }

    {
        // testing the very end of a year
        const csp::common::String UTCString("1999-12-31T23:59:59+00:00");
        const csp::common::DateTime Date(UTCString);

        auto TimePoint = Date.GetTimePoint();
        auto Time = std::chrono::system_clock::to_time_t(TimePoint);
        const std::tm* const UTCTime = std::gmtime(&Time);

        EXPECT_EQ(UTCTime->tm_year, 1999 - 1900);
        EXPECT_EQ(UTCTime->tm_mon, 11);
        EXPECT_EQ(UTCTime->tm_mday, 31);
        EXPECT_EQ(UTCTime->tm_hour, 23);
        EXPECT_EQ(UTCTime->tm_min, 59);
        EXPECT_EQ(UTCTime->tm_sec, 59);
    }

    {
        // this UTC date is out of the int32-representable range since the 1980 epoch.
        // We expect this to pass, as we expect our code to work with 64bit date/time representations.
        const csp::common::String UTCString("2122-04-30T02:30:54+00:00");
        const csp::common::DateTime Date(UTCString);

        auto TimePoint = Date.GetTimePoint();
        auto Time = std::chrono::system_clock::to_time_t(TimePoint);
        const std::tm* const UTCTime = std::gmtime(&Time);

        EXPECT_EQ(UTCTime->tm_year, 2122 - 1900); // tm_year is years since 1900
        EXPECT_EQ(UTCTime->tm_mon, 3); // tm_mon is zero-indexed
        EXPECT_EQ(UTCTime->tm_mday, 30);
        EXPECT_EQ(UTCTime->tm_hour, 2);
        EXPECT_EQ(UTCTime->tm_min, 30);
        EXPECT_EQ(UTCTime->tm_sec, 54);
    }
}

CSP_PUBLIC_TEST(CSPEngine, DateTimeTests, Comparison)
{
    using namespace std::chrono_literals;

    const csp::common::DateTime TimeNow = csp::common::DateTime::UtcTimeNow();
    const std::chrono::system_clock::time_point TimeFuture = TimeNow.GetTimePoint() + std::chrono::system_clock::duration(5min);

    const csp::common::DateTime CurrentDateTime(TimeNow);
    const csp::common::DateTime FutureDateTime(TimeFuture);
    ASSERT_GE(FutureDateTime, CurrentDateTime);
<<<<<<< HEAD
}
#endif

#if RUN_ALL_UNIT_TESTS || RUN_DATE_TIME_TESTS || RUN_DATE_TIME_STRING
CSP_PUBLIC_TEST(CSPEngine, DateTimeTests, String)
{
    // Ensure test string respects ISO 8601/RFC 3339 standards
    const csp::common::String TestTimeString = "2021-01-01T00:00:00Z";

    const csp::common::DateTime TestTime(TestTimeString);
    EXPECT_EQ(TestTime.GetUtcString(), TestTimeString);
}
#endif
=======
}
>>>>>>> 57edd391
<|MERGE_RESOLUTION|>--- conflicted
+++ resolved
@@ -101,11 +101,8 @@
     const csp::common::DateTime CurrentDateTime(TimeNow);
     const csp::common::DateTime FutureDateTime(TimeFuture);
     ASSERT_GE(FutureDateTime, CurrentDateTime);
-<<<<<<< HEAD
 }
-#endif
 
-#if RUN_ALL_UNIT_TESTS || RUN_DATE_TIME_TESTS || RUN_DATE_TIME_STRING
 CSP_PUBLIC_TEST(CSPEngine, DateTimeTests, String)
 {
     // Ensure test string respects ISO 8601/RFC 3339 standards
@@ -113,8 +110,4 @@
 
     const csp::common::DateTime TestTime(TestTimeString);
     EXPECT_EQ(TestTime.GetUtcString(), TestTimeString);
-}
-#endif
-=======
-}
->>>>>>> 57edd391
+}