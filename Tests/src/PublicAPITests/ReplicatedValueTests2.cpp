--- conflicted
+++ resolved
@@ -188,80 +188,42 @@
 
 CSP_PUBLIC_TEST(CSPEngine, ReplicatedValueTestsv2, MapConstructorTest)
 {
-<<<<<<< HEAD
-	csp::common::Map<csp::common::String, ReplicatedValue> MyMap;
-	MyMap["Key1"] = "Test1";
-	MyMap["Key2"] = "Test2";
-	MyMap["Key3"] = "Test3";
-=======
-    csp::common::Map<ReplicatedValue, ReplicatedValue> MyMap;
-    MyMap[1ll] = "Test1";
-    MyMap[2ll] = "Test2";
-    MyMap[3ll] = "Test3";
->>>>>>> 148ece63
+    csp::common::Map<csp::common::String, ReplicatedValue> MyMap;
+    MyMap["Key1"] = "Test1";
+    MyMap["Key2"] = "Test2";
+    MyMap["Key3"] = "Test3";
 
     ReplicatedValue MyValue(MyMap);
 
-<<<<<<< HEAD
-	EXPECT_TRUE(MyValue.GetReplicatedValueType() == ReplicatedValueType::StringMap);
-	EXPECT_TRUE(MyValue.GetStringMap() == MyMap);
-=======
-    EXPECT_TRUE(MyValue.GetReplicatedValueType() == ReplicatedValueType::Map);
-    EXPECT_TRUE(MyValue.GetMap() == MyMap);
->>>>>>> 148ece63
+    EXPECT_TRUE(MyValue.GetReplicatedValueType() == ReplicatedValueType::StringMap);
+    EXPECT_TRUE(MyValue.GetStringMap() == MyMap);
 }
 
 CSP_PUBLIC_TEST(CSPEngine, ReplicatedValueTestsv2, SetMapTest)
 {
-<<<<<<< HEAD
-	ReplicatedValue MyValue;
-	csp::common::Map<csp::common::String, ReplicatedValue> MyMap;
-	MyMap["Key1"] = "Test1";
-	MyMap["Key2"] = "Test2";
-	MyMap["Key3"] = "Test3";
-
-	MyValue.SetStringMap(MyMap);
-
-	EXPECT_TRUE(MyValue.GetReplicatedValueType() == ReplicatedValueType::StringMap);
-	EXPECT_TRUE(MyValue.GetStringMap() == MyMap);
-=======
-    ReplicatedValue MyValue;
-    csp::common::Map<ReplicatedValue, ReplicatedValue> MyMap;
-    MyMap[1ll] = "Test1";
-    MyMap[2ll] = "Test2";
-    MyMap[3ll] = "Test3";
-
-    MyValue.SetMap(MyMap);
-
-    EXPECT_TRUE(MyValue.GetReplicatedValueType() == ReplicatedValueType::Map);
-    EXPECT_TRUE(MyValue.GetMap() == MyMap);
->>>>>>> 148ece63
+    ReplicatedValue MyValue;
+    csp::common::Map<csp::common::String, ReplicatedValue> MyMap;
+    MyMap["Key1"] = "Test1";
+    MyMap["Key2"] = "Test2";
+    MyMap["Key3"] = "Test3";
+
+    MyValue.SetStringMap(MyMap);
+
+    EXPECT_TRUE(MyValue.GetReplicatedValueType() == ReplicatedValueType::StringMap);
+    EXPECT_TRUE(MyValue.GetStringMap() == MyMap);
 }
 
 CSP_PUBLIC_TEST(CSPEngine, ReplicatedValueTestsv2, MapAssignmentTest)
 {
-<<<<<<< HEAD
-	ReplicatedValue MyValue;
-	csp::common::Map<csp::common::String, ReplicatedValue> MyMap;
-	MyMap["Key1"] = "Test1";
-	MyMap["Key2"] = "Test2";
-	MyMap["Key3"] = "Test3";
-=======
-    ReplicatedValue MyValue;
-    csp::common::Map<ReplicatedValue, ReplicatedValue> MyMap;
-    MyMap[1ll] = "Test1";
-    MyMap[2ll] = "Test2";
-    MyMap[3ll] = "Test3";
->>>>>>> 148ece63
+    ReplicatedValue MyValue;
+    csp::common::Map<csp::common::String, ReplicatedValue> MyMap;
+    MyMap["Key1"] = "Test1";
+    MyMap["Key2"] = "Test2";
+    MyMap["Key3"] = "Test3";
 
     MyValue = MyMap;
 
-<<<<<<< HEAD
-	EXPECT_TRUE(MyValue.GetReplicatedValueType() == ReplicatedValueType::StringMap);
-	EXPECT_TRUE(MyValue.GetStringMap() == MyMap);
-=======
-    EXPECT_TRUE(MyValue.GetReplicatedValueType() == ReplicatedValueType::Map);
-    EXPECT_TRUE(MyValue.GetMap() == MyMap);
->>>>>>> 148ece63
+    EXPECT_TRUE(MyValue.GetReplicatedValueType() == ReplicatedValueType::StringMap);
+    EXPECT_TRUE(MyValue.GetStringMap() == MyMap);
 }
 #endif