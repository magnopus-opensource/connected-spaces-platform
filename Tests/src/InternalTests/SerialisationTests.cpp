--- conflicted
+++ resolved
@@ -410,31 +410,14 @@
     int64_t Prop1 = 10ll;
     MyCustomComponent.SetCustomProperty("Prop1", Prop1);
 
-<<<<<<< HEAD
-	// Create replicated maps
-	csp::common::Map<csp::common::String, ReplicatedValue> Map1;
-	Map1["Key1"] = "Test1";
-	Map1["Key2"] = "Test2";
-	Map1["Key3"] = "Test3";
-
-	// Store map in a custom property
-	MyCustomComponent.SetCustomProperty("MyMap1", Map1);
-=======
     // Create replicated maps
-    csp::common::Map<ReplicatedValue, ReplicatedValue> Map1;
+    csp::common::Map<csp::common::String, ReplicatedValue> Map1;
     Map1["Key1"] = "Test1";
     Map1["Key2"] = "Test2";
     Map1["Key3"] = "Test3";
 
-    csp::common::Map<ReplicatedValue, ReplicatedValue> Map2;
-    Map2[0ll] = 0.1f;
-    Map2[1ll] = 0.2f;
-    Map2[2ll] = 0.3f;
-
     // Store map in a custom property
     MyCustomComponent.SetCustomProperty("MyMap1", Map1);
-    MyCustomComponent.SetCustomProperty("MyMap2", Map2);
->>>>>>> 148ece63
 
     csp::common::String Prop2 = "Test";
     MyCustomComponent.SetCustomProperty("Prop2", Prop2);
@@ -451,18 +434,10 @@
 
     auto* DeserializedComponent = static_cast<CustomSpaceComponent*>(DeserialisedObject->GetComponent(0));
 
-<<<<<<< HEAD
-	// Ensure deserialized values are correct
-	EXPECT_EQ(DeserializedComponent->GetCustomProperty("Prop1"), Prop1);
-	EXPECT_EQ(DeserializedComponent->GetCustomProperty("MyMap1"), Map1);
-	EXPECT_EQ(DeserializedComponent->GetCustomProperty("Prop2"), Prop2);
-=======
     // Ensure deserialized values are correct
     EXPECT_EQ(DeserializedComponent->GetCustomProperty("Prop1"), Prop1);
     EXPECT_EQ(DeserializedComponent->GetCustomProperty("MyMap1"), Map1);
-    EXPECT_EQ(DeserializedComponent->GetCustomProperty("MyMap2"), Map2);
     EXPECT_EQ(DeserializedComponent->GetCustomProperty("Prop2"), Prop2);
->>>>>>> 148ece63
 
     delete MySpaceEntity;
 
