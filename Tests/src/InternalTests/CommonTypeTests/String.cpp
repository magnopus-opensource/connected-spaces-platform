/*
 * Copyright 2023 Magnopus LLC

 * Licensed under the Apache License, Version 2.0 (the "License");
 * you may not use this file except in compliance with the License.
 * You may obtain a copy of the License at
 *
 *     http://www.apache.org/licenses/LICENSE-2.0
 *
 * Unless required by applicable law or agreed to in writing, software
 * distributed under the License is distributed on an "AS IS" BASIS,
 * WITHOUT WARRANTIES OR CONDITIONS OF ANY KIND, either express or implied.
 * See the License for the specific language governing permissions and
 * limitations under the License.
 */

#if !defined(SKIP_INTERNAL_TESTS) || defined(RUN_COMMONTYPE_TESTS) || defined(RUN_COMMONTYPE_STRING_TESTS)

	#include "CSP/Common/String.h"
	#include "CSP/Common/List.h"

	#include "TestHelpers.h"

	#include <gtest/gtest.h>


using namespace csp::common;


CSP_INTERNAL_TEST(CSPEngine, CommonStringTests, StringDefaultInitialisationTest)
{
	try
	{
		String Instance;

		EXPECT_TRUE(Instance.IsEmpty());
		EXPECT_EQ(Instance, "");
		EXPECT_NE(Instance.c_str(), nullptr);
	}
	catch (...)
	{
		FAIL();
	}
}

CSP_INTERNAL_TEST(CSPEngine, CommonStringTests, StringBufferLengthInitialisationTest)
{
	try
	{
		const char Buffer[] = "abcdefg";
		auto Length			= strlen(Buffer);

		String Instance(Buffer, Length);

		EXPECT_FALSE(Instance.IsEmpty());

		// String contents should be equal, but buffer pointer should not
		EXPECT_EQ(Instance.Length(), Length);
		EXPECT_EQ(Instance, Buffer);
		EXPECT_NE(Instance.c_str(), nullptr);
		EXPECT_NE(Instance.c_str(), &Buffer[0]);
	}
	catch (...)
	{
		FAIL();
	}
}

CSP_INTERNAL_TEST(CSPEngine, CommonStringTests, StringBufferLengthNullptrInitialisationTest)
{
	try
	{
		String Instance(nullptr, 5);

		EXPECT_TRUE(Instance.IsEmpty());
		EXPECT_EQ(Instance.Length(), 0);
		EXPECT_NE(Instance.c_str(), nullptr);
	}
	catch (...)
	{
		FAIL();
	}
}

CSP_INTERNAL_TEST(CSPEngine, CommonStringTests, StringLengthInitialisationTest)
{
	constexpr size_t Length = 5;

	try
	{
		String Instance(Length);

		EXPECT_FALSE(Instance.IsEmpty());
		EXPECT_EQ(Instance.Length(), Length);
		EXPECT_NE(Instance.c_str(), nullptr);
	}
	catch (...)
	{
		FAIL();
	}
}

CSP_INTERNAL_TEST(CSPEngine, CommonStringTests, StringLengthZeroInitialisationTest)
{
	try
	{
		String Instance(0ULL);

		EXPECT_TRUE(Instance.IsEmpty());
		EXPECT_EQ(Instance.Length(), 0);
		EXPECT_NE(Instance.c_str(), nullptr);
	}
	catch (...)
	{
		FAIL();
	}
}

CSP_INTERNAL_TEST(CSPEngine, CommonStringTests, StringBufferInitialisationTest)
{
	try
	{
		const char Buffer[] = "abcdefg";
		auto Length			= strlen(Buffer);

		String Instance(Buffer);

		EXPECT_FALSE(Instance.IsEmpty());

		// String contents should be equal, but buffer pointer should not
		EXPECT_EQ(Instance.Length(), Length);
		EXPECT_EQ(Instance, Buffer);
		EXPECT_NE(Instance.c_str(), nullptr);
		EXPECT_NE(Instance.c_str(), &Buffer[0]);
	}
	catch (...)
	{
		FAIL();
	}
}

CSP_INTERNAL_TEST(CSPEngine, CommonStringTests, StringBufferNullptrInitialisationTest)
{
	try
	{
		String Instance((char*) nullptr);

		EXPECT_TRUE(Instance.IsEmpty());
		EXPECT_EQ(Instance.Length(), 0);
		EXPECT_NE(Instance.c_str(), nullptr);
	}
	catch (...)
	{
		FAIL();
	}
}

CSP_INTERNAL_TEST(CSPEngine, CommonStringTests, StringCopyInitialisationTest)
{
	try
	{
		String OtherInstance = "abcdefg";
		String Instance(OtherInstance);

		EXPECT_FALSE(Instance.IsEmpty());

		// Strings should be equal but not point to the same buffer
		EXPECT_EQ(Instance.Length(), OtherInstance.Length());
		EXPECT_EQ(Instance, OtherInstance);
		EXPECT_NE(Instance.c_str(), OtherInstance.c_str());
		EXPECT_NE(Instance.c_str(), nullptr);
	}
	catch (...)
	{
		FAIL();
	}
}

CSP_INTERNAL_TEST(CSPEngine, CommonStringTests, StringCopyAssignmentTest)
{
	try
	{
		String OtherInstance = "abcdefg";
		String Instance;
		Instance = OtherInstance;

		EXPECT_FALSE(Instance.IsEmpty());

		// Strings should be equal but not point to the same buffer
		EXPECT_EQ(Instance.Length(), OtherInstance.Length());
		EXPECT_EQ(Instance, OtherInstance);
		EXPECT_NE(Instance.c_str(), nullptr);
		EXPECT_NE(Instance.c_str(), OtherInstance.c_str());
	}
	catch (...)
	{
		FAIL();
	}
}

CSP_INTERNAL_TEST(CSPEngine, CommonStringTests, StringBufferAssignmentTest)
{
	try
	{
		const char Buffer[] = "abcdefg";
		String Instance;
		Instance = Buffer;

		EXPECT_FALSE(Instance.IsEmpty());

		// String contents should be equal, but buffer pointer should not
		EXPECT_EQ(Instance.Length(), strlen(Buffer));
		EXPECT_EQ(Instance, Buffer);
		EXPECT_NE(Instance.c_str(), nullptr);
		EXPECT_NE(Instance.c_str(), &Buffer[0]);
	}
	catch (...)
	{
		FAIL();
	}
}

CSP_INTERNAL_TEST(CSPEngine, CommonStringTests, StringSplitTest)
{
	try
	{
		String Instance = "abc;;def;";
		auto Parts		= Instance.Split(';');

		// String::Split should keep empty parts
		EXPECT_EQ(Parts.Size(), 4);
		EXPECT_EQ(Parts[0], "abc");
		EXPECT_EQ(Parts[1], "");
		EXPECT_EQ(Parts[2], "def");
		EXPECT_EQ(Parts[3], "");
	}
	catch (...)
	{
		FAIL();
	}
}

CSP_INTERNAL_TEST(CSPEngine, CommonStringTests, StringSwapTest)
{
	try
	{
		String OtherInstance = "abcdefg";
		String Instance		 = "gfecdba";
		Instance.swap(OtherInstance);

		EXPECT_EQ(Instance, "abcdefg");
		EXPECT_EQ(OtherInstance, "gfecdba");
	}
	catch (...)
	{
		FAIL();
	}
}

CSP_INTERNAL_TEST(CSPEngine, CommonStringTests, StringEqualityTest)
{
	try
	{
		String OtherInstance = "abcdefg";
		String Instance		 = "abcdefg";

		EXPECT_EQ(Instance, OtherInstance);
	}
	catch (...)
	{
		FAIL();
	}
}

CSP_INTERNAL_TEST(CSPEngine, CommonStringTests, StringNonEqualityTest)
{
	try
	{
		String OtherInstance = "abcdefg";
		String Instance		 = "abcdefh";

		EXPECT_NE(Instance, OtherInstance);
	}
	catch (...)
	{
		FAIL();
	}
}

CSP_INTERNAL_TEST(CSPEngine, CommonStringTests, StringBufferEqualityTest)
{
	try
	{
		const char Buffer[] = "abcdefg";
		String Instance		= "abcdefg";

		EXPECT_EQ(Instance, Buffer);
	}
	catch (...)
	{
		FAIL();
	}
}

CSP_INTERNAL_TEST(CSPEngine, CommonStringTests, StringBufferNonEqualityTest)
{
	try
	{
		const char Buffer[] = "abcdefg";
		String Instance		= "abcdefh";

		EXPECT_NE(Instance, Buffer);
	}
	catch (...)
	{
		FAIL();
	}
}

CSP_INTERNAL_TEST(CSPEngine, CommonStringTests, StringLessThanTest)
{
	try
	{
		// The less than operator is used for ordering of String instances
		String OtherInstance = "abcdefh";
		String Instance		 = "abcdefg";

		EXPECT_LT(Instance, OtherInstance);
	}
	catch (...)
	{
		FAIL();
	}
}

CSP_INTERNAL_TEST(CSPEngine, CommonStringTests, StringAppendTest)
{
	try
	{
		String OtherInstance = "defg";
		String Instance		 = "abc";
		Instance.Append(OtherInstance);

		// The appended String instance should not be modified
		EXPECT_EQ(OtherInstance, "defg");
		EXPECT_EQ(Instance, "abcdefg");
	}
	catch (...)
	{
		FAIL();
	}
}

CSP_INTERNAL_TEST(CSPEngine, CommonStringTests, StringAppendEmptyTest)
{
	try
	{
		String OtherInstance;
		String Instance = "abc";
		Instance.Append(OtherInstance);

		// The appended String instance should not be modified
		EXPECT_EQ(OtherInstance, "");
		EXPECT_EQ(Instance, "abc");
	}
	catch (...)
	{
		FAIL();
	}
}

CSP_INTERNAL_TEST(CSPEngine, CommonStringTests, StringAppendBufferTest)
{
	try
	{
		const char Buffer[] = "defg";
		String Instance		= "abc";
		Instance.Append(Buffer);

		EXPECT_EQ(Instance, "abcdefg");
	}
	catch (...)
	{
		FAIL();
	}
}

CSP_INTERNAL_TEST(CSPEngine, CommonStringTests, StringAppendBufferNullptrTest)
{
	try
	{
		String Instance = "abc";
		Instance.Append((char*) nullptr);

		// Appending a null buffer should not throw
		EXPECT_EQ(Instance, "abc");
	}
	catch (...)
	{
		FAIL();
	}
}

CSP_INTERNAL_TEST(CSPEngine, CommonStringTests, StringAddTest)
{
	try
	{
		String Instance		 = "abc";
		String OtherInstance = "defg";
		String Combined		 = Instance + OtherInstance;

		// Neither of the original String instances should be modified
		EXPECT_EQ(Instance, "abc");
		EXPECT_EQ(OtherInstance, "defg");
		EXPECT_EQ(Combined, "abcdefg");
	}
	catch (...)
	{
		FAIL();
	}
}

CSP_INTERNAL_TEST(CSPEngine, CommonStringTests, StringAddEmptyTest)
{
	try
	{
		String Instance = "abc";
		String OtherInstance;
		String Combined = Instance + OtherInstance;

		// Neither of the original String instances should be modified and the result should not be the LHS String
		//  instance
		EXPECT_EQ(Instance, "abc");
		EXPECT_EQ(OtherInstance, "");
		EXPECT_EQ(Combined, "abc");
		EXPECT_NE(Instance.c_str(), Combined.c_str());
	}
	catch (...)
	{
		FAIL();
	}
}

CSP_INTERNAL_TEST(CSPEngine, CommonStringTests, StringAddBufferTest)
{
	try
	{
		String Instance = "abc";
		String Combined = Instance + "defg";

		// The original String instance should not be modified
		EXPECT_EQ(Instance, "abc");
		EXPECT_EQ(Combined, "abcdefg");
	}
	catch (...)
	{
		FAIL();
	}
}

CSP_INTERNAL_TEST(CSPEngine, CommonStringTests, StringAddBufferNullptrTest)
{
	try
	{
		String Instance = "abc";
		String Combined = Instance + (char*) nullptr;

		// Adding a null buffer should not throw and the result should not be the original String instance
		EXPECT_EQ(Instance, "abc");
		EXPECT_EQ(Combined, "abc");
		EXPECT_NE(Instance.c_str(), Combined.c_str());
	}
	catch (...)
	{
		FAIL();
	}
}

CSP_INTERNAL_TEST(CSPEngine, CommonStringTests, StringAddAssignmentTest)
{
	try
	{
		String OtherInstance = "defg";
		String Instance		 = "abc";
		Instance += OtherInstance;

		// The appended String instance should not be modified
		EXPECT_EQ(OtherInstance, "defg");
		EXPECT_EQ(Instance, "abcdefg");
	}
	catch (...)
	{
		FAIL();
	}
}

CSP_INTERNAL_TEST(CSPEngine, CommonStringTests, StringAddAssignmentEmptyTest)
{
	try
	{
		String OtherInstance;
		String Instance = "abc";
		Instance += OtherInstance;

		// The appended String instance should not be modified
		EXPECT_EQ(OtherInstance, "");
		EXPECT_EQ(Instance, "abc");
	}
	catch (...)
	{
		FAIL();
	}
}

CSP_INTERNAL_TEST(CSPEngine, CommonStringTests, StringAddAssignmentBufferTest)
{
	try
	{
		const char Buffer[] = "defg";
		String Instance		= "abc";
		Instance += Buffer;

		EXPECT_EQ(Instance, "abcdefg");
	}
	catch (...)
	{
		FAIL();
	}
}

CSP_INTERNAL_TEST(CSPEngine, CommonStringTests, StringAddAssignmentBufferNullptrTest)
{
	try
	{
		String Instance = "abc";
		Instance += (char*) nullptr;

		// Appending a null buffer should not throw
		EXPECT_EQ(Instance, "abc");
	}
	catch (...)
	{
		FAIL();
	}
}

CSP_INTERNAL_TEST(CSPEngine, CommonStringTests, StringTrimTest)
{
	try
	{
		String Instance = " \rabc\t\n  ";
		String Trimmed	= Instance.Trim();

		// The original String instance should not be modified
		EXPECT_EQ(Instance, " \rabc\t\n  ");
		EXPECT_EQ(Trimmed, "abc");
	}
	catch (...)
	{
		FAIL();
	}
}

CSP_INTERNAL_TEST(CSPEngine, CommonStringTests, StringTrimNoWhitespaceTest)
{
	try
	{
		String Instance = "abc";
		String Trimmed	= Instance.Trim();

		// The original String buffer should not be the same as the trimmed String buffer
		EXPECT_EQ(Instance, "abc");
		EXPECT_EQ(Trimmed, "abc");
		EXPECT_NE(Instance.c_str(), Trimmed.c_str());
	}
	catch (...)
	{
		FAIL();
	}
}

CSP_INTERNAL_TEST(CSPEngine, CommonStringTests, StringTrimAllWhitespaceTest)
{
	try
	{
		String Instance = "  \r\n\r\n\t";
		String Trimmed	= Instance.Trim();

		// The original String should not be modified
		EXPECT_EQ(Instance, "  \r\n\r\n\t");
		EXPECT_EQ(Trimmed, "");
	}
	catch (...)
	{
		FAIL();
	}
}

<<<<<<< HEAD
CSP_INTERNAL_TEST(CSPEngine, CommonStringTests, SubStringTest)
{
	try
	{
		String Instance	  = "abcdefgh";
		String SubString1 = Instance.SubString(3, 5);
		String SubString2 = Instance.SubString(0, 4);
		String SubString3 = Instance.SubString(0);

		// The original String should not be modified
		EXPECT_EQ(Instance, "abcdefgh");
		EXPECT_EQ(SubString1, "defgh");
		EXPECT_EQ(SubString2, "abcd");
		EXPECT_EQ(SubString3, "abcdefgh");
	}
	catch (...)
	{
		FAIL();
	}
}

CSP_INTERNAL_TEST(CSPEngine, CommonStringTests, SubStringInvalidLenTest)
{
	try
	{
		String Instance	  = "abcdefgh";
		String SubString1 = Instance.SubString(2, 0);
		String SubString2 = Instance.SubString(0, 10);

		// The original String should not be modified
		EXPECT_EQ(Instance, "abcdefgh");
		EXPECT_EQ(SubString1, "cdefgh");
		EXPECT_EQ(SubString2, "abcdefgh");
=======
CSP_INTERNAL_TEST(CSPEngine, CommonStringTests, StringToLowerTest)
{
	try
	{
		String Instance	   = "\nAbC! _76-WHAT-lol";
		String Transformed = Instance.ToLower();

		// The original String instance should not be modified
		EXPECT_EQ(Instance, "\nAbC! _76-WHAT-lol");
		EXPECT_EQ(Transformed, "\nabc! _76-what-lol");
>>>>>>> d1521162
	}
	catch (...)
	{
		FAIL();
	}
}

CSP_INTERNAL_TEST(CSPEngine, CommonStringTests, StringJoinListTest)
{
	try
	{
		List<String> Parts = {"abc", "def", "ghi"};
		String Instance	   = String::Join(Parts);

		EXPECT_EQ(Instance, "abcdefghi");
	}
	catch (...)
	{
		FAIL();
	}
}

CSP_INTERNAL_TEST(CSPEngine, CommonStringTests, StringJoinListEmptyTest)
{
	try
	{
		List<String> Parts(0);
		String Instance = String::Join(Parts);

		EXPECT_EQ(Instance, "");
	}
	catch (...)
	{
		FAIL();
	}
}

CSP_INTERNAL_TEST(CSPEngine, CommonStringTests, StringJoinListSomeEmptyEntriesTest)
{
	try
	{
		List<String> Parts = {"abc", String(), String(0ULL)};
		String Instance	   = String::Join(Parts);

		EXPECT_EQ(Instance, "abc");
	}
	catch (...)
	{
		FAIL();
	}
}

CSP_INTERNAL_TEST(CSPEngine, CommonStringTests, StringJoinListAllEmptyEntriesTest)
{
	try
	{
		List<String> Parts = {"", String(), String(0ULL)};
		String Instance	   = String::Join(Parts);

		EXPECT_EQ(Instance, "");
	}
	catch (...)
	{
		FAIL();
	}
}

#endif<|MERGE_RESOLUTION|>--- conflicted
+++ resolved
@@ -596,7 +596,6 @@
 	}
 }
 
-<<<<<<< HEAD
 CSP_INTERNAL_TEST(CSPEngine, CommonStringTests, SubStringTest)
 {
 	try
@@ -630,7 +629,13 @@
 		EXPECT_EQ(Instance, "abcdefgh");
 		EXPECT_EQ(SubString1, "cdefgh");
 		EXPECT_EQ(SubString2, "abcdefgh");
-=======
+	}
+	catch (...)
+	{
+		FAIL();
+	}
+}
+
 CSP_INTERNAL_TEST(CSPEngine, CommonStringTests, StringToLowerTest)
 {
 	try
@@ -641,7 +646,6 @@
 		// The original String instance should not be modified
 		EXPECT_EQ(Instance, "\nAbC! _76-WHAT-lol");
 		EXPECT_EQ(Transformed, "\nabc! _76-what-lol");
->>>>>>> d1521162
 	}
 	catch (...)
 	{
