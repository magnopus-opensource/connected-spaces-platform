--- conflicted
+++ resolved
@@ -332,150 +332,7 @@
 
 	csp::CSPFoundation::Shutdown();
 }
-<<<<<<< HEAD
-#endif
-=======
-	#endif
-
-	// Why are we testing CHS here? These should just be WebClient tests
-	#if 0
-CSP_INTERNAL_TEST(CSPEngine, WebClientTests, WebClientAuthorizationTest)
-{
-	InitialiseFoundationWithUserAgentInfo(EndpointBaseURI());
-
-	DefaultWebClientFactory Factory;
-	WebClientLoginResponseReceiver LoginReceiver;
-
-	// Make sure to specify custom allocator
-	using EastlString = eastl::basic_string<char, csp::memory::EAStlAllocator>;
-
-	WebClientSharedPtr WebClient = Factory.CreateClient(Uri("https://ogs.magnopus-dev.cloud/mag-user"), 80, ETransferProtocol::HTTPS);
-	EXPECT_TRUE(WebClient != nullptr);
-
-	// Login
-	{
-		HttpPayload Payload;
-
-		Payload.AddHeader(CSP_TEXT("Content-Type"), CSP_TEXT("application/json-patch+json"));
-
-		rapidjson::Document JsonDoc(rapidjson::kObjectType);
-		JsonDoc.AddMember("deviceId", "CSPEngine", JsonDoc.GetAllocator());
-
-		Payload.SetContent(JsonDoc);
-
-		WebClient->SendRequest(ERequestVerb::Post, Uri("api/v1/users/login"), Payload, &LoginReceiver);
-
-		// Sleep thread until response is received
-		if (LoginReceiver.WaitForResponse())
-		{
-			bool ResponseIsValid = LoginReceiver.GetResponse().GetResponseCode() == EResponseCodes::ResponseOK;
-			EXPECT_TRUE(ResponseIsValid);
-
-			if (ResponseIsValid)
-			{
-				EXPECT_TRUE(LoginReceiver.GetAccessToken().length() > 0);
-				EXPECT_TRUE(LoginReceiver.GetUserId().length() > 0);
-			}
-		}
-		else
-		{
-			FAIL() << "Response timeout" << std::endl;
-		}
-	}
-
-	// Attempt access without token, expecting it to fail
-	{
-		ResponseReceiver GroupsReceiver;
-		HttpPayload Payload;
-
-		// We're deliberately not setting the Auth Bearer token here to check response is 'Unauthorized'
-
-		EastlString GroupsApiString;
-		GroupsApiString.sprintf("api/v1/users/%s/groups", LoginReceiver.GetUserId().c_str());
-
-		WebClient->SendRequest(ERequestVerb::Get, Uri(GroupsApiString.c_str()), Payload, &GroupsReceiver);
-
-		// Sleep thread until response is received
-		if (GroupsReceiver.WaitForResponse())
-		{
-			// Expect to be told we're not authorized
-			bool ResponseIsValid = GroupsReceiver.GetResponse().GetResponseCode() == EResponseCodes::ResponseUnauthorized;
-			EXPECT_TRUE(ResponseIsValid);
-		}
-		else
-		{
-			FAIL() << "Response timeout" << std::endl;
-		}
-	}
-
-	// Access with valid token obtained from login
-	{
-		ResponseReceiver GroupsReceiver;
-		HttpPayload Payload;
-
-		// Use the valid Auth Bearer token this time
-		EastlString BearerString;
-		BearerString.sprintf("Bearer %s", HttpAuth::GetAccessToken().c_str());
-		Payload.AddHeader(CSP_TEXT("Authorization"), CSP_TEXT(BearerString.c_str()));
-
-		EastlString GroupsApiString;
-		GroupsApiString.sprintf("api/v1/users/%s/groups", LoginReceiver.GetUserId().c_str());
-
-		WebClient->SendRequest(ERequestVerb::Get, Uri(GroupsApiString.c_str()), Payload, &GroupsReceiver);
-
-		// Sleep thread until response is received
-		if (GroupsReceiver.WaitForResponse())
-		{
-			// Response should be 'OK' now we are using a valid token
-			bool ResponseIsValid = GroupsReceiver.GetResponse().GetResponseCode() == EResponseCodes::ResponseOK;
-			EXPECT_TRUE(ResponseIsValid);
-		}
-		else
-		{
-			FAIL() << "Response timeout" << std::endl;
-		}
-	}
-
-	// Logout
-	{
-		ResponseReceiver LogoutReceiver;
-		HttpPayload Payload;
-
-		Payload.AddHeader(CSP_TEXT("Content-Type"), CSP_TEXT("application/json-patch+json"));
-
-		// Need to use valid Auth Bearer token to log out
-		EastlString BearerString;
-		BearerString.sprintf("Bearer %s", HttpAuth::GetAccessToken().c_str());
-		Payload.AddHeader(CSP_TEXT("Authorization"), CSP_TEXT(BearerString.c_str()));
-
-		// Set userId as logout body
-		rapidjson::Document JsonDoc(rapidjson::kObjectType);
-		rapidjson::Value UserIdValue(LoginReceiver.GetUserId().c_str(), JsonDoc.GetAllocator());
-		JsonDoc.AddMember("userId", UserIdValue, JsonDoc.GetAllocator());
-		Payload.SetContent(JsonDoc);
-
-		EastlString LogoutApiString;
-		LogoutApiString.sprintf("api/v1/users/logout");
-
-		WebClient->SendRequest(ERequestVerb::Post, Uri(LogoutApiString.c_str()), Payload, &LogoutReceiver);
-
-		// Sleep thread until response is received
-		if (LogoutReceiver.WaitForResponse())
-		{
-			// Response should be 'NoContent'
-			bool ResponseIsValid = LogoutReceiver.GetResponse().GetResponseCode() == EResponseCodes::ResponseNoContent;
-			EXPECT_TRUE(ResponseIsValid);
-		}
-		else
-		{
-			FAIL() << "Response timeout" << std::endl;
-		}
-	}
-
-	csp::CSPFoundation::Shutdown();
-}
-	#endif
->>>>>>> 077049f9
+#endif
 
 class RetryResponseReceiver : public ResponseWaiter, public IHttpResponseHandler
 {
