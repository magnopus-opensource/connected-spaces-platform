--- conflicted
+++ resolved
@@ -17,16 +17,11 @@
 #include "TestHelpers.h"
 #include "gtest/gtest.h"
 
-#include "CSP/Common/Interfaces/IAuthContext.h"
 #include "CSP/Common/Systems/Log/LogSystem.h"
 #include "CSP/Multiplayer/CSPSceneDescription.h"
-<<<<<<< HEAD
 #include "CSP/Multiplayer/Components/StaticModelSpaceComponent.h"
-#include "CSP/Multiplayer/OnlineRealtimeEngine.h"
+#include "CSP/Multiplayer/OfflineRealtimeEngine.h"
 #include "CSP/Systems/Assets/AssetSystem.h"
-=======
-#include "CSP/Multiplayer/OfflineRealtimeEngine.h"
->>>>>>> 1c21fe59
 #include "CSP/Systems/CSPSceneData.h"
 #include "CSP/Systems/SystemsManager.h"
 #include "CSP/Systems/Users/UserSystem.h"
@@ -299,21 +294,17 @@
     MockScriptRunner ScriptRunner;
     csp::common::LogSystem LogSystem;
 
+    csp::multiplayer::OfflineRealtimeEngine RealtimeEngine(LogSystem, ScriptRunner);
+
     CSPSceneDescription SceneDescription { Json.c_str() };
-    csp::multiplayer::OfflineRealtimeEngine Engine { SceneDescription, LogSystem, ScriptRunner };
+    auto Entities = SceneDescription.CreateEntities(RealtimeEngine, LogSystem, ScriptRunner);
 
     CSPSceneData SceneData { Json.c_str() };
 
-<<<<<<< HEAD
     EXPECT_EQ(SceneData.Space.Id, "68addce4985d7612f76b9461");
     EXPECT_EQ(SceneData.Space.Name, "checkpoint-empty");
 
-    EXPECT_EQ(SceneDescription.Entities.Size(), 0);
-=======
-    auto Entities = SceneDescription.CreateEntities(Engine, LogSystem, ScriptRunner);
-
     EXPECT_EQ(Entities.Size(), 0);
->>>>>>> 1c21fe59
     EXPECT_EQ(SceneData.AssetCollections.Size(), 0);
     EXPECT_EQ(SceneData.Assets.Size(), 0);
     EXPECT_EQ(SceneData.Sequences.Size(), 0);
@@ -343,25 +334,19 @@
 
     MockScriptRunner ScriptRunner;
     csp::common::LogSystem LogSystem;
-<<<<<<< HEAD
-    TestAuthContext AuthContext;
-
-    csp::multiplayer::MultiplayerConnection Connection { LogSystem, *csp::multiplayer::MultiplayerConnection::MakeSignalRConnection(AuthContext) };
-    csp::multiplayer::NetworkEventBus NetworkEventBus { &Connection, LogSystem };
-    csp::multiplayer::OnlineRealtimeEngine EntitySystem(Connection, LogSystem, NetworkEventBus, ScriptRunner);
-=======
+
+    csp::multiplayer::OfflineRealtimeEngine RealtimeEngine(LogSystem, ScriptRunner);
+
     CSPSceneDescription SceneDescription { Json.c_str() };
-    csp::multiplayer::OfflineRealtimeEngine Engine { SceneDescription, LogSystem, ScriptRunner };
->>>>>>> 1c21fe59
+    auto Entities = SceneDescription.CreateEntities(RealtimeEngine, LogSystem, ScriptRunner);
 
     CSPSceneData SceneData { Json.c_str() };
 
-<<<<<<< HEAD
     EXPECT_EQ(SceneData.Space.Id, "68af162f015bb6793cacf4a2");
     EXPECT_EQ(SceneData.Space.Name, "checkpoint-basic");
 
     // Ensure arrays are the size we expect before continuing.
-    if (SceneDescription.Entities.Size() != 1)
+    if (Entities.Size() != 1)
     {
         FAIL();
     }
@@ -382,7 +367,7 @@
     }
 
     // Check entity is parsed correctly.
-    csp::multiplayer::SpaceEntity* Entity = SceneDescription.Entities[0];
+    csp::multiplayer::SpaceEntity* Entity = Entities[0];
     EXPECT_EQ(Entity->GetName(), "Entity");
 
     if (Entity->GetComponents()->Size() != 1)
@@ -421,86 +406,6 @@
     EXPECT_EQ(Sequence.Items[0], "1");
     EXPECT_EQ(Sequence.Items[1], "2");
     EXPECT_EQ(Sequence.Items[2], "3");
-=======
-    auto Entities = SceneDescription.CreateEntities(Engine, LogSystem, ScriptRunner);
-
-    // Test csp scene description values are correct
-
-    // Space
-    EXPECT_EQ(SceneData.Space.Id, "66c65e8d9821e1cc2b51dc0d");
-    EXPECT_EQ(SceneData.Space.CreatedBy, "66a0033d6541645960bfffda");
-    EXPECT_EQ(SceneData.Space.CreatedAt, "2024-08-21T21:39:25.017+00:00");
-    EXPECT_EQ(SceneData.Space.OwnerId, "66a0033d6541645960bfffda");
-    EXPECT_EQ(SceneData.Space.Name, "Abu Dhabi Airport");
-    EXPECT_EQ(SceneData.Space.UserIds.Size(), 21);
-    EXPECT_EQ(SceneData.Space.UserIds[0], "66a0033d6541645960bfffda");
-    EXPECT_EQ(SceneData.Space.UserIds[20], "6823720f8f72b4d0fa153cfd");
-    EXPECT_EQ(SceneData.Space.BannedUserIds.Size(), 0);
-    EXPECT_EQ(SceneData.Space.ModeratorIds.Size(), 20);
-    EXPECT_EQ(SceneData.Space.ModeratorIds[0], "669ac6673d223b140719c19e");
-    EXPECT_EQ(SceneData.Space.ModeratorIds[19], "6823720f8f72b4d0fa153cfd");
-
-    EXPECT_FALSE(csp::systems::HasFlag(SceneData.Space.Attributes, csp::systems::SpaceAttributes::IsDiscoverable));
-    EXPECT_TRUE(csp::systems::HasFlag(SceneData.Space.Attributes, csp::systems::SpaceAttributes::RequiresInvite));
-
-    // Entities
-    EXPECT_EQ(Entities.Size(), 74);
-
-    csp::multiplayer::SpaceEntity* SpaceEntity = Entities[0];
-    EXPECT_EQ(SpaceEntity->GetId(), 1484);
-    EXPECT_EQ(SpaceEntity->GetEntityType(), csp::multiplayer::SpaceEntityType::Object);
-    EXPECT_EQ(SpaceEntity->IsTransferable, true);
-    EXPECT_EQ(SpaceEntity->IsPersistent, true);
-    // TODO: ownerid
-    EXPECT_FALSE(SpaceEntity->ParentId.HasValue());
-
-    // AssetCollection
-    EXPECT_EQ(SceneData.AssetCollections.Size(), 88);
-
-    csp::systems::AssetCollection AssetCollection = SceneData.AssetCollections[0];
-    EXPECT_EQ(AssetCollection.GetMetadataMutable().Size(), 1);
-    EXPECT_EQ(AssetCollection.GetMetadataMutable()["assetType"], csp::common::String { "staticmodel" });
-    EXPECT_EQ(AssetCollection.Id, "6807d74f486cf8794b73f107");
-    EXPECT_EQ(AssetCollection.Name, "Small_Kiosk_T.glb_536.4520788603719");
-    EXPECT_EQ(AssetCollection.Type, csp::systems::EAssetCollectionType::DEFAULT);
-    EXPECT_EQ(AssetCollection.Tags.Size(), 0);
-    EXPECT_EQ(AssetCollection.PointOfInterestId, "");
-    EXPECT_EQ(AssetCollection.ParentId, "");
-    EXPECT_EQ(AssetCollection.SpaceId, "66c65e8d9821e1cc2b51dc0d");
-    EXPECT_EQ(AssetCollection.CreatedBy, "669ac6673d223b140719c19e");
-    EXPECT_EQ(AssetCollection.CreatedAt, "2025-04-22T17:52:15.369+00:00");
-    EXPECT_EQ(AssetCollection.UpdatedBy, "669ac6673d223b140719c19e");
-    EXPECT_EQ(AssetCollection.UpdatedAt, "2025-04-22T17:52:15.369+00:00");
-    EXPECT_EQ(AssetCollection.IsUnique, false);
-    EXPECT_EQ(AssetCollection.Version, "");
-
-    // Asset
-    EXPECT_EQ(SceneData.Assets.Size(), 488);
-
-    csp::systems::Asset Asset = SceneData.Assets[0];
-    EXPECT_EQ(Asset.AssetCollectionId, "6807d74f486cf8794b73f107");
-    EXPECT_EQ(Asset.Id, "6807d750b618cc273309a258");
-    EXPECT_EQ(Asset.FileName, "");
-    EXPECT_EQ(Asset.Name, "Small_Kiosk_T_lod3.glb");
-    EXPECT_EQ(Asset.LanguageCode, "en-us");
-    EXPECT_EQ(Asset.Type, csp::systems::EAssetType::MODEL);
-    EXPECT_EQ(Asset.Platforms.Size(), 1);
-    EXPECT_EQ(Asset.Platforms[0], csp::systems::EAssetPlatform::DEFAULT);
-    EXPECT_EQ(Asset.Styles.Size(), 2);
-    EXPECT_EQ(Asset.Styles[0], "Default");
-    EXPECT_EQ(Asset.Styles[1], "lod:3");
-    EXPECT_EQ(Asset.ExternalUri, "");
-    EXPECT_EQ(Asset.Uri, "");
-    EXPECT_EQ(Asset.Checksum, "");
-    EXPECT_EQ(Asset.Version, 0);
-    EXPECT_EQ(Asset.MimeType, "");
-    EXPECT_EQ(Asset.ExternalMimeType, "");
-    EXPECT_EQ(Asset.ThirdPartyPackagedAssetIdentifier, "");
-    EXPECT_EQ(Asset.ThirdPartyPlatformType, csp::systems::EThirdPartyPlatform::NONE);
-
-    // Sequences
-    EXPECT_EQ(SceneData.Sequences.Size(), 0);
->>>>>>> 1c21fe59
 
     csp::CSPFoundation::Shutdown();
 }
@@ -524,18 +429,9 @@
 
     std::string Json = SStream.str();
 
-<<<<<<< HEAD
-=======
-    MockScriptRunner ScriptRunner;
-    csp::common::LogSystem LogSystem;
-    CSPSceneDescription SceneDescription { Json.c_str() };
-    csp::multiplayer::OfflineRealtimeEngine Engine { SceneDescription, LogSystem, ScriptRunner };
-
->>>>>>> 1c21fe59
     CSPSceneData SceneData { Json.c_str() };
     EXPECT_EQ(SceneData.Space.Name, "checkpoint-material");
 
-<<<<<<< HEAD
     auto& SystemsManager = csp::systems::SystemsManager::Get();
     auto* AssetSystem = SystemsManager.GetAssetSystem();
 
@@ -561,81 +457,6 @@
     EXPECT_EQ(Material->GetShaderType(), csp::systems::EShaderType::Standard);
     EXPECT_EQ(Material->GetMaterialCollectionId(), Collection.Id);
     EXPECT_EQ(Material->GetMaterialId(), Asset.Id);
-=======
-    auto Entities = SceneDescription.CreateEntities(Engine, LogSystem, ScriptRunner);
-
-    // Test csp scene description values are correct
-
-    // Space
-    EXPECT_EQ(SceneData.Space.Id, "66c65e8d9821e1cc2b51dc0d");
-    EXPECT_EQ(SceneData.Space.CreatedBy, "66a0033d6541645960bfffda");
-    EXPECT_EQ(SceneData.Space.CreatedAt, "2024-08-21T21:39:25.017+00:00");
-    EXPECT_EQ(SceneData.Space.OwnerId, "66a0033d6541645960bfffda");
-    EXPECT_EQ(SceneData.Space.Name, "Abu Dhabi Airport");
-    EXPECT_EQ(SceneData.Space.UserIds.Size(), 0);
-    EXPECT_EQ(SceneData.Space.BannedUserIds.Size(), 0);
-    EXPECT_EQ(SceneData.Space.ModeratorIds.Size(), 0);
-
-    EXPECT_FALSE(csp::systems::HasFlag(SceneData.Space.Attributes, csp::systems::SpaceAttributes::IsDiscoverable));
-    EXPECT_TRUE(csp::systems::HasFlag(SceneData.Space.Attributes, csp::systems::SpaceAttributes::RequiresInvite));
-
-    // Entities
-    EXPECT_EQ(Entities.Size(), 1);
-
-    csp::multiplayer::SpaceEntity* SpaceEntity = Entities[0];
-    EXPECT_EQ(SpaceEntity->GetId(), 1484);
-    EXPECT_EQ(SpaceEntity->GetEntityType(), csp::multiplayer::SpaceEntityType::Object);
-    EXPECT_EQ(SpaceEntity->IsTransferable, true);
-    EXPECT_EQ(SpaceEntity->IsPersistent, true);
-    // TODO: ownerid
-    EXPECT_FALSE(SpaceEntity->ParentId.HasValue());
-
-    // AssetCollection
-    EXPECT_EQ(SceneData.AssetCollections.Size(), 1);
-
-    csp::systems::AssetCollection AssetCollection = SceneData.AssetCollections[0];
-    EXPECT_EQ(AssetCollection.GetMetadataMutable().Size(), 1);
-    EXPECT_EQ(AssetCollection.GetMetadataMutable()["assetType"], csp::common::String { "staticmodel" });
-    EXPECT_EQ(AssetCollection.Id, "6807d74f486cf8794b73f107");
-    EXPECT_EQ(AssetCollection.Name, "Small_Kiosk_T.glb_536.4520788603719");
-    EXPECT_EQ(AssetCollection.Type, csp::systems::EAssetCollectionType::DEFAULT);
-    EXPECT_EQ(AssetCollection.Tags.Size(), 0);
-    EXPECT_EQ(AssetCollection.PointOfInterestId, "");
-    EXPECT_EQ(AssetCollection.ParentId, "");
-    EXPECT_EQ(AssetCollection.SpaceId, "66c65e8d9821e1cc2b51dc0d");
-    EXPECT_EQ(AssetCollection.CreatedBy, "669ac6673d223b140719c19e");
-    EXPECT_EQ(AssetCollection.CreatedAt, "2025-04-22T17:52:15.369+00:00");
-    EXPECT_EQ(AssetCollection.UpdatedBy, "669ac6673d223b140719c19e");
-    EXPECT_EQ(AssetCollection.UpdatedAt, "2025-04-22T17:52:15.369+00:00");
-    EXPECT_EQ(AssetCollection.IsUnique, false);
-    EXPECT_EQ(AssetCollection.Version, "");
-
-    // Asset
-    EXPECT_EQ(SceneData.Assets.Size(), 1);
-
-    csp::systems::Asset Asset = SceneData.Assets[0];
-    EXPECT_EQ(Asset.AssetCollectionId, "6807d74f486cf8794b73f107");
-    EXPECT_EQ(Asset.Id, "6807d750b618cc273309a258");
-    EXPECT_EQ(Asset.FileName, "");
-    EXPECT_EQ(Asset.Name, "Small_Kiosk_T_lod3.glb");
-    EXPECT_EQ(Asset.LanguageCode, "en-us");
-    EXPECT_EQ(Asset.Type, csp::systems::EAssetType::MODEL);
-    EXPECT_EQ(Asset.Platforms.Size(), 1);
-    EXPECT_EQ(Asset.Platforms[0], csp::systems::EAssetPlatform::DEFAULT);
-    EXPECT_EQ(Asset.Styles.Size(), 1);
-    EXPECT_EQ(Asset.Styles[0], "Default");
-    EXPECT_EQ(Asset.ExternalUri, "");
-    EXPECT_EQ(Asset.Uri, "");
-    EXPECT_EQ(Asset.Checksum, "");
-    EXPECT_EQ(Asset.Version, 0);
-    EXPECT_EQ(Asset.MimeType, "");
-    EXPECT_EQ(Asset.ExternalMimeType, "");
-    EXPECT_EQ(Asset.ThirdPartyPackagedAssetIdentifier, "");
-    EXPECT_EQ(Asset.ThirdPartyPlatformType, csp::systems::EThirdPartyPlatform::NONE);
-
-    // Sequences
-    EXPECT_EQ(SceneData.Sequences.Size(), 0);
->>>>>>> 1c21fe59
 
     csp::CSPFoundation::Shutdown();
 }